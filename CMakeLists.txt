#/***************************************************************************
# *
# *  @license
# *  Copyright (C) Codeplay Software Limited
# *  Licensed under the Apache License, Version 2.0 (the "License");
# *  you may not use this file except in compliance with the License.
# *  You may obtain a copy of the License at
# *
# *      http://www.apache.org/licenses/LICENSE-2.0
# *
# *  For your convenience, a copy of the License has been included in this
# *  repository.
# *
# *  Unless required by applicable law or agreed to in writing, software
# *  distributed under the License is distributed on an "AS IS" BASIS,
# *  WITHOUT WARRANTIES OR CONDITIONS OF ANY KIND, either express or implied.
# *  See the License for the specific language governing permissions and
# *  limitations under the License.
# *
# *  Codeplay's SYCL-FFT
# *
# *  @filename CMakeLists.txt
# *
# **************************************************************************/

cmake_minimum_required(VERSION 3.16...3.26)
project(sycl-fft VERSION 0.1.0 LANGUAGES CXX)

set(CMAKE_CXX_STANDARD 17)
set(CMAKE_CXX_STANDARD_REQUIRED ON)
set(CMAKE_CXX_EXTENSIONS OFF)

list(APPEND CMAKE_MODULE_PATH
  ${CMAKE_CURRENT_SOURCE_DIR}/cmake/
  ${CMAKE_CURRENT_SOURCE_DIR}/cmake/Modules
)

option(SYCLFFT_BUILD_TESTS "Whether to enable building tests" OFF)
option(SYCLFFT_BUILD_BENCHMARKS "Whether to enable building benchmarks" OFF)
option(SYCLFFT_ENABLE_CUFFT_BENCHMARKS "Whether to also build the cufft benchmark for comparison" OFF)
<<<<<<< HEAD
option(SYCLFFT_VERIFY_BENCHMARK "Whether to check FFT results during benchmarking. Crosschecks in the first iteration only" OFF)
=======
option(SYCLFFT_ENABLE_INTEL_CLOSED_ONEMKL_BENCHMARKS "Whether to also build the closed-source Intel OneMKL benchmark for comparison" OFF)
>>>>>>> a06a1b9b
set(SYCLFFT_TARGET_REGS_PER_WI 128 CACHE STRING "How many 32b registers can be allocated per work item on the target device")
set(SYCLFFT_DEVICE_TRIPLE "spir64" CACHE STRING "Specify the target triple representing target device architectures")

set(SYCLFFT_INCLUDE_DIR
  $<BUILD_INTERFACE:${CMAKE_CURRENT_SOURCE_DIR}/include>
  $<INSTALL_INTERFACE:include>)
set(SYCLFFT_SRC_DIR
  $<BUILD_INTERFACE:${CMAKE_CURRENT_SOURCE_DIR}/src>
  $<INSTALL_INTERFACE:src>)

add_library(sycl_fft INTERFACE)
target_include_directories(sycl_fft INTERFACE
    ${SYCLFFT_INCLUDE_DIR}
    ${SYCLFFT_SRC_DIR}
)
target_compile_definitions(sycl_fft INTERFACE SYCLFFT_TARGET_REGS_PER_WI=${SYCLFFT_TARGET_REGS_PER_WI})

include(CMakePackageConfigHelpers)
set(version_file "${CMAKE_CURRENT_BINARY_DIR}/cmake/sycl_fft-version.cmake")
write_basic_package_version_file(${version_file}
  VERSION ${PROJECT_VERSION}
  COMPATIBILITY AnyNewerVersion
)

include(GNUInstallDirs)
install(TARGETS sycl_fft
  EXPORT sycl_fft
  RUNTIME DESTINATION ${CMAKE_INSTALL_BINDIR}
  LIBRARY DESTINATION ${CMAKE_INSTALL_LIBDIR}
  ARCHIVE DESTINATION ${CMAKE_INSTALL_LIBDIR}
)

install(
  DIRECTORY
    ${SYCLFFT_INCLUDE_DIR}
    ${SYCLFFT_SRC_DIR}
  DESTINATION ${CMAKE_INSTALL_PREFIX}
  COMPONENT sycl_fft
  FILES_MATCHING PATTERN "*.hpp"
)

install(FILES ${version_file} DESTINATION ${CMAKE_INSTALL_PREFIX})
install(EXPORT sycl_fft
  DESTINATION ${CMAKE_INSTALL_PREFIX}
  NAMESPACE sycl_fft::
  FILE sycl_fft-config.cmake
)

export(EXPORT sycl_fft
  NAMESPACE sycl_fft::
  FILE sycl_fft-config.cmake
)

add_subdirectory(test)<|MERGE_RESOLUTION|>--- conflicted
+++ resolved
@@ -38,11 +38,8 @@
 option(SYCLFFT_BUILD_TESTS "Whether to enable building tests" OFF)
 option(SYCLFFT_BUILD_BENCHMARKS "Whether to enable building benchmarks" OFF)
 option(SYCLFFT_ENABLE_CUFFT_BENCHMARKS "Whether to also build the cufft benchmark for comparison" OFF)
-<<<<<<< HEAD
 option(SYCLFFT_VERIFY_BENCHMARK "Whether to check FFT results during benchmarking. Crosschecks in the first iteration only" OFF)
-=======
 option(SYCLFFT_ENABLE_INTEL_CLOSED_ONEMKL_BENCHMARKS "Whether to also build the closed-source Intel OneMKL benchmark for comparison" OFF)
->>>>>>> a06a1b9b
 set(SYCLFFT_TARGET_REGS_PER_WI 128 CACHE STRING "How many 32b registers can be allocated per work item on the target device")
 set(SYCLFFT_DEVICE_TRIPLE "spir64" CACHE STRING "Specify the target triple representing target device architectures")
 
