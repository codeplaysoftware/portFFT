--- conflicted
+++ resolved
@@ -39,14 +39,7 @@
 option(SYCLFFT_BUILD_BENCHMARKS "Whether to enable building benchmarks" OFF)
 option(SYCLFFT_VERIFY_BENCHMARK "Whether to verify FFT results during benchmarking. Verifies in the first iteration only" OFF)
 option(SYCLFFT_ENABLE_DOUBLE_BUILDS "Enable building tests and benchmarks using double precision" ON)
-<<<<<<< HEAD
-option(SYCLFFT_ENABLE_CUFFT_BENCHMARKS "Whether to also build the cuFFT benchmark for comparison" OFF)
-option(SYCLFFT_ENABLE_ROCFFT_BENCHMARKS "Whether to also build the rocFFT benchmark for comparison" OFF)
-option(SYCLFFT_ENABLE_INTEL_CLOSED_ONEMKL_BENCHMARKS "Whether to also build the closed-source Intel OneMKL benchmark for comparison" OFF)
 option(SYCLFFT_USE_SG_TRANSFERS "Whether to use intel extension for subgroup joint loads and stores." OFF)
-set(SYCLFFT_INTEL_OPEN_ONEMKL_BENCHMARK_BACKEND CACHE STRING "Build the open-source Intel OneMKL benchmark for comparison. Must be set to one of `MKLCPU`, `MKLGPU` or `CUFFT`.")
-=======
->>>>>>> b1ca6937
 set(SYCLFFT_TARGET_REGS_PER_WI 128 CACHE STRING "How many 32b registers can be allocated per work item on the target device")
 set(SYCLFFT_TARGET_SUBGROUP_SIZE 32 CACHE STRING "Size of the subgroup on the target device")
 set(SYCLFFT_TARGET_WI_LOAD 16 CACHE STRING "Number of consecutive bytes each work item should load at once.")
