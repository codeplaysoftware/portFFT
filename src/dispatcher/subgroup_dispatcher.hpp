--- conflicted
+++ resolved
@@ -126,15 +126,9 @@
   }
 
   constexpr Idx BankLinesPerPad = 1;
-<<<<<<< HEAD
-  auto loc_view = detail::make_padded_view(loc, BankLinesPerPad);
-  auto loc_load_modifier_view = detail::make_padded_view(loc_load_modifier, BankLinesPerPad);
-  auto loc_store_modifier_view = detail::make_padded_view(loc_store_modifier, BankLinesPerPad);
-=======
   auto loc_view = detail::padded_view(loc, BankLinesPerPad);
   auto loc_load_modifier_view = detail::padded_view(loc_load_modifier, BankLinesPerPad);
   auto loc_store_modifier_view = detail::padded_view(loc_store_modifier, BankLinesPerPad);
->>>>>>> 17dc5d0a
 
   global_data.log_message_global(__func__, "loading sg twiddles from global to local memory");
   global2local<level::WORKGROUP, SubgroupSize>(global_data, twiddles, loc_twiddles, n_reals_per_wi * factor_sg);
@@ -192,11 +186,7 @@
         if (working_inner) {
           global_data.log_message_global(__func__, "loading transposed data from local to private memory");
           // load from local memory in a transposed manner
-<<<<<<< HEAD
-          local2private_transposed(factor_wi, global_data, loc_view, priv, id_of_wi_in_fft, sub_batch,
-=======
           local2private_transposed(global_data, factor_wi, loc_view, priv, id_of_wi_in_fft, sub_batch,
->>>>>>> 17dc5d0a
                                    max_num_batches_local_mem);
           global_data.log_dump_private("data loaded in registers:", priv, n_reals_per_wi);
         }
@@ -216,12 +206,8 @@
             }
           }
         }
-<<<<<<< HEAD
-        sg_dft<Dir, SubgroupSize>(priv, global_data.sg, factor_wi, factor_sg, loc_twiddles);
-=======
         T wi_private_scratch[2 * wi_temps(detail::MaxComplexPerWI)];
         sg_dft<Dir, SubgroupSize>(priv, global_data.sg, factor_wi, factor_sg, loc_twiddles, wi_private_scratch);
->>>>>>> 17dc5d0a
         if (working_inner) {
           global_data.log_dump_private("data in registers after computation:", priv, n_reals_per_wi);
         }
@@ -253,11 +239,7 @@
             global_data.log_message_global(
                 __func__, "storing transposed data from private to global memory (SubgroupSize == FactorSG)");
             // Store directly from registers for fully coalesced accesses
-<<<<<<< HEAD
-            store_transposed(2 * factor_wi, global_data, priv, output, id_of_wi_in_fft, factor_sg,
-=======
             store_transposed(global_data, 2 * factor_wi, priv, output, id_of_wi_in_fft, factor_sg,
->>>>>>> 17dc5d0a
                              (i + static_cast<IdxGlobal>(sub_batch)) * static_cast<IdxGlobal>(n_reals_per_fft));
           }
         } else {
@@ -266,11 +248,7 @@
                                            "storing transposed data from private to local memory (SubgroupSize != "
                                            "FactorSG or LayoutOut == detail::layout::BATCH_INTERLEAVED)");
             // Store back to local memory only
-<<<<<<< HEAD
-            private2local_transposed(factor_wi, global_data, priv, loc_view, id_of_wi_in_fft, factor_sg, sub_batch,
-=======
             private2local_transposed(global_data, factor_wi, priv, loc_view, id_of_wi_in_fft, factor_sg, sub_batch,
->>>>>>> 17dc5d0a
                                      max_num_batches_local_mem);
           }
         }
@@ -319,11 +297,7 @@
       sycl::group_barrier(global_data.sg);
       if (working) {
         global_data.log_message_global(__func__, "loading non-transposed data from local to private memory");
-<<<<<<< HEAD
-        local2private(2 * factor_wi, global_data, loc_view, priv, subgroup_local_id, n_reals_per_wi,
-=======
         local2private(global_data, 2 * factor_wi, loc_view, priv, subgroup_local_id, n_reals_per_wi,
->>>>>>> 17dc5d0a
                       subgroup_id * n_reals_per_sg);
         global_data.log_dump_private("data loaded in registers:", priv, n_reals_per_wi);
       }
@@ -340,12 +314,8 @@
           }
         }
       }
-<<<<<<< HEAD
-      sg_dft<Dir, SubgroupSize>(priv, global_data.sg, factor_wi, factor_sg, loc_twiddles);
-=======
       T wi_private_scratch[2 * wi_temps(detail::MaxComplexPerWI)];
       sg_dft<Dir, SubgroupSize>(priv, global_data.sg, factor_wi, factor_sg, loc_twiddles, wi_private_scratch);
->>>>>>> 17dc5d0a
       if (working) {
         global_data.log_dump_private("data in registers after computation:", priv, n_reals_per_wi);
       }
@@ -379,11 +349,7 @@
                                          "storing transposed data from private to global memory (FactorSG == "
                                          "SubgroupSize) and LayoutOut == detail::level::PACKED");
           store_transposed(
-<<<<<<< HEAD
-              2 * factor_wi, global_data, priv, output, id_of_wi_in_fft, factor_sg,
-=======
               global_data, 2 * factor_wi, priv, output, id_of_wi_in_fft, factor_sg,
->>>>>>> 17dc5d0a
               i * static_cast<IdxGlobal>(n_reals_per_sg) + static_cast<IdxGlobal>(id_of_fft_in_sg * n_reals_per_fft));
         }
       } else if (LayoutOut == detail::layout::BATCH_INTERLEAVED) {
@@ -391,22 +357,14 @@
           global_data.log_message_global(
               __func__, "Storing data from private to Global with LayoutOut == detail::level::BATCH_INTERLEAVED");
           transfer_strided<detail::transfer_direction::PRIVATE_TO_GLOBAL, IdxGlobal>(
-<<<<<<< HEAD
-              factor_wi, global_data, priv, output, 2 * n_transforms, 2 * i, static_cast<IdxGlobal>(1),
-=======
               global_data, factor_wi, priv, output, 2 * n_transforms, 2 * i, static_cast<IdxGlobal>(1),
->>>>>>> 17dc5d0a
               static_cast<IdxGlobal>(0), factor_sg, id_of_wi_in_fft);
         }
       } else {
         if (working) {
           global_data.log_message_global(
               __func__, "storing transposed data from private to local memory (FactorSG != SubgroupSize)");
-<<<<<<< HEAD
-          store_transposed(2 * factor_wi, global_data, priv, loc_view, id_of_wi_in_fft, factor_sg,
-=======
           store_transposed(global_data, 2 * factor_wi, priv, loc_view, id_of_wi_in_fft, factor_sg,
->>>>>>> 17dc5d0a
                            subgroup_id * n_reals_per_sg + id_of_fft_in_sg * n_reals_per_fft);
         }
         sycl::group_barrier(global_data.sg);
@@ -498,17 +456,6 @@
 template <typename Dummy>
 struct committed_descriptor<Scalar, Domain>::set_spec_constants_struct::inner<detail::level::SUBGROUP, Dummy> {
   static void execute(committed_descriptor& /*desc*/, sycl::kernel_bundle<sycl::bundle_state::input>& in_bundle,
-<<<<<<< HEAD
-                      std::size_t /*length*/, const std::vector<Idx>& factors,
-                      detail::elementwise_multiply multiply_on_load, detail::elementwise_multiply multiply_on_store,
-                      detail::apply_scale_factor scale_factor_applied, detail::level /*level*/, Idx /*factor_num*/,
-                      Idx /*num_factors*/) {
-    in_bundle.template set_specialization_constant<detail::SubgroupFactorWISpecConst>(factors[0]);
-    in_bundle.template set_specialization_constant<detail::SubgroupFactorSGSpecConst>(factors[1]);
-    in_bundle.template set_specialization_constant<detail::SpecConstMultiplyOnLoad>(multiply_on_load);
-    in_bundle.template set_specialization_constant<detail::SpecConstMultiplyOnStore>(multiply_on_store);
-    in_bundle.template set_specialization_constant<detail::SpecConstApplyScaleFactor>(scale_factor_applied);
-=======
                       std::size_t /*length*/, const std::vector<Idx>& factors) {
     in_bundle.template set_specialization_constant<detail::SubgroupFactorWISpecConst>(factors[0]);
     in_bundle.template set_specialization_constant<detail::SubgroupFactorSGSpecConst>(factors[1]);
@@ -518,7 +465,6 @@
         detail::elementwise_multiply::NOT_APPLIED);
     in_bundle.template set_specialization_constant<detail::SpecConstApplyScaleFactor>(
         detail::apply_scale_factor::APPLIED);
->>>>>>> 17dc5d0a
   }
 };
 
