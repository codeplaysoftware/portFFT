--- conflicted
+++ resolved
@@ -441,19 +441,11 @@
 template <typename Scalar, domain Domain>
 template <typename Dummy>
 struct committed_descriptor<Scalar, Domain>::calculate_twiddles_struct::inner<detail::level::SUBGROUP, Dummy> {
-<<<<<<< HEAD
-  static Scalar* execute(committed_descriptor& desc, std::size_t length, kernel_data_struct& kernel_data) {
-    Idx factor_wi = kernel_data.factors[0];
-    Idx factor_sg = kernel_data.factors[1];
-    Scalar* res = sycl::aligned_alloc_device<Scalar>(
-        alignof(sycl::vec<Scalar, PORTFFT_VEC_LOAD_BYTES / sizeof(Scalar)>), length * 2, desc.queue);
-=======
   static Scalar* execute(committed_descriptor& desc, kernel_data_struct& kernel_data) {
     Idx factor_wi = kernel_data.factors[0];
     Idx factor_sg = kernel_data.factors[1];
     Scalar* res = sycl::aligned_alloc_device<Scalar>(
         alignof(sycl::vec<Scalar, PORTFFT_VEC_LOAD_BYTES / sizeof(Scalar)>), kernel_data.length * 2, desc.queue);
->>>>>>> 4c1006a9
     sycl::range<2> kernel_range({static_cast<std::size_t>(factor_sg), static_cast<std::size_t>(factor_wi)});
     desc.queue.submit([&](sycl::handler& cgh) {
       cgh.parallel_for(kernel_range, [=](sycl::item<2> it) {
@@ -474,32 +466,20 @@
 template <typename Dummy>
 struct committed_descriptor<Scalar, Domain>::run_kernel_struct<Dir, LayoutIn, LayoutOut, SubgroupSize, TIn,
                                                                TOut>::inner<detail::level::SUBGROUP, Dummy> {
-<<<<<<< HEAD
   static sycl::event execute(committed_descriptor& desc, const TIn& in, TOut& out, 
                              const std::vector<sycl::event>& dependencies,
                              IdxGlobal n_transforms, 
                              IdxGlobal input_offset, IdxGlobal output_offset,
-                             Scalar scale_factor, std::size_t length, kernel_data_struct& kernel_data) {
+                             Scalar scale_factor, kernel_data_struct& kernel_data) {
     constexpr detail::memory Mem = std::is_pointer<TOut>::value ? detail::memory::USM : detail::memory::BUFFER;
-=======
-  static sycl::event execute(committed_descriptor& desc, const TIn& in, TOut& out, Scalar scale_factor,
-                             const std::vector<sycl::event>& dependencies, kernel_data_struct& kernel_data) {
-    constexpr detail::memory Mem = std::is_pointer<TOut>::value ? detail::memory::USM : detail::memory::BUFFER;
-    IdxGlobal n_transforms = static_cast<IdxGlobal>(desc.params.number_of_transforms);
->>>>>>> 4c1006a9
     Scalar* twiddles = kernel_data.twiddles_forward.get();
     Idx factor_sg = kernel_data.factors[1];
     std::size_t global_size = static_cast<std::size_t>(detail::get_global_size_subgroup<Scalar>(
         n_transforms, factor_sg, SubgroupSize, kernel_data.num_sgs_per_wg, desc.n_compute_units));
     std::size_t local_elements =
-<<<<<<< HEAD
-        num_scalars_in_local_mem_struct::template inner<detail::level::SUBGROUP, LayoutIn, Dummy>::execute(desc, length, kernel_data);
-    std::size_t twiddle_elements = 2 * length;
-=======
         num_scalars_in_local_mem_struct::template inner<detail::level::SUBGROUP, LayoutIn, Dummy>::execute(desc,
                                                                                                            kernel_data);
     std::size_t twiddle_elements = 2 * kernel_data.length;
->>>>>>> 4c1006a9
     return desc.queue.submit([&](sycl::handler& cgh) {
       cgh.depends_on(dependencies);
       cgh.use_kernel_bundle(kernel_data.exec_bundle);
@@ -538,12 +518,8 @@
 template <typename Scalar, domain Domain>
 template <typename Dummy>
 struct committed_descriptor<Scalar, Domain>::set_spec_constants_struct::inner<detail::level::SUBGROUP, Dummy> {
-<<<<<<< HEAD
-  static void execute(committed_descriptor& /*desc*/, sycl::kernel_bundle<sycl::bundle_state::input>& in_bundle, std::size_t /*length*/, const std::vector<Idx>& factors) {
-=======
   static void execute(committed_descriptor& /*desc*/, sycl::kernel_bundle<sycl::bundle_state::input>& in_bundle,
                       std::size_t /*length*/, const std::vector<Idx>& factors) {
->>>>>>> 4c1006a9
     in_bundle.template set_specialization_constant<detail::FactorWISpecConst>(factors[0]);
     in_bundle.template set_specialization_constant<detail::FactorSGSpecConst>(factors[1]);
   }
@@ -553,13 +529,8 @@
 template <detail::layout LayoutIn, typename Dummy>
 struct committed_descriptor<Scalar, Domain>::num_scalars_in_local_mem_struct::inner<detail::level::SUBGROUP, LayoutIn,
                                                                                     Dummy> {
-<<<<<<< HEAD
-  static std::size_t execute(committed_descriptor& desc, std::size_t length, kernel_data_struct& kernel_data) {
-    Idx dft_length = static_cast<Idx>(length);
-=======
   static std::size_t execute(committed_descriptor& desc, kernel_data_struct& kernel_data) {
     Idx dft_length = static_cast<Idx>(kernel_data.length);
->>>>>>> 4c1006a9
     if constexpr (LayoutIn == detail::layout::BATCH_INTERLEAVED) {
       Idx twiddle_bytes = 2 * dft_length * static_cast<Idx>(sizeof(Scalar));
       Idx padded_fft_bytes = detail::pad_local(2 * dft_length, Idx(1)) * static_cast<Idx>(sizeof(Scalar));
