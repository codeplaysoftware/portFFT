/***************************************************************************
 *
 *  Copyright (C) Codeplay Software Ltd.
 *
 *  Licensed under the Apache License, Version 2.0 (the "License");
 *  you may not use this file except in compliance with the License.
 *  You may obtain a copy of the License at
 *
 *      http://www.apache.org/licenses/LICENSE-2.0
 *
 *  Unless required by applicable law or agreed to in writing, software
 *  distributed under the License is distributed on an "AS IS" BASIS,
 *  WITHOUT WARRANTIES OR CONDITIONS OF ANY KIND, either express or implied.
 *  See the License for the specific language governing permissions and
 *  limitations under the License.
 *
 *  Codeplay's portFFT
 *
 **************************************************************************/

#ifndef PORTFFT_DISPATCHER_SUBGROUP_DISPATCHER_HPP
#define PORTFFT_DISPATCHER_SUBGROUP_DISPATCHER_HPP

#include <common/cooley_tukey_compiled_sizes.hpp>
#include <common/helpers.hpp>
#include <common/subgroup.hpp>
#include <common/transfers.hpp>
#include <descriptor.hpp>
#include <enums.hpp>

namespace portfft {
namespace detail {
// specialization constants
constexpr static sycl::specialization_id<int> FactorWISpecConst{};
constexpr static sycl::specialization_id<int> FactorSGSpecConst{};

/**
 * Calculates the global size needed for given problem.
 *
 * @tparam T type of the scalar used for computations
 * @param n_transforms number of transforms
 * @param factor_sg cross-subgroup factor of the fft size
 * @param subgroup_size size of subgroup used by the compute kernel
 * @param num_sgs_per_wg number of subgroups in a workgroup
 * @param n_compute_units number of compute units on target device
 * @return Number of elements of size T that need to fit into local memory
 */
template <typename T>
std::size_t get_global_size_subgroup(std::size_t n_transforms, std::size_t factor_sg, std::size_t subgroup_size,
                                     std::size_t num_sgs_per_wg, std::size_t n_compute_units) {
  std::size_t maximum_n_sgs = 2 * n_compute_units * 64;
  std::size_t maximum_n_wgs = maximum_n_sgs / num_sgs_per_wg;
  std::size_t wg_size = subgroup_size * num_sgs_per_wg;

  std::size_t n_ffts_per_wg = (subgroup_size / factor_sg) * num_sgs_per_wg;
  std::size_t n_wgs_we_can_utilize = divide_ceil(n_transforms, n_ffts_per_wg);
  return wg_size * sycl::min(maximum_n_wgs, n_wgs_we_can_utilize);
}

/**
 * Implementation of FFT for sizes that can be done by a subgroup.
 *
 * @tparam Dir FFT direction, takes either direction::FORWARD or direction::BACKWARD
 * @tparam TransposeIn Whether or not the input is transposed
 * @tparam FactorWI factor of the FFT size. How many elements per FFT are processed by one workitem
 * @tparam FactorSG factor of the FFT size. How many workitems in a subgroup work on the same FFT
 * @tparam SubgroupSize size of the subgroup
 * @tparam T type of the scalar used for computations
 * @param input accessor or pointer to global memory containing input data
 * @param output accessor or pointer to global memory for output data
 * @param loc local accessor. Must have enough space for 2*FactorWI*FactorSG*SubgroupSize
 * values
 * @param loc_twiddles local accessor for twiddle factors. Must have enough space for 2*FactorWI*FactorSG
 * values
 * @param n_transforms number of FT transforms to do in one call
 * @param it sycl::nd_item<1> for the kernel launch
 * @param twiddles pointer containing twiddles
 * @param scaling_factor Scaling factor applied to the result
 */
template <direction Dir, detail::transpose TransposeIn, detail::transpose TransposeOut, bool ApplyLoadModifier,
          bool ApplyStoreModifier, bool ApplyScaleFactor, int FactorWI, int FactorSG, int SubgroupSize, typename T>
__attribute__((always_inline)) inline void subgroup_impl(const T* input, T* output, T* loc, T* loc_twiddles,
                                                         std::size_t n_transforms, sycl::nd_item<1> it,
                                                         const T* twiddles, T scaling_factor,
                                                         const T* load_modifier_data, const T* store_modifier_data,
                                                         T* loc_load_modifier, T* loc_store_modifier) {
  constexpr int NRealsPerWI = 2 * FactorWI;

  T priv[NRealsPerWI];
  sycl::sub_group sg = it.get_sub_group();
  std::size_t subgroup_local_id = sg.get_local_linear_id();
  std::size_t subgroup_id = sg.get_group_id();
  std::size_t n_sgs_in_wg = it.get_local_range(0) / SubgroupSize;
  std::size_t id_of_sg_in_kernel = subgroup_id + it.get_group_linear_id() * n_sgs_in_wg;
  std::size_t n_sgs_in_kernel = it.get_group_range(0) * n_sgs_in_wg;

  std::size_t n_ffts_per_sg = SubgroupSize / FactorSG;
  std::size_t max_wis_working = n_ffts_per_sg * FactorSG;
  std::size_t n_reals_per_fft = FactorSG * NRealsPerWI;
  std::size_t n_reals_per_sg = n_ffts_per_sg * n_reals_per_fft;
  std::size_t id_of_fft_in_sg = subgroup_local_id / FactorSG;
  std::size_t id_of_wi_in_fft = subgroup_local_id % FactorSG;
  std::size_t n_ffts_per_wg = n_ffts_per_sg * n_sgs_in_wg;
  // the +1 is needed for workitems not working on useful data so they also
  // contribute to subgroup algorithms and data transfers in last iteration
  std::size_t rounded_up_n_ffts =
      round_up_to_multiple(n_transforms, n_ffts_per_wg) + (subgroup_local_id >= max_wis_working);

  std::size_t id_of_fft_in_kernel;
  std::size_t n_ffts_in_kernel;
  if constexpr (TransposeIn == detail::transpose::TRANSPOSED) {
    id_of_fft_in_kernel = it.get_group(0) * it.get_local_range(0) / 2;
    n_ffts_in_kernel = it.get_group_range(0) * it.get_local_range(0) / 2;
  } else {
    id_of_fft_in_kernel = id_of_sg_in_kernel * n_ffts_per_sg + id_of_fft_in_sg;
    n_ffts_in_kernel = n_sgs_in_kernel * n_ffts_per_sg;
  }

  constexpr std::size_t BankLinesPerPad = 1;

  global2local<level::WORKGROUP, SubgroupSize, pad::DONT_PAD, 0>(it, twiddles, loc_twiddles, NRealsPerWI * FactorSG);
  sycl::group_barrier(it.get_group());

  for (std::size_t i = id_of_fft_in_kernel; i < rounded_up_n_ffts; i += n_ffts_in_kernel) {
    bool working = subgroup_local_id < max_wis_working && i < n_transforms;
    std::size_t n_ffts_worked_on_by_sg = sycl::min(n_transforms - (i - id_of_fft_in_sg), n_ffts_per_sg);
    std::size_t max_num_batches_local_mem = [=]() {
      if constexpr (TransposeIn == detail::transpose::TRANSPOSED) {
        return n_sgs_in_wg * SubgroupSize / 2;
      } else {
        return n_ffts_per_sg * n_sgs_in_wg;
      }
    }();
    std::size_t num_batches_in_local_mem = [=]() {
      if constexpr (TransposeIn == detail::transpose::TRANSPOSED) {
        if (i + it.get_local_range(0) / 2 < n_transforms) {
          return it.get_local_range(0) / 2;
        }
        return n_transforms - i;
      } else {
        return n_ffts_per_sg;
      }
    }();
    if constexpr (ApplyLoadModifier) {
      global2local<detail::level::WORKGROUP, SubgroupSize, detail::pad::DO_PAD, BankLinesPerPad>(
          it, load_modifier_data, loc_load_modifier, n_reals_per_fft * num_batches_in_local_mem,
          it.get_group(0) * max_num_batches_local_mem);
    }
    if constexpr (ApplyStoreModifier) {
      global2local<detail::level::WORKGROUP, SubgroupSize, detail::pad::DO_PAD, BankLinesPerPad>(
          it, store_modifier_data, loc_store_modifier, n_reals_per_fft * num_batches_in_local_mem,
          it.get_group(0) * max_num_batches_local_mem);
    }
    sycl::group_barrier(it.get_group());
    if constexpr (TransposeIn == detail::transpose::TRANSPOSED) {
      /**
       * Codepath taken if the input is transposed
       * The number of batches that are loaded, is equal to half of the workgroup size.
       * Each workitem is responsible for all of either the real or complex part of the batch being loaded.
       * The data in local memory is also stored in a transposed manner, so that there are no bank conflicts
       * while storing the data.
       * Thus it is loaded in a transposed manner and stored in a transposed manner to prevent data overwrites.
       * Going ahead with the assumption that output will not be stored in a transposed manner(always out of place), it
       * would need to transpose the final result in local memory and store it to global.
       */
      std::size_t id_of_fft_in_sub_batch = sg.get_group_id() * n_ffts_per_sg + id_of_fft_in_sg;
      std::size_t rounded_up_sub_batches = detail::round_up_to_multiple(num_batches_in_local_mem, n_ffts_per_sg);

      if (it.get_local_linear_id() / 2 < num_batches_in_local_mem) {
        // load / store in a transposed manner
        global2local_transposed<detail::level::WORKGROUP, detail::pad::DO_PAD, BankLinesPerPad, T>(
            it, input, loc, 2 * i, FactorWI * FactorSG, n_transforms, max_num_batches_local_mem);
      }
      sycl::group_barrier(it.get_group());
      for (std::size_t sub_batch = id_of_fft_in_sub_batch; sub_batch < rounded_up_sub_batches;
           sub_batch += n_sgs_in_wg * n_ffts_per_sg) {
        bool working_inner = sub_batch < num_batches_in_local_mem && subgroup_local_id < max_wis_working;
        if (working_inner) {
          // load from local memory in a transposed manner
          local2private_transposed<FactorWI, detail::pad::DO_PAD, BankLinesPerPad>(
              loc, priv, static_cast<int>(id_of_wi_in_fft), static_cast<int>(sub_batch),
              static_cast<int>(max_num_batches_local_mem));
        }
        if constexpr (ApplyLoadModifier) {
          if (working_inner) {
            detail::unrolled_loop<0, FactorWI, 1>([&](const int j) __attribute__((always_inline)) {
              std::size_t base_index = sub_batch * n_reals_per_fft + NRealsPerWI * id_of_wi_in_fft + 2 * j;
              T modifier_real = loc[detail::pad_local(base_index, BankLinesPerPad)];
              T modifier_complex = loc[detail::pad_local(base_index + 1, BankLinesPerPad)];
              T tmp_real = priv[2 * j];
              priv[2 * j] = tmp_real * modifier_real - priv[2 * j + 1] * modifier_complex;
              priv[2 * j + 1] = tmp_real * modifier_complex + priv[2 * j + 1] * modifier_real;
            });
          }
        }
        sg_dft<Dir, FactorWI, FactorSG>(priv, sg, loc_twiddles);
        if constexpr (ApplyStoreModifier) {
          if (working_inner) {
            detail::unrolled_loop<0, FactorWI, 1>([&](const int j) __attribute__((always_inline)) {
              std::size_t base_offset =
                  sub_batch * n_reals_per_fft + 2 * id_of_wi_in_fft + static_cast<std::size_t>(j) * FactorSG;
              T modifier_real = loc[detail::pad_local(base_offset, BankLinesPerPad)];
              T modifier_complex = loc[detail::pad_local(base_offset + 1, BankLinesPerPad)];
              T tmp_real = priv[2 * j];
              priv[2 * j] = tmp_real * modifier_real - priv[2 * j + 1] * modifier_complex;
              priv[2 * j + 1] = tmp_real * modifier_complex + priv[2 * j + 1] * modifier_real;
            });
          }
        }
        if constexpr (ApplyScaleFactor) {
          unrolled_loop<0, NRealsPerWI, 2>([&](int idx) __attribute__((always_inline)) {
            priv[idx] *= scaling_factor;
            priv[idx + 1] *= scaling_factor;
          });
        }
        if constexpr (SubgroupSize == FactorSG && TransposeOut == detail::transpose::NOT_TRANSPOSED) {
          if (working_inner) {
            // Store directly from registers for fully coalesced accesses
            store_transposed<NRealsPerWI, detail::pad::DONT_PAD, 0>(priv, output, id_of_wi_in_fft, FactorSG,
                                                                    (i + sub_batch) * n_reals_per_fft);
          }
        } else {
          if (working_inner) {
            // Store back to local memory only
            private2local_transposed<FactorWI, detail::pad::DO_PAD, BankLinesPerPad>(
                priv, loc, static_cast<int>(id_of_wi_in_fft), FactorSG, static_cast<int>(sub_batch),
                static_cast<int>(max_num_batches_local_mem));
          }
        }
      }
      sycl::group_barrier(it.get_group());
      if constexpr (SubgroupSize != FactorSG && TransposeOut == detail::transpose::NOT_TRANSPOSED) {
        // store back all loaded batches at once.
        local2global_transposed<detail::pad::DO_PAD, BankLinesPerPad>(it, FactorWI * FactorSG, num_batches_in_local_mem,
                                                                      max_num_batches_local_mem, loc, output,
                                                                      i * n_reals_per_fft);
      } else {
        if constexpr (TransposeOut == detail::transpose::TRANSPOSED) {
          local_transposed2_global_transposed<detail::pad::DO_PAD, detail::level::WORKGROUP, BankLinesPerPad>(
              it, output, loc, i * n_reals_per_fft, FactorWI * FactorSG, n_transforms, max_num_batches_local_mem);
        }
      }
      sycl::group_barrier(it.get_group());
    } else {
      // Codepath taken if input is not transposed

      global2local<level::SUBGROUP, SubgroupSize, pad::DO_PAD, BankLinesPerPad>(
          it, input, loc, n_ffts_worked_on_by_sg * n_reals_per_fft, n_reals_per_fft * (i - id_of_fft_in_sg),
          subgroup_id * n_reals_per_sg);

      sycl::group_barrier(sg);
      if (working) {
        local2private<NRealsPerWI, pad::DO_PAD, BankLinesPerPad>(loc, priv, subgroup_local_id, NRealsPerWI,
                                                                 subgroup_id * n_reals_per_sg);
      }
      sycl::group_barrier(sg);
      if constexpr (ApplyLoadModifier) {
        if (working) {
          detail::unrolled_loop<0, FactorWI, 1>([&](const int j) __attribute__((always_inline)) {
            std::size_t base_index = n_reals_per_fft * (sg.get_group_id() * n_ffts_per_sg + id_of_fft_in_sg) +
                                     NRealsPerWI * id_of_wi_in_fft + 2 * j;
            T modifier_real = loc_load_modifier[detail::pad_local(base_index, BankLinesPerPad)];
            T modifier_complex = loc_store_modifier[detail::pad_local(base_index + 1, BankLinesPerPad)];
            T tmp_real = priv[2 * j];
            priv[2 * j] = tmp_real * modifier_real - priv[2 * j + 1] * modifier_complex;
            priv[2 * j + 1] = tmp_real * modifier_complex + priv[2 * j + 1] * modifier_real;
          });
        }
      }
      sg_dft<Dir, FactorWI, FactorSG>(priv, sg, loc_twiddles);
      if constexpr (ApplyStoreModifier) {
        if (working) {
          detail::unrolled_loop<0, FactorWI, 1>([&](const int j) __attribute__((always_inline)) {
            std::size_t base_index = n_reals_per_fft * (sg.get_group_id() * n_ffts_per_sg + id_of_fft_in_sg) +
                                     2 * id_of_wi_in_fft + static_cast<std::size_t>(j) * FactorSG;
            T modifier_real = loc_store_modifier[detail::pad_local(base_index, BankLinesPerPad)];
            T modifier_imag = loc_store_modifier[detail::pad_local(base_index + 1, BankLinesPerPad)];
            T tmp_real = priv[2 * j];
            priv[2 * j] = tmp_real * modifier_real - priv[2 * j + 1] * modifier_imag;
            priv[2 * j + 1] = tmp_real * modifier_imag + priv[2 * j + 1] * modifier_real;
          });
        }
      }
      if constexpr (ApplyScaleFactor) {
        unrolled_loop<0, NRealsPerWI, 2>([&](int i) __attribute__((always_inline)) {
          priv[i] *= scaling_factor;
          priv[i + 1] *= scaling_factor;
        });
      }
      if constexpr (FactorSG == SubgroupSize && TransposeOut == detail::transpose::NOT_TRANSPOSED) {
        // in this case we get fully coalesced memory access even without going through local memory
        // TODO we may want to tune maximal `FactorSG` for which we use direct stores.
        if (working) {
          store_transposed<NRealsPerWI, pad::DONT_PAD, BankLinesPerPad>(
              priv, output, id_of_wi_in_fft, FactorSG, i * n_reals_per_sg + id_of_fft_in_sg * n_reals_per_fft);
        }
      } else {
        if (working) {
          store_transposed<NRealsPerWI, pad::DO_PAD, BankLinesPerPad>(
              priv, loc, id_of_wi_in_fft, FactorSG, subgroup_id * n_reals_per_sg + id_of_fft_in_sg * n_reals_per_fft);
        }
        sycl::group_barrier(sg);
        if constexpr (TransposeOut == detail::transpose::NOT_TRANSPOSED) {
          local2global<level::SUBGROUP, SubgroupSize, pad::DO_PAD, BankLinesPerPad>(
              it, loc, output, n_ffts_worked_on_by_sg * n_reals_per_fft, subgroup_id * n_reals_per_sg,
              n_reals_per_fft * (i - id_of_fft_in_sg));
        } else {
          // TODO
        }
        sycl::group_barrier(sg);
      }
    }
  }
}

/**
 * Dispatch cross sg implementation for different work-item factorizations.
 *
 * @tparam Dir FFT direction, takes either direction::FORWARD or direction::BACKWARD
 * @tparam SubgroupSize size of the subgroup
 * @tparam TransposeIn Whether or not the input is transposed
 * @tparam T type of the scalar used for computations
 * @tparam SizeList The list of sizes that will be specialized.
 * @param factor_wi factor of fft size. How many elements are processed by 1 work-item.
 * @param factor_sg cross-subgroup factor of the fft size
 * @param input accessor or pointer to global memory containing input data
 * @param output accessor or pointer to global memory for output data
 * @param loc local accessor. Must have enough space for 2*factor_wi*factor_sg*SubgroupSize
 * values
 * @param loc_twiddles local accessor for twiddle factors. Must have enough space for 2*factor_wi*factor_sg
 * values
 * @param n_transforms number of FFT transforms to do in one call
 * @param it sycl::nd_item<1> for the kernel launch
 * @param twiddles pointer containing twiddles
 * @param scaling_factor Scaling factor applied to the result
 */
template <direction Dir, detail::transpose TransposeIn, detail::transpose TransposeOut, bool ApplyLoadModifier,
          bool ApplyStoreModifier, bool ApplyScaleFactor, std::size_t SubgroupSize, typename T, typename SizeList>
__attribute__((always_inline)) void subgroup_dispatch_impl(
    int factor_wi, int factor_sg, const T* input, T* output, T* loc, T* loc_twiddles, std::size_t n_transforms,
    sycl::nd_item<1> it, const T* twiddles, T scaling_factor, const T* load_modifier_data = nullptr,
    const T* store_modifier_data = nullptr, T* loc_load_modifier = nullptr, T* loc_store_modifier = nullptr) {
  if constexpr (!SizeList::ListEnd) {
    constexpr int ThisSize = SizeList::Size;
    // This factorization is duplicated in the dispatch logic on the host.
    // The CT and spec constant factors should match.
    constexpr int CtFactorSg = factorize_sg(ThisSize, SubgroupSize);
    constexpr int CtFactorWi = ThisSize / CtFactorSg;
    if (factor_sg * factor_wi == ThisSize) {
      if constexpr (!fits_in_wi<T>(ThisSize) && fits_in_wi<T>(CtFactorWi) && (CtFactorSg <= SubgroupSize)) {
        detail::subgroup_impl<Dir, TransposeIn, TransposeOut, ApplyLoadModifier, ApplyStoreModifier, ApplyScaleFactor,
                              CtFactorWi, CtFactorSg, SubgroupSize>(
            input, output, loc, loc_twiddles, n_transforms, it, twiddles, scaling_factor, load_modifier_data,
            store_modifier_data, loc_load_modifier, loc_store_modifier);
      }
    } else {
      subgroup_dispatch_impl<Dir, TransposeIn, TransposeOut, ApplyLoadModifier, ApplyStoreModifier, ApplyScaleFactor,
                             SubgroupSize, T, typename SizeList::child_t>(
          factor_wi, factor_sg, input, output, loc, loc_twiddles, n_transforms, it, twiddles, scaling_factor,
          load_modifier_data, store_modifier_data, loc_load_modifier, loc_store_modifier);
    }
  }
}
}  // namespace detail

template <typename Scalar, domain Domain>
template <typename Dummy>
struct committed_descriptor<Scalar, Domain>::calculate_twiddles_struct::inner<detail::level::SUBGROUP, Dummy> {
  static Scalar* execute(committed_descriptor& desc) {
<<<<<<< HEAD
    int factor_wi = static_cast<int>(desc.factors[0]);
    int factor_sg = static_cast<int>(desc.factors[1]);
    Scalar* res = sycl::malloc_device<Scalar>(desc.params.lengths[0] * 2, desc.queue);
=======
    int factor_wi = desc.factors[0];
    int factor_sg = desc.factors[1];
    Scalar* res = sycl::aligned_alloc_device<Scalar>(
        alignof(sycl::vec<Scalar, PORTFFT_VEC_LOAD_BYTES / sizeof(Scalar)>), desc.params.lengths[0] * 2, desc.queue);
>>>>>>> 2a98202c
    sycl::range<2> kernel_range({static_cast<std::size_t>(factor_sg), static_cast<std::size_t>(factor_wi)});
    desc.queue.submit([&](sycl::handler& cgh) {
      cgh.parallel_for(kernel_range, [=](sycl::item<2> it) {
        int n = static_cast<int>(it.get_id(0));
        int k = static_cast<int>(it.get_id(1));
        sg_calc_twiddles(factor_sg, factor_wi, n, k, res);
      });
    });
    desc.queue.wait();  // waiting once here can be better than depending on the event
                        // for all future calls to compute
    return res;
  }
};

template <typename Scalar, domain Domain>
template <direction Dir, detail::transpose TransposeIn, int SubgroupSize, typename TIn, typename TOut>
template <typename Dummy>
struct committed_descriptor<Scalar, Domain>::run_kernel_struct<Dir, TransposeIn, SubgroupSize, TIn,
                                                               TOut>::inner<detail::level::SUBGROUP, Dummy> {
  static sycl::event execute(committed_descriptor& desc, const TIn& in, TOut& out, Scalar scale_factor,
                             const std::vector<sycl::event>& dependencies) {
    constexpr detail::memory Mem = std::is_pointer<TOut>::value ? detail::memory::USM : detail::memory::BUFFER;
    std::size_t fft_size = desc.params.lengths[0];
    std::size_t n_transforms = desc.params.number_of_transforms;
    Scalar* twiddles = desc.twiddles_forward.get();
    int factor_sg = static_cast<int>(desc.factors[1]);
    std::size_t global_size = detail::get_global_size_subgroup<Scalar>(
        n_transforms, static_cast<std::size_t>(factor_sg), SubgroupSize, desc.num_sgs_per_wg, desc.n_compute_units);
    std::size_t local_elements =
        num_scalars_in_local_mem_struct::template inner<detail::level::SUBGROUP, TransposeIn, Dummy>::execute(desc);
    std::size_t twiddle_elements = 2 * fft_size;
    return desc.queue.submit([&](sycl::handler& cgh) {
      cgh.depends_on(dependencies);
      cgh.use_kernel_bundle(desc.exec_bundle[0]);
      auto in_acc_or_usm = detail::get_access<const Scalar>(in, cgh);
      auto out_acc_or_usm = detail::get_access<Scalar>(out, cgh);
      sycl::local_accessor<Scalar, 1> loc(local_elements, cgh);
      sycl::local_accessor<Scalar, 1> loc_twiddles(twiddle_elements, cgh);
      cgh.parallel_for<detail::subgroup_kernel<Scalar, Domain, Dir, Mem, TransposeIn, detail::transpose::NOT_TRANSPOSED,
                                               false, false, true, SubgroupSize>>(
          sycl::nd_range<1>{{global_size}, {SubgroupSize * desc.num_sgs_per_wg}},
          [=](sycl::nd_item<1> it, sycl::kernel_handler kh) [[sycl::reqd_sub_group_size(SubgroupSize)]] {
            int factor_wi = kh.get_specialization_constant<detail::FactorWISpecConst>();
            int factor_sg = kh.get_specialization_constant<detail::FactorSGSpecConst>();
            detail::subgroup_dispatch_impl<Dir, TransposeIn, detail::transpose::NOT_TRANSPOSED, false, false, true,
                                           SubgroupSize, Scalar, detail::cooley_tukey_size_list_t>(
                factor_wi, factor_sg, &in_acc_or_usm[0], &out_acc_or_usm[0], &loc[0], &loc_twiddles[0], n_transforms,
                it, twiddles, scale_factor);
          });
    });
  }
};

template <typename Scalar, domain Domain>
template <typename Dummy>
struct committed_descriptor<Scalar, Domain>::set_spec_constants_struct::inner<detail::level::SUBGROUP, Dummy> {
  static void execute(committed_descriptor& desc,
                      std::vector<sycl::kernel_bundle<sycl::bundle_state::input>>& in_bundles) {
    for (auto& in_bundle : in_bundles) {
      in_bundle.template set_specialization_constant<detail::FactorWISpecConst>(static_cast<int>(desc.factors[0]));
      in_bundle.template set_specialization_constant<detail::FactorSGSpecConst>(static_cast<int>(desc.factors[1]));
    }
  }
};

template <typename Scalar, domain Domain>
template <detail::transpose TransposeIn, typename Dummy>
struct committed_descriptor<Scalar, Domain>::num_scalars_in_local_mem_impl_struct::inner<detail::level::SUBGROUP,
                                                                                         TransposeIn, Dummy> {
  static std::size_t execute(committed_descriptor& desc, std::size_t fft_size) {
    if constexpr (TransposeIn == detail::transpose::TRANSPOSED) {
      std::size_t twiddle_bytes = 2 * fft_size * sizeof(Scalar);
      std::size_t padded_fft_bytes = detail::pad_local(2 * fft_size) * sizeof(Scalar);
      std::size_t max_batches_in_local_mem = (desc.local_memory_size - twiddle_bytes) / padded_fft_bytes;
      std::size_t batches_per_sg = static_cast<std::size_t>(desc.used_sg_size) / 2;
      std::size_t num_sgs_required = std::min(static_cast<std::size_t>(PORTFFT_SGS_IN_WG),
                                              std::max(1ul, max_batches_in_local_mem / batches_per_sg));
      desc.num_sgs_per_wg = num_sgs_required;
      std::size_t num_batches_in_local_mem = static_cast<std::size_t>(desc.used_sg_size) * desc.num_sgs_per_wg / 2;
      return detail::pad_local(2 * fft_size * num_batches_in_local_mem);
    } else {
      int factor_sg = static_cast<int>(desc.factors[1]);
      std::size_t n_ffts_per_sg = static_cast<std::size_t>(desc.used_sg_size / factor_sg);
      std::size_t num_scalars_per_sg = detail::pad_local(2 * fft_size * n_ffts_per_sg);
      std::size_t max_n_sgs = desc.local_memory_size / sizeof(Scalar) / num_scalars_per_sg;
      desc.num_sgs_per_wg = std::min(static_cast<std::size_t>(PORTFFT_SGS_IN_WG), std::max(1ul, max_n_sgs));
      return num_scalars_per_sg * desc.num_sgs_per_wg;
    }
  }
};

template <typename Scalar, domain Domain>
template <detail::transpose TransposeIn, typename Dummy>
struct committed_descriptor<Scalar, Domain>::num_scalars_in_local_mem_struct::inner<detail::level::SUBGROUP,
                                                                                    TransposeIn, Dummy> {
  static std::size_t execute(committed_descriptor& desc) {
    return num_scalars_in_local_mem_impl_struct::template inner<detail::level::SUBGROUP, TransposeIn, Dummy>::execute(
        desc, desc.params.lengths[0]);
  }
};

template <typename Scalar, domain Domain>
template <detail::transpose TransposeIn, typename Dummy>
struct committed_descriptor<Scalar, Domain>::num_scalars_in_local_mem_struct::inner<detail::level::SUBGROUP,
                                                                                    TransposeIn, Dummy, std::size_t> {
  static std::size_t execute(committed_descriptor& desc, std::size_t fft_size) {
    return num_scalars_in_local_mem_impl_struct::template inner<detail::level::SUBGROUP, TransposeIn, Dummy>::execute(
        desc, fft_size);
  }
};

}  // namespace portfft

#endif  // PORTFFT_DISPATCHER_SUBGROUP_DISPATCHER_HPP<|MERGE_RESOLUTION|>--- conflicted
+++ resolved
@@ -367,16 +367,10 @@
 template <typename Dummy>
 struct committed_descriptor<Scalar, Domain>::calculate_twiddles_struct::inner<detail::level::SUBGROUP, Dummy> {
   static Scalar* execute(committed_descriptor& desc) {
-<<<<<<< HEAD
     int factor_wi = static_cast<int>(desc.factors[0]);
     int factor_sg = static_cast<int>(desc.factors[1]);
-    Scalar* res = sycl::malloc_device<Scalar>(desc.params.lengths[0] * 2, desc.queue);
-=======
-    int factor_wi = desc.factors[0];
-    int factor_sg = desc.factors[1];
     Scalar* res = sycl::aligned_alloc_device<Scalar>(
         alignof(sycl::vec<Scalar, PORTFFT_VEC_LOAD_BYTES / sizeof(Scalar)>), desc.params.lengths[0] * 2, desc.queue);
->>>>>>> 2a98202c
     sycl::range<2> kernel_range({static_cast<std::size_t>(factor_sg), static_cast<std::size_t>(factor_wi)});
     desc.queue.submit([&](sycl::handler& cgh) {
       cgh.parallel_for(kernel_range, [=](sycl::item<2> it) {
