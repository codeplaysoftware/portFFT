/***************************************************************************
 *
 *  Copyright (C) Codeplay Software Ltd.
 *
 *  Licensed under the Apache License, Version 2.0 (the "License");
 *  you may not use this file except in compliance with the License.
 *  You may obtain a copy of the License at
 *
 *      http://www.apache.org/licenses/LICENSE-2.0
 *
 *  Unless required by applicable law or agreed to in writing, software
 *  distributed under the License is distributed on an "AS IS" BASIS,
 *  WITHOUT WARRANTIES OR CONDITIONS OF ANY KIND, either express or implied.
 *  See the License for the specific language governing permissions and
 *  limitations under the License.
 *
 *  Codeplay's portFFT
 *
 **************************************************************************/

#ifndef PORTFFT_DISPATCHER_SUBGROUP_DISPATCHER_HPP
#define PORTFFT_DISPATCHER_SUBGROUP_DISPATCHER_HPP

#include <common/cooley_tukey_compiled_sizes.hpp>
#include <common/helpers.hpp>
#include <common/logging.hpp>
#include <common/memory_views.hpp>
#include <common/subgroup.hpp>
#include <common/transfers.hpp>
#include <defines.hpp>
#include <descriptor.hpp>
#include <enums.hpp>

namespace portfft {
namespace detail {
// specialization constants
constexpr static sycl::specialization_id<Idx> FactorWISpecConst{};
constexpr static sycl::specialization_id<Idx> FactorSGSpecConst{};

/**
 * Calculates the global size needed for given problem.
 *
 * @tparam T type of the scalar used for computations
 * @param n_transforms number of transforms
 * @param factor_sg cross-subgroup factor of the fft size
 * @param subgroup_size size of subgroup used by the compute kernel
 * @param num_sgs_per_wg number of subgroups in a workgroup
 * @param n_compute_units number of compute units on target device
 * @return Number of elements of size T that need to fit into local memory
 */
template <typename T>
IdxGlobal get_global_size_subgroup(IdxGlobal n_transforms, Idx factor_sg, Idx subgroup_size, Idx num_sgs_per_wg,
                                   Idx n_compute_units) {
  Idx maximum_n_sgs = 2 * n_compute_units * 64;
  Idx maximum_n_wgs = maximum_n_sgs / num_sgs_per_wg;
  Idx wg_size = subgroup_size * num_sgs_per_wg;

  Idx n_ffts_per_wg = (subgroup_size / factor_sg) * num_sgs_per_wg;
  IdxGlobal n_wgs_we_can_utilize = divide_ceil(n_transforms, static_cast<IdxGlobal>(n_ffts_per_wg));
  return static_cast<IdxGlobal>(wg_size) * sycl::min(static_cast<IdxGlobal>(maximum_n_wgs), n_wgs_we_can_utilize);
}

/**
 * Implementation of FFT for sizes that can be done by a subgroup.
 *
 * @tparam Dir FFT direction, takes either direction::FORWARD or direction::BACKWARD
 * @tparam LayoutIn Input Layout
 * @tparam LayoutOut Output Layout
 * @tparam MultiplyOnLoad Whether the input data is multiplied with some data array before fft computation.
 * @tparam MultiplyOnStore Whether the input data is multiplied with some data array after fft computation.
 * @tparam ApplyScaleFactor Whether or not the scale factor is applied
 * @tparam FactorWI factor of the FFT size. How many elements per FFT are processed by one workitem
 * @tparam FactorSG factor of the FFT size. How many workitems in a subgroup work on the same FFT
 * @tparam SubgroupSize size of the subgroup
 * @tparam T type of the scalar used for computations
 * @param input accessor or pointer to global memory containing input data
 * @param output accessor or pointer to global memory for output data
 * @param loc local accessor. Must have enough space for 2*FactorWI*FactorSG*SubgroupSize
 * values
 * @param loc_twiddles local accessor for twiddle factors. Must have enough space for 2*FactorWI*FactorSG
 * values
 * @param n_transforms number of FT transforms to do in one call
 * @param global_data global data for the kernel
 * @param twiddles pointer containing twiddles
 * @param scaling_factor Scaling factor applied to the result
 * @param load_modifier_data Pointer to the load modifier data in global Memory
 * @param store_modifier_data Pointer to the store modifier data in global Memory
 * @param loc_load_modifier Pointer to load modifier data in local memory
 * @param loc_store_modifier Pointer to store modifier data in local memory
 */
template <direction Dir, detail::layout LayoutIn, detail::layout LayoutOut, detail::elementwise_multiply MultiplyOnLoad,
          detail::elementwise_multiply MultiplyOnStore, detail::apply_scale_factor ApplyScaleFactor, Idx FactorWI,
          Idx FactorSG, Idx SubgroupSize, typename T>
PORTFFT_INLINE void subgroup_impl(const T* input, T* output, T* loc, T* loc_twiddles, IdxGlobal n_transforms,
                                  global_data_struct global_data, const T* twiddles, T scaling_factor,
                                  const T* load_modifier_data, const T* store_modifier_data, T* loc_load_modifier,
                                  T* loc_store_modifier) {
  global_data.log_message_global(__func__, "entered", "FactorWI", FactorWI, "FactorSG", FactorSG, "n_transforms",
                                 n_transforms);
  constexpr Idx NRealsPerWI = 2 * FactorWI;

  T priv[NRealsPerWI];
  Idx subgroup_local_id = static_cast<Idx>(global_data.sg.get_local_linear_id());
  Idx subgroup_id = static_cast<Idx>(global_data.sg.get_group_id());
  Idx n_sgs_in_wg = static_cast<Idx>(global_data.it.get_local_range(0)) / SubgroupSize;
  Idx id_of_sg_in_kernel = subgroup_id + static_cast<Idx>(global_data.it.get_group_linear_id()) * n_sgs_in_wg;
  Idx n_sgs_in_kernel = static_cast<Idx>(global_data.it.get_group_range(0)) * n_sgs_in_wg;

  Idx n_ffts_per_sg = SubgroupSize / FactorSG;
  Idx max_wis_working = n_ffts_per_sg * FactorSG;
  Idx n_reals_per_fft = FactorSG * NRealsPerWI;
  Idx n_reals_per_sg = n_ffts_per_sg * n_reals_per_fft;
  Idx id_of_fft_in_sg = subgroup_local_id / FactorSG;
  Idx id_of_wi_in_fft = subgroup_local_id % FactorSG;
  Idx n_ffts_per_wg = n_ffts_per_sg * n_sgs_in_wg;
  // the +1 is needed for workitems not working on useful data so they also
  // contribute to subgroup algorithms and data transfers in last iteration
  IdxGlobal rounded_up_n_ffts = round_up_to_multiple(n_transforms, static_cast<IdxGlobal>(n_ffts_per_wg)) +
                                (subgroup_local_id >= max_wis_working);

  IdxGlobal id_of_fft_in_kernel;
  IdxGlobal n_ffts_in_kernel;
  if constexpr (LayoutIn == detail::layout::BATCH_INTERLEAVED) {
    id_of_fft_in_kernel = static_cast<IdxGlobal>(global_data.it.get_group(0) * global_data.it.get_local_range(0)) / 2;
    n_ffts_in_kernel = static_cast<Idx>(global_data.it.get_group_range(0) * global_data.it.get_local_range(0)) / 2;
  } else {
    id_of_fft_in_kernel = id_of_sg_in_kernel * n_ffts_per_sg + id_of_fft_in_sg;
    n_ffts_in_kernel = n_sgs_in_kernel * n_ffts_per_sg;
  }

  constexpr Idx BankLinesPerPad = 1;
  auto loc_view = detail::make_padded_view<BankLinesPerPad>(loc);
  auto loc_load_modifier_view = detail::make_padded_view<BankLinesPerPad>(loc_load_modifier);
  auto loc_store_modifier_view = detail::make_padded_view<BankLinesPerPad>(loc_store_modifier);

  global_data.log_message_global(__func__, "loading sg twiddles from global to local memory");
  global2local<level::WORKGROUP, SubgroupSize>(global_data, twiddles, loc_twiddles, NRealsPerWI * FactorSG);
  sycl::group_barrier(global_data.it.get_group());
  global_data.log_dump_local("twiddles in local memory:", loc_twiddles, NRealsPerWI * FactorSG);

  for (IdxGlobal i = static_cast<IdxGlobal>(id_of_fft_in_kernel); i < rounded_up_n_ffts;
       i += static_cast<IdxGlobal>(n_ffts_in_kernel)) {
    bool working = subgroup_local_id < max_wis_working && i < n_transforms;
    Idx n_ffts_worked_on_by_sg = sycl::min(static_cast<Idx>(n_transforms - i) + id_of_fft_in_sg, n_ffts_per_sg);

    if constexpr (LayoutIn == detail::layout::BATCH_INTERLEAVED) {
      /**
       * Codepath taken if the input is transposed
       * The number of batches that are loaded, is equal to half of the workgroup size.
       * Each workitem is responsible for all of either the real or complex part of the batch being loaded.
       * The data in local memory is also stored in a transposed manner, so that there are no bank conflicts
       * while storing the data.
       * Thus it is loaded in a transposed manner and stored in a transposed manner to prevent data overwrites.
       * Going ahead with the assumption that output will not be stored in a transposed manner(always out of place), it
       * would need to transpose the final result in local memory and store it to global.
       */
      Idx id_of_fft_in_sub_batch = static_cast<Idx>(global_data.sg.get_group_id()) * n_ffts_per_sg + id_of_fft_in_sg;
      Idx max_num_batches_local_mem = n_sgs_in_wg * SubgroupSize / 2;
      Idx num_batches_in_local_mem = [=]() {
        if (i + static_cast<IdxGlobal>(global_data.it.get_local_range(0)) / 2 < n_transforms) {
          return static_cast<Idx>(global_data.it.get_local_range(0)) / 2;
        }
        return static_cast<Idx>(n_transforms - i);
      }();
      Idx rounded_up_sub_batches = detail::round_up_to_multiple(num_batches_in_local_mem, n_ffts_per_sg);
      if constexpr (MultiplyOnLoad == detail::elementwise_multiply::APPLIED) {
        global_data.log_message_global(__func__, "loading load multipliers from global to local memory");
        global2local<detail::level::WORKGROUP, SubgroupSize>(global_data, load_modifier_data, loc_load_modifier_view,
                                                             n_reals_per_fft * num_batches_in_local_mem,
                                                             i * n_reals_per_fft);
      }
      if constexpr (MultiplyOnStore == detail::elementwise_multiply::APPLIED) {
        global_data.log_message_global(__func__, "loading store multipliers from global to local memory");
        global2local<detail::level::WORKGROUP, SubgroupSize>(global_data, store_modifier_data, loc_store_modifier_view,
                                                             n_reals_per_fft * num_batches_in_local_mem,
                                                             i * n_reals_per_fft);
      }
      sycl::group_barrier(global_data.it.get_group());
      if (static_cast<Idx>(global_data.it.get_local_linear_id()) / 2 < num_batches_in_local_mem) {
        global_data.log_message_global(__func__, "loading transposed data from global to local memory");
        // load / store in a transposed manner
        global2local_transposed<detail::level::WORKGROUP>(global_data, input, loc_view, 2 * i, FactorWI * FactorSG,
                                                          n_transforms, max_num_batches_local_mem);
      }
      sycl::group_barrier(global_data.it.get_group());
      global_data.log_dump_local("data loaded to local memory:", loc_view, NRealsPerWI * FactorSG);
      for (Idx sub_batch = id_of_fft_in_sub_batch; sub_batch < rounded_up_sub_batches;
           sub_batch += n_sgs_in_wg * n_ffts_per_sg) {
        bool working_inner = sub_batch < num_batches_in_local_mem && subgroup_local_id < max_wis_working;
        if (working_inner) {
          global_data.log_message_global(__func__, "loading transposed data from local to private memory");
          // load from local memory in a transposed manner
          local2private_transposed<FactorWI>(global_data, loc_view, priv, id_of_wi_in_fft, sub_batch,
                                             max_num_batches_local_mem);
          global_data.log_dump_private("data loaded in registers:", priv, NRealsPerWI);
        }
        if constexpr (MultiplyOnLoad == detail::elementwise_multiply::APPLIED) {
          // Note: if using load modifier, this data need to be stored in the transposed fashion per batch to ensure
          // low latency reads from shared memory, as this will result in much lesser bank conflicts.
          // Tensor shape for load modifier in local memory = num_batches_in_local_mem x  FactorWI x FactorSG
          // TODO: change the above mentioned layout to the following tenshor shape: num_batches_in_local_mem x
          // n_ffts_in_sg x FactorWI x FactorSG
          global_data.log_message_global(__func__, "multiplying load modifier data");
          if (working_inner) {
            detail::unrolled_loop<0, FactorWI, 1>([&](Idx j) PORTFFT_INLINE {
              Idx base_offset = sub_batch * n_reals_per_fft + 2 * j * FactorSG + 2 * id_of_wi_in_fft;
              multiply_complex(priv[2 * j], priv[2 * j + 1], loc_load_modifier_view[base_offset],
                               loc_load_modifier_view[base_offset + 1], priv[2 * j], priv[2 * j + 1]);
            });
          }
        }
        sg_dft<Dir, FactorWI, FactorSG>(priv, global_data.sg, loc_twiddles);
        if (working_inner) {
          global_data.log_dump_private("data in registers after computation:", priv, NRealsPerWI);
        }
        if constexpr (MultiplyOnStore == detail::elementwise_multiply::APPLIED) {
          // No need to store the store modifier data in a transposed fashion as data after sg_dft is already transposed
          // Tensor Shape for store modifier is num_batches_in_local_memory x FactorSG x FactorWI
          global_data.log_message_global(__func__, "multiplying store modifier data");
          if (working_inner) {
            detail::unrolled_loop<0, FactorWI, 1>([&](Idx j) PORTFFT_INLINE {
              Idx base_offset = sub_batch * n_reals_per_fft + 2 * j * FactorSG + 2 * id_of_wi_in_fft;
              multiply_complex(priv[2 * j], priv[2 * j + 1], loc_store_modifier_view[base_offset],
                               loc_store_modifier_view[base_offset + 1], priv[2 * j], priv[2 * j + 1]);
            });
          }
        }
        if constexpr (ApplyScaleFactor == detail::apply_scale_factor::APPLIED) {
          unrolled_loop<0, NRealsPerWI, 2>([&](Idx idx) PORTFFT_INLINE {
            priv[idx] *= scaling_factor;
            priv[idx + 1] *= scaling_factor;
          });
        }
        if (working_inner) {
          global_data.log_dump_private("data in registers after scaling:", priv, NRealsPerWI);
        }
        if constexpr (SubgroupSize == FactorSG && LayoutOut == detail::layout::PACKED) {
          if (working_inner) {
            global_data.log_message_global(
                __func__, "storing transposed data from private to global memory (SubgroupSize == FactorSG)");
            // Store directly from registers for fully coalesced accesses
            store_transposed<NRealsPerWI>(
                global_data, priv, output, id_of_wi_in_fft, FactorSG,
                (i + static_cast<IdxGlobal>(sub_batch)) * static_cast<IdxGlobal>(n_reals_per_fft));
          }
        } else {
          if (working_inner) {
            global_data.log_message_global(__func__,
                                           "storing transposed data from private to local memory (SubgroupSize != "
                                           "FactorSG or LayoutOut == detail::layout::BATCH_INTERLEAVED)");
            // Store back to local memory only
            private2local_transposed<FactorWI>(global_data, priv, loc_view, id_of_wi_in_fft, FactorSG, sub_batch,
                                               max_num_batches_local_mem);
          }
        }
      }
      sycl::group_barrier(global_data.it.get_group());
      if constexpr (SubgroupSize != FactorSG || LayoutOut == detail::layout::BATCH_INTERLEAVED) {
        global_data.log_dump_local("computed data in local memory:", loc_view, NRealsPerWI * FactorSG);
        // store back all loaded batches at once.
        if constexpr (LayoutOut == detail::layout::PACKED) {
          global_data.log_message_global(__func__,
                                         "storing transposed data from local to global memory (SubgroupSize != "
                                         "FactorSG) with LayoutOut = detail::layout::PACKED");
          local2global_transposed(global_data, FactorWI * FactorSG, num_batches_in_local_mem, max_num_batches_local_mem,
                                  loc_view, output, i * n_reals_per_fft);
        } else {
          global_data.log_message_global(__func__,
                                         "storing transposed data from local memory to global memory with LayoutOut == "
                                         "detail::layout::BATCH_INTERLEAVED");
          if (static_cast<Idx>(global_data.it.get_local_linear_id()) / 2 < num_batches_in_local_mem) {
            local_transposed2_global_transposed<detail::level::WORKGROUP>(
                global_data, output, loc_view, 2 * i, FactorWI * FactorSG, n_transforms, max_num_batches_local_mem);
          }
        }
      }
      sycl::group_barrier(global_data.it.get_group());
    } else {
      // Codepath taken if input is not transposed

      global_data.log_message_global(__func__, "loading non-transposed data from global to local memory");
      global2local<level::SUBGROUP, SubgroupSize>(
          global_data, input, loc_view, n_ffts_worked_on_by_sg * n_reals_per_fft,
          static_cast<IdxGlobal>(n_reals_per_fft) * (i - static_cast<IdxGlobal>(id_of_fft_in_sg)),
          subgroup_id * n_reals_per_sg);
      if constexpr (MultiplyOnLoad == detail::elementwise_multiply::APPLIED) {
        global_data.log_message_global(__func__, "loading load modifier data");
        global2local<detail::level::SUBGROUP, SubgroupSize, detail::pad::DO_PAD, BankLinesPerPad>(
            global_data, load_modifier_data, loc_load_modifier_view, n_ffts_worked_on_by_sg * n_reals_per_fft,
            n_reals_per_fft * (i - id_of_fft_in_sg), subgroup_id * n_reals_per_sg);
      }
      if constexpr (MultiplyOnStore == detail::elementwise_multiply::APPLIED) {
        global_data.log_message_global(__func__, "loading store modifier data");
        global2local<detail::level::WORKGROUP, SubgroupSize, detail::pad::DO_PAD, BankLinesPerPad>(
            global_data, store_modifier_data, loc_store_modifier_view, n_ffts_worked_on_by_sg * n_reals_per_fft,
            n_reals_per_fft * (i - id_of_fft_in_sg), subgroup_id * n_reals_per_sg);
      }
      sycl::group_barrier(global_data.sg);
      if (working) {
        global_data.log_message_global(__func__, "loading non-transposed data from local to private memory");
        local2private<NRealsPerWI>(global_data, loc_view, priv, subgroup_local_id, NRealsPerWI,
                                   subgroup_id * n_reals_per_sg);
        global_data.log_dump_private("data loaded in registers:", priv, NRealsPerWI);
      }
      sycl::group_barrier(global_data.sg);
      if constexpr (MultiplyOnLoad == detail::elementwise_multiply::APPLIED) {
        if (working) {
          global_data.log_message_global(__func__, "Multiplying load modifier before sg_dft");
          detail::unrolled_loop<0, FactorWI, 1>([&](const Idx j) {
            Idx base_offset = static_cast<Idx>(global_data.sg.get_group_id()) * n_ffts_per_sg +
                              id_of_fft_in_sg * n_reals_per_fft + 2 * j * FactorSG + 2 * id_of_wi_in_fft;
            multiply_complex(priv[2 * j], priv[2 * j + 1], loc_load_modifier_view[base_offset],
                             loc_load_modifier_view[base_offset + 1], priv[2 * j], priv[2 * j + 1]);
          });
        }
      }
      sg_dft<Dir, FactorWI, FactorSG>(priv, global_data.sg, loc_twiddles);
      if (working) {
        global_data.log_dump_private("data in registers after computation:", priv, NRealsPerWI);
      }
      if constexpr (MultiplyOnStore == detail::elementwise_multiply::APPLIED) {
        if (working) {
          global_data.log_message_global(__func__, "Multiplying store modifier before sg_dft");
          detail::unrolled_loop<0, FactorWI, 1>([&](const Idx j) {
            Idx base_offset = static_cast<Idx>(global_data.it.get_sub_group().get_group_id()) * n_ffts_per_sg +
                              id_of_fft_in_sg * n_reals_per_fft + 2 * j * FactorSG + 2 * id_of_wi_in_fft;
            multiply_complex(priv[2 * j], priv[2 * j + 1], loc_store_modifier_view[base_offset],
                             loc_store_modifier_view[base_offset + 1], priv[2 * j], priv[2 * j + 1]);
          });
        }
      }
      if constexpr (ApplyScaleFactor == detail::apply_scale_factor::APPLIED) {
        unrolled_loop<0, NRealsPerWI, 2>([&](Idx i) PORTFFT_INLINE {
          priv[i] *= scaling_factor;
          priv[i + 1] *= scaling_factor;
        });
      }
      if (working) {
        global_data.log_dump_private("data in registers after scaling:", priv, NRealsPerWI);
      }
      if constexpr (FactorSG == SubgroupSize && LayoutOut == detail::layout::PACKED) {
        // in this case we get fully coalesced memory access even without going through local memory
        // TODO we may want to tune maximal `FactorSG` for which we use direct stores.
        if (working) {
          global_data.log_message_global(__func__,
                                         "storing transposed data from private to global memory (FactorSG == "
                                         "SubgroupSize) and LayoutOut == detail::level::PACKED");
          store_transposed<NRealsPerWI>(
              global_data, priv, output, id_of_wi_in_fft, FactorSG,
              i * static_cast<IdxGlobal>(n_reals_per_sg) + static_cast<IdxGlobal>(id_of_fft_in_sg * n_reals_per_fft));
        }
      } else if constexpr (LayoutOut == detail::layout::BATCH_INTERLEAVED) {
        if (working) {
          global_data.log_message_global(
              __func__, "Storing data from private to Global with LayoutOut == detail::level::BATCH_INTERLEAVED");
          transfer_strided<detail::transfer_direction::PRIVATE_TO_GLOBAL, FactorWI, IdxGlobal>(
              global_data, priv, output, 2 * n_transforms, 2 * i, static_cast<IdxGlobal>(1), static_cast<IdxGlobal>(0),
              FactorSG, id_of_wi_in_fft);
        }
      } else {
        if (working) {
          global_data.log_message_global(
              __func__, "storing transposed data from private to local memory (FactorSG != SubgroupSize)");
          store_transposed<NRealsPerWI>(global_data, priv, loc_view, id_of_wi_in_fft, FactorSG,
                                        subgroup_id * n_reals_per_sg + id_of_fft_in_sg * n_reals_per_fft);
        }
        sycl::group_barrier(global_data.sg);
        global_data.log_dump_local("computed data in local memory:", loc, NRealsPerWI * FactorSG);
        global_data.log_message_global(
            __func__, "storing transposed data from local to global memory (FactorSG != SubgroupSize)");
        local2global<level::SUBGROUP, SubgroupSize>(
            global_data, loc_view, output, n_ffts_worked_on_by_sg * n_reals_per_fft, subgroup_id * n_reals_per_sg,
            static_cast<IdxGlobal>(n_reals_per_fft) * (i - static_cast<IdxGlobal>(id_of_fft_in_sg)));
        sycl::group_barrier(global_data.sg);
      }
    }
  }
  global_data.log_message_global(__func__, "exited");
}

/**
 * Dispatch cross sg implementation for different work-item factorizations.
 *
 * @tparam Dir FFT direction, takes either direction::FORWARD or direction::BACKWARD
 * @tparam SubgroupSize size of the subgroup
 * @tparam LayoutIn Input Layout
 * @tparam LayoutOut Output Layout
 * @tparam MultiplyOnLoad Whether the input data is multiplied with some data array before fft computation.
 * @tparam MultiplyOnStore Whether the input data is multiplied with some data array after fft computation.
 * @tparam ApplyScaleFactor Whether or not the scale factor is applied
 * @tparam T type of the scalar used for computations
 * @tparam SizeList The list of sizes that will be specialized.
 * @param factor_wi factor of fft size. How many elements are processed by 1 work-item.
 * @param factor_sg cross-subgroup factor of the fft size
 * @param input accessor or pointer to global memory containing input data
 * @param output accessor or pointer to global memory for output data
 * @param loc local accessor. Must have enough space for 2*factor_wi*factor_sg*SubgroupSize
 * values
 * @param loc_twiddles local accessor for twiddle factors. Must have enough space for 2*factor_wi*factor_sg
 * values
 * @param n_transforms number of FFT transforms to do in one call
 * @param global_data global data for the kernel
 * @param twiddles pointer containing twiddles
 * @param scaling_factor Scaling factor applied to the result
 * @param load_modifier_data Pointer to the load modifier data in global memory
 * @param store_modifier_data Pointer to the store modifier data in global memory
 * @param loc_load_modifier Pointer to load modifier data in local memory
 * @param loc_store_modifier Pointer to store modifier data in local memory
 */
template <direction Dir, detail::layout LayoutIn, detail::layout LayoutOut, detail::elementwise_multiply MultiplyOnLoad,
          detail::elementwise_multiply MultiplyOnStore, detail::apply_scale_factor ApplyScaleFactor, Idx SubgroupSize,
          typename T, typename SizeList>
PORTFFT_INLINE void subgroup_dispatch_impl(Idx factor_wi, Idx factor_sg, const T* input, T* output, T* loc,
                                           T* loc_twiddles, IdxGlobal n_transforms, global_data_struct global_data,
                                           const T* twiddles, T scaling_factor, const T* load_modifier_data = nullptr,
                                           const T* store_modifier_data = nullptr, T* loc_load_modifier = nullptr,
                                           T* loc_store_modifier = nullptr) {
  if constexpr (!SizeList::ListEnd) {
    constexpr Idx ThisSize = SizeList::Size;
    // This factorization is duplicated in the dispatch logic on the host.
    // The CT and spec constant factors should match.
    constexpr Idx CtFactorSg = factorize_sg(ThisSize, SubgroupSize);
    constexpr Idx CtFactorWi = ThisSize / CtFactorSg;
    if (factor_sg * factor_wi == ThisSize) {
      if constexpr (!fits_in_wi<T>(ThisSize) && fits_in_wi<T>(CtFactorWi) && (CtFactorSg <= SubgroupSize)) {
        detail::subgroup_impl<Dir, LayoutIn, LayoutOut, MultiplyOnLoad, MultiplyOnStore, ApplyScaleFactor, CtFactorWi,
                              CtFactorSg, SubgroupSize>(input, output, loc, loc_twiddles, n_transforms, global_data,
                                                        twiddles, scaling_factor, load_modifier_data,
                                                        store_modifier_data, loc_load_modifier, loc_store_modifier);
      }
    } else {
      subgroup_dispatch_impl<Dir, LayoutIn, LayoutOut, MultiplyOnLoad, MultiplyOnStore, ApplyScaleFactor, SubgroupSize,
                             T, typename SizeList::child_t>(
          factor_wi, factor_sg, input, output, loc, loc_twiddles, n_transforms, global_data, twiddles, scaling_factor,
          load_modifier_data, store_modifier_data, loc_load_modifier, loc_store_modifier);
    }
  }
}
}  // namespace detail

template <typename Scalar, domain Domain>
template <typename Dummy>
struct committed_descriptor<Scalar, Domain>::calculate_twiddles_struct::inner<detail::level::SUBGROUP, Dummy> {
  static Scalar* execute(committed_descriptor& desc, kernel_data_struct& kernel_data) {
    Idx factor_wi = kernel_data.factors[0];
    Idx factor_sg = kernel_data.factors[1];
    Scalar* res = sycl::aligned_alloc_device<Scalar>(
        alignof(sycl::vec<Scalar, PORTFFT_VEC_LOAD_BYTES / sizeof(Scalar)>), kernel_data.length * 2, desc.queue);
    sycl::range<2> kernel_range({static_cast<std::size_t>(factor_sg), static_cast<std::size_t>(factor_wi)});
    desc.queue.submit([&](sycl::handler& cgh) {
      cgh.parallel_for(kernel_range, [=](sycl::item<2> it) {
        Idx n = static_cast<Idx>(it.get_id(0));
        Idx k = static_cast<Idx>(it.get_id(1));
        sg_calc_twiddles(factor_sg, factor_wi, n, k, res);
      });
    });
    desc.queue.wait();  // waiting once here can be better than depending on the event
                        // for all future calls to compute
    return res;
  }
};

template <typename Scalar, domain Domain>
template <direction Dir, detail::layout LayoutIn, detail::layout LayoutOut, Idx SubgroupSize, typename TIn,
          typename TOut>
template <typename Dummy>
struct committed_descriptor<Scalar, Domain>::run_kernel_struct<Dir, LayoutIn, LayoutOut, SubgroupSize, TIn,
                                                               TOut>::inner<detail::level::SUBGROUP, Dummy> {
<<<<<<< HEAD
  static sycl::event execute(committed_descriptor& desc, const TIn& in, TOut& out, 
                             const std::vector<sycl::event>& dependencies,
                             IdxGlobal n_transforms, 
                             IdxGlobal input_offset, IdxGlobal output_offset,
                             Scalar scale_factor, kernel_data_struct& kernel_data) {
    constexpr detail::memory Mem = std::is_pointer<TOut>::value ? detail::memory::USM : detail::memory::BUFFER;
    Scalar* twiddles = kernel_data.twiddles_forward.get();
    Idx factor_sg = kernel_data.factors[1];
=======
  static sycl::event execute(committed_descriptor& desc, const TIn& in, TOut& out, Scalar scale_factor,
                             const std::vector<sycl::event>& dependencies,
                             std::vector<kernel_data_struct>& kernel_data) {
    constexpr detail::memory Mem = std::is_pointer<TOut>::value ? detail::memory::USM : detail::memory::BUFFER;
    IdxGlobal n_transforms = static_cast<IdxGlobal>(desc.params.number_of_transforms);
    Scalar* twiddles = kernel_data[0].twiddles_forward.get();
    Idx factor_sg = kernel_data[0].factors[1];
>>>>>>> dffa18cd
    std::size_t global_size = static_cast<std::size_t>(detail::get_global_size_subgroup<Scalar>(
        n_transforms, factor_sg, SubgroupSize, kernel_data[0].num_sgs_per_wg, desc.n_compute_units));
    std::size_t local_elements =
        num_scalars_in_local_mem_struct::template inner<detail::level::SUBGROUP, LayoutIn, Dummy>::execute(
            desc, kernel_data[0].length, kernel_data[0].used_sg_size, kernel_data[0].factors,
            kernel_data[0].num_sgs_per_wg);
    std::size_t twiddle_elements = 2 * kernel_data[0].length;
    return desc.queue.submit([&](sycl::handler& cgh) {
      cgh.depends_on(dependencies);
      cgh.use_kernel_bundle(kernel_data[0].exec_bundle);
      auto in_acc_or_usm = detail::get_access<const Scalar>(in, cgh);
      auto out_acc_or_usm = detail::get_access<Scalar>(out, cgh);
      sycl::local_accessor<Scalar, 1> loc(local_elements, cgh);
      sycl::local_accessor<Scalar, 1> loc_twiddles(twiddle_elements, cgh);
#ifdef PORTFFT_LOG
      sycl::stream s{1024 * 16, 1024, cgh};
#endif
      cgh.parallel_for<detail::subgroup_kernel<
          Scalar, Domain, Dir, Mem, LayoutIn, LayoutOut, detail::elementwise_multiply::NOT_APPLIED,
          detail::elementwise_multiply::NOT_APPLIED, detail::apply_scale_factor::APPLIED, SubgroupSize>>(
          sycl::nd_range<1>{{global_size}, {static_cast<std::size_t>(SubgroupSize * kernel_data[0].num_sgs_per_wg)}},
          [=](sycl::nd_item<1> it, sycl::kernel_handler kh) [[sycl::reqd_sub_group_size(SubgroupSize)]] {
            Idx factor_wi = kh.get_specialization_constant<detail::FactorWISpecConst>();
            Idx factor_sg = kh.get_specialization_constant<detail::FactorSGSpecConst>();
            detail::global_data_struct global_data{
#ifdef PORTFFT_LOG
                s,
#endif
                it};
            global_data.log_message_global("Running subgroup kernel");
            detail::subgroup_dispatch_impl<Dir, LayoutIn, LayoutOut, detail::elementwise_multiply::NOT_APPLIED,
                                           detail::elementwise_multiply::NOT_APPLIED,
                                           detail::apply_scale_factor::APPLIED, SubgroupSize, Scalar,
                                           detail::cooley_tukey_size_list_t>(
                factor_wi, factor_sg, &in_acc_or_usm[0] + input_offset, &out_acc_or_usm[0] + output_offset, &loc[0], &loc_twiddles[0], n_transforms,
                global_data, twiddles, scale_factor);
            global_data.log_message_global("Exiting subgroup kernel");
          });
    });
  }
};

template <typename Scalar, domain Domain>
template <typename Dummy>
struct committed_descriptor<Scalar, Domain>::set_spec_constants_struct::inner<detail::level::SUBGROUP, Dummy> {
  static void execute(committed_descriptor& /*desc*/, sycl::kernel_bundle<sycl::bundle_state::input>& in_bundle,
                      std::size_t /*length*/, const std::vector<Idx>& factors) {
    in_bundle.template set_specialization_constant<detail::FactorWISpecConst>(factors[0]);
    in_bundle.template set_specialization_constant<detail::FactorSGSpecConst>(factors[1]);
  }
};

template <typename Scalar, domain Domain>
template <detail::layout LayoutIn, typename Dummy>
struct committed_descriptor<Scalar, Domain>::num_scalars_in_local_mem_struct::inner<detail::level::SUBGROUP, LayoutIn,
                                                                                    Dummy> {
  static std::size_t execute(committed_descriptor& desc, std::size_t length, Idx used_sg_size,
                             const std::vector<Idx>& factors, Idx& num_sgs_per_wg) {
    Idx dft_length = static_cast<Idx>(length);
    if constexpr (LayoutIn == detail::layout::BATCH_INTERLEAVED) {
      Idx twiddle_bytes = 2 * dft_length * static_cast<Idx>(sizeof(Scalar));
      Idx padded_fft_bytes = detail::pad_local(2 * dft_length, Idx(1)) * static_cast<Idx>(sizeof(Scalar));
      Idx max_batches_in_local_mem = (desc.local_memory_size - twiddle_bytes) / padded_fft_bytes;
      Idx batches_per_sg = used_sg_size / 2;
      Idx num_sgs_required =
          std::min(Idx(PORTFFT_SGS_IN_WG), std::max(Idx(1), max_batches_in_local_mem / batches_per_sg));
      num_sgs_per_wg = num_sgs_required;
      Idx num_batches_in_local_mem = used_sg_size * num_sgs_per_wg / 2;
      return static_cast<std::size_t>(detail::pad_local(2 * dft_length * num_batches_in_local_mem, 1));
    } else {
      Idx factor_sg = factors[1];
      Idx n_ffts_per_sg = used_sg_size / factor_sg;
      Idx num_scalars_per_sg = detail::pad_local(2 * dft_length * n_ffts_per_sg, 1);
      Idx max_n_sgs = desc.local_memory_size / static_cast<Idx>(sizeof(Scalar)) / num_scalars_per_sg;
      num_sgs_per_wg = std::min(Idx(PORTFFT_SGS_IN_WG), std::max(Idx(1), max_n_sgs));
      return static_cast<std::size_t>(num_scalars_per_sg * num_sgs_per_wg);
    }
  }
};

}  // namespace portfft

#endif  // PORTFFT_DISPATCHER_SUBGROUP_DISPATCHER_HPP<|MERGE_RESOLUTION|>--- conflicted
+++ resolved
@@ -466,24 +466,14 @@
 template <typename Dummy>
 struct committed_descriptor<Scalar, Domain>::run_kernel_struct<Dir, LayoutIn, LayoutOut, SubgroupSize, TIn,
                                                                TOut>::inner<detail::level::SUBGROUP, Dummy> {
-<<<<<<< HEAD
   static sycl::event execute(committed_descriptor& desc, const TIn& in, TOut& out, 
                              const std::vector<sycl::event>& dependencies,
                              IdxGlobal n_transforms, 
                              IdxGlobal input_offset, IdxGlobal output_offset,
-                             Scalar scale_factor, kernel_data_struct& kernel_data) {
+                             Scalar scale_factor, std::vector<kernel_data_struct>& kernel_data) {
     constexpr detail::memory Mem = std::is_pointer<TOut>::value ? detail::memory::USM : detail::memory::BUFFER;
     Scalar* twiddles = kernel_data.twiddles_forward.get();
     Idx factor_sg = kernel_data.factors[1];
-=======
-  static sycl::event execute(committed_descriptor& desc, const TIn& in, TOut& out, Scalar scale_factor,
-                             const std::vector<sycl::event>& dependencies,
-                             std::vector<kernel_data_struct>& kernel_data) {
-    constexpr detail::memory Mem = std::is_pointer<TOut>::value ? detail::memory::USM : detail::memory::BUFFER;
-    IdxGlobal n_transforms = static_cast<IdxGlobal>(desc.params.number_of_transforms);
-    Scalar* twiddles = kernel_data[0].twiddles_forward.get();
-    Idx factor_sg = kernel_data[0].factors[1];
->>>>>>> dffa18cd
     std::size_t global_size = static_cast<std::size_t>(detail::get_global_size_subgroup<Scalar>(
         n_transforms, factor_sg, SubgroupSize, kernel_data[0].num_sgs_per_wg, desc.n_compute_units));
     std::size_t local_elements =
