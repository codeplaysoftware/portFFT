--- conflicted
+++ resolved
@@ -230,30 +230,7 @@
  * @param twiddles pointer containing twiddles
  * @param scaling_factor Scaling factor applied to the result
  */
-<<<<<<< HEAD
-template <direction Dir, detail::transpose TransposeIn, int FactorWI, int SubgroupSize, typename T>
-__attribute__((always_inline)) void cross_sg_dispatcher(int factor_sg, const T* input, T* output, T* loc,
-                                                        T* loc_twiddles, std::size_t n_transforms, sycl::nd_item<1> it,
-                                                        const T* twiddles, T scaling_factor) {
-  switch (factor_sg) {
-#define SYCL_FFT_CROSS_SG_DISPATCHER_IMPL(M)                                                                         \
-  case M:                                                                                                            \
-    if constexpr (M <= SubgroupSize && !fits_in_wi<T>(M * FactorWI)) {                                               \
-      subgroup_impl<Dir, TransposeIn, FactorWI, M, SubgroupSize>(input, output, loc, loc_twiddles, n_transforms, it, \
-                                                                 twiddles, scaling_factor);                          \
-    }                                                                                                                \
-    break;
-    // cross-sg size 1 cases are supported by workitem implementation
-    SYCL_FFT_CROSS_SG_DISPATCHER_IMPL(2)
-    SYCL_FFT_CROSS_SG_DISPATCHER_IMPL(4)
-    SYCL_FFT_CROSS_SG_DISPATCHER_IMPL(8)
-    SYCL_FFT_CROSS_SG_DISPATCHER_IMPL(16)
-    SYCL_FFT_CROSS_SG_DISPATCHER_IMPL(32)
-    SYCL_FFT_CROSS_SG_DISPATCHER_IMPL(64)
-    // We compile a limited set of configurations to limit the compilation time
-#undef SYCL_FFT_CROSS_SG_DISPATCHER_IMPL
-=======
-template <direction Dir, std::size_t SubgroupSize, typename T, typename SizeList>
+template <direction Dir, detail::transpose TransposeIn, std::size_t SubgroupSize, typename T, typename SizeList>
 __attribute__((always_inline)) void subgroup_dispatch_impl(int factor_wi, int factor_sg, const T* input, T* output,
                                                            T* loc, T* loc_twiddles, std::size_t n_transforms,
                                                            sycl::nd_item<1> it, const T* twiddles, T scaling_factor) {
@@ -265,14 +242,13 @@
     constexpr int ct_factor_wi = this_size / ct_factor_sg;
     if (factor_sg * factor_wi == this_size) {
       if constexpr (!fits_in_wi<T>(this_size) && fits_in_wi<T>(ct_factor_wi) && (ct_factor_sg <= SubgroupSize)) {
-        detail::subgroup_impl<Dir, ct_factor_wi, ct_factor_sg, SubgroupSize>(
+        detail::subgroup_impl<Dir, TransposeIn, ct_factor_wi, ct_factor_sg, SubgroupSize>(
             input, output, loc, loc_twiddles, n_transforms, it, twiddles, scaling_factor);
       }
     } else {
-      subgroup_dispatch_impl<Dir, SubgroupSize, T, typename SizeList::child_t>(
+      subgroup_dispatch_impl<Dir, TransposeIn, SubgroupSize, T, typename SizeList::child_t>(
           factor_wi, factor_sg, input, output, loc, loc_twiddles, n_transforms, it, twiddles, scaling_factor);
     }
->>>>>>> a304d2b8
   }
 }
 }  // namespace detail
@@ -327,30 +303,9 @@
           [=](sycl::nd_item<1> it, sycl::kernel_handler kh) [[sycl::reqd_sub_group_size(SubgroupSize)]] {
             int factor_wi = kh.get_specialization_constant<detail::factor_wi_spec_const>();
             int factor_sg = kh.get_specialization_constant<detail::factor_sg_spec_const>();
-<<<<<<< HEAD
-            switch (factor_wi) {
-#define SYCL_FFT_SG_WI_DISPATCHER_IMPL(N)                                                                              \
-  case N:                                                                                                              \
-    if constexpr (detail::fits_in_wi<Scalar>(N)) {                                                                     \
-      detail::cross_sg_dispatcher<Dir, TransposeIn, N, SubgroupSize>(factor_sg, &in_acc_or_usm[0], &out_acc_or_usm[0], \
-                                                                     &loc[0], &loc_twiddles[0], n_transforms, it,      \
-                                                                     twiddles, scale_factor);                          \
-    }                                                                                                                  \
-    break;
-              SYCL_FFT_SG_WI_DISPATCHER_IMPL(1)
-              SYCL_FFT_SG_WI_DISPATCHER_IMPL(2)
-              SYCL_FFT_SG_WI_DISPATCHER_IMPL(4)
-              SYCL_FFT_SG_WI_DISPATCHER_IMPL(8)
-              SYCL_FFT_SG_WI_DISPATCHER_IMPL(16)
-              SYCL_FFT_SG_WI_DISPATCHER_IMPL(32)
-          // We compile a limited set of configurations to limit the compilation time
-#undef SYCL_FFT_SG_WI_DISPATCHER_IMPL
-            }
-=======
-            detail::subgroup_dispatch_impl<Dir, SubgroupSize, Scalar, detail::cooley_tukey_size_list_t>(
+            detail::subgroup_dispatch_impl<Dir, TransposeIn, SubgroupSize, Scalar, detail::cooley_tukey_size_list_t>(
                 factor_wi, factor_sg, &in_acc_or_usm[0], &out_acc_or_usm[0], &loc[0], &loc_twiddles[0], n_transforms,
                 it, twiddles, scale_factor);
->>>>>>> a304d2b8
           });
     });
   }
