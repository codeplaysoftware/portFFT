/***************************************************************************
 *
 *  Copyright (C) Codeplay Software Ltd.
 *
 *  Licensed under the Apache License, Version 2.0 (the "License");
 *  you may not use this file except in compliance with the License.
 *  You may obtain a copy of the License at
 *
 *      http://www.apache.org/licenses/LICENSE-2.0
 *
 *  Unless required by applicable law or agreed to in writing, software
 *  distributed under the License is distributed on an "AS IS" BASIS,
 *  WITHOUT WARRANTIES OR CONDITIONS OF ANY KIND, either express or implied.
 *  See the License for the specific language governing permissions and
 *  limitations under the License.
 *
 *  Codeplay's portFFT
 *
 **************************************************************************/

#ifndef PORTFFT_DISPATCHER_SUBGROUP_DISPATCHER_HPP
#define PORTFFT_DISPATCHER_SUBGROUP_DISPATCHER_HPP

#include <common/cooley_tukey_compiled_sizes.hpp>
#include <common/helpers.hpp>
#include <common/logging.hpp>
#include <common/subgroup.hpp>
#include <common/transfers.hpp>
#include <defines.hpp>
#include <descriptor.hpp>
#include <enums.hpp>

namespace portfft {
namespace detail {
// specialization constants
constexpr static sycl::specialization_id<Idx> FactorWISpecConst{};
constexpr static sycl::specialization_id<Idx> FactorSGSpecConst{};

/**
 * Calculates the global size needed for given problem.
 *
 * @tparam T type of the scalar used for computations
 * @param n_transforms number of transforms
 * @param factor_sg cross-subgroup factor of the fft size
 * @param subgroup_size size of subgroup used by the compute kernel
 * @param num_sgs_per_wg number of subgroups in a workgroup
 * @param n_compute_units number of compute units on target device
 * @return Number of elements of size T that need to fit into local memory
 */
template <typename T>
IdxGlobal get_global_size_subgroup(IdxGlobal n_transforms, Idx factor_sg, Idx subgroup_size, Idx num_sgs_per_wg,
                                   Idx n_compute_units) {
  Idx maximum_n_sgs = 2 * n_compute_units * 64;
  Idx maximum_n_wgs = maximum_n_sgs / num_sgs_per_wg;
  Idx wg_size = subgroup_size * num_sgs_per_wg;

  Idx n_ffts_per_wg = (subgroup_size / factor_sg) * num_sgs_per_wg;
  IdxGlobal n_wgs_we_can_utilize = divide_ceil(n_transforms, static_cast<IdxGlobal>(n_ffts_per_wg));
  return static_cast<IdxGlobal>(wg_size) * sycl::min(static_cast<IdxGlobal>(maximum_n_wgs), n_wgs_we_can_utilize);
}

/**
 * Implementation of FFT for sizes that can be done by a subgroup.
 *
 * @tparam Dir FFT direction, takes either direction::FORWARD or direction::BACKWARD
 * @tparam LayoutIn Input Layout
 * @tparam LayoutOut Output Layout
 * @tparam ApplyLoadModifier Whether the input data is multiplied with some data array before fft computation.
 * @tparam ApplyStoreModifier Whether the input data is multiplied with some data array after fft computation.
 * @tparam ApplyScaleFactor Whether or not the scale factor is applied
 * @tparam FactorWI factor of the FFT size. How many elements per FFT are processed by one workitem
 * @tparam FactorSG factor of the FFT size. How many workitems in a subgroup work on the same FFT
 * @tparam SubgroupSize size of the subgroup
 * @tparam T type of the scalar used for computations
 * @param input accessor or pointer to global memory containing input data
 * @param output accessor or pointer to global memory for output data
 * @param loc local accessor. Must have enough space for 2*FactorWI*FactorSG*SubgroupSize
 * values
 * @param loc_twiddles local accessor for twiddle factors. Must have enough space for 2*FactorWI*FactorSG
 * values
 * @param n_transforms number of FT transforms to do in one call
 * @param global_data global data for the kernel
 * @param twiddles pointer containing twiddles
 * @param scaling_factor Scaling factor applied to the result
 * @param load_modifier_data Pointer to the load modifier data in global Memory
 * @param store_modifier_data Pointer to the store modifier data in global Memory
 * @param loc_load_modifier Pointer to load modifier data in local memory
 * @param loc_store_modifier Pointer to store modifier data in local memory
 */
<<<<<<< HEAD
template <direction Dir, detail::layout LayoutIn, detail::layout LayoutOut,
          detail::apply_load_modifier ApplyLoadModifier, detail::apply_store_modifier ApplyStoreModifier,
          detail::apply_scale_factor ApplyScaleFactor, int FactorWI, int FactorSG, int SubgroupSize, typename T>
PORTFFT_INLINE void subgroup_impl(const T* input, T* output, T* loc, T* loc_twiddles, std::size_t n_transforms,
                                  global_data_struct global_data, const T* twiddles, T scaling_factor,
                                  const T* load_modifier_data, const T* store_modifier_data, T* loc_load_modifier,
                                  T* loc_store_modifier) {
=======
template <direction Dir, detail::layout LayoutIn, Idx FactorWI, Idx FactorSG, Idx SubgroupSize, typename T>
PORTFFT_INLINE void subgroup_impl(const T* input, T* output, T* loc, T* loc_twiddles, IdxGlobal n_transforms,
                                  global_data_struct global_data, const T* twiddles, T scaling_factor) {
>>>>>>> da412c97
  global_data.log_message_global(__func__, "entered", "FactorWI", FactorWI, "FactorSG", FactorSG, "n_transforms",
                                 n_transforms);
  constexpr Idx NRealsPerWI = 2 * FactorWI;

  T priv[NRealsPerWI];
  Idx subgroup_local_id = static_cast<Idx>(global_data.sg.get_local_linear_id());
  Idx subgroup_id = static_cast<Idx>(global_data.sg.get_group_id());
  Idx n_sgs_in_wg = static_cast<Idx>(global_data.it.get_local_range(0)) / SubgroupSize;
  Idx id_of_sg_in_kernel = subgroup_id + static_cast<Idx>(global_data.it.get_group_linear_id()) * n_sgs_in_wg;
  Idx n_sgs_in_kernel = static_cast<Idx>(global_data.it.get_group_range(0)) * n_sgs_in_wg;

<<<<<<< HEAD
  std::size_t n_ffts_per_sg = SubgroupSize / FactorSG;
  std::size_t max_wis_working = n_ffts_per_sg * FactorSG;
  std::size_t n_reals_per_fft = FactorSG * NRealsPerWI;
  std::size_t n_reals_per_sg = n_ffts_per_sg * n_reals_per_fft;
  std::size_t id_of_fft_in_sg = subgroup_local_id / FactorSG;
  std::size_t id_of_wi_in_fft = subgroup_local_id % FactorSG;
  std::size_t n_ffts_per_wg = n_ffts_per_sg * n_sgs_in_wg;
  // the +1 is needed for workitems not working on useful data so they also
  // contribute to subgroup algorithms and data transfers in last iteration
  std::size_t rounded_up_n_ffts =
      round_up_to_multiple(n_transforms, n_ffts_per_wg) + (subgroup_local_id >= max_wis_working);
=======
  Idx n_ffts_per_sg = SubgroupSize / FactorSG;
  Idx max_wis_working = n_ffts_per_sg * FactorSG;
  Idx n_reals_per_fft = FactorSG * NRealsPerWI;
  Idx n_reals_per_sg = n_ffts_per_sg * n_reals_per_fft;
  Idx id_of_fft_in_sg = subgroup_local_id / FactorSG;
  Idx id_of_wi_in_fft = subgroup_local_id % FactorSG;
  // the +1 is needed for workitems not working on useful data so they also
  // contribute to subgroup algorithms and data transfers in last iteration
  IdxGlobal rounded_up_n_ffts = round_up_to_multiple(n_transforms, static_cast<IdxGlobal>(n_ffts_per_sg)) +
                                (subgroup_local_id >= max_wis_working);
>>>>>>> da412c97

  IdxGlobal id_of_fft_in_kernel;
  IdxGlobal n_ffts_in_kernel;
  if constexpr (LayoutIn == detail::layout::BATCH_INTERLEAVED) {
    id_of_fft_in_kernel = static_cast<IdxGlobal>(global_data.it.get_group(0) * global_data.it.get_local_range(0)) / 2;
    n_ffts_in_kernel = static_cast<Idx>(global_data.it.get_group_range(0) * global_data.it.get_local_range(0)) / 2;
  } else {
    id_of_fft_in_kernel = id_of_sg_in_kernel * n_ffts_per_sg + id_of_fft_in_sg;
    n_ffts_in_kernel = n_sgs_in_kernel * n_ffts_per_sg;
  }

  constexpr Idx BankLinesPerPad = 1;

  global_data.log_message_global(__func__, "loading sg twiddles from global to local memory");
  // TODO: Change twiddles layout shape to FactWI x FactSG
  global2local<level::WORKGROUP, SubgroupSize, pad::DONT_PAD, 0>(global_data, twiddles, loc_twiddles,
                                                                 NRealsPerWI * FactorSG);
  sycl::group_barrier(global_data.it.get_group());
  global_data.log_dump_local("twiddles in local memory:", loc_twiddles, NRealsPerWI * FactorSG);

  for (IdxGlobal i = static_cast<IdxGlobal>(id_of_fft_in_kernel); i < rounded_up_n_ffts;
       i += static_cast<IdxGlobal>(n_ffts_in_kernel)) {
    bool working = subgroup_local_id < max_wis_working && i < n_transforms;
    Idx n_ffts_worked_on_by_sg = sycl::min(static_cast<Idx>(n_transforms - i) + id_of_fft_in_sg, n_ffts_per_sg);

    if constexpr (LayoutIn == detail::layout::BATCH_INTERLEAVED) {
      /**
       * Codepath taken if the input is transposed
       * The number of batches that are loaded, is equal to half of the workgroup size.
       * Each workitem is responsible for all of either the real or complex part of the batch being loaded.
       * The data in local memory is also stored in a transposed manner, so that there are no bank conflicts
       * while storing the data.
       * Thus it is loaded in a transposed manner and stored in a transposed manner to prevent data overwrites.
       * Going ahead with the assumption that output will not be stored in a transposed manner(always out of place), it
       * would need to transpose the final result in local memory and store it to global.
       */
      Idx id_of_fft_in_sub_batch = static_cast<Idx>(global_data.sg.get_group_id()) * n_ffts_per_sg + id_of_fft_in_sg;
      Idx max_num_batches_local_mem = n_sgs_in_wg * SubgroupSize / 2;
      Idx num_batches_in_local_mem = [=]() {
        if (i + static_cast<IdxGlobal>(global_data.it.get_local_range(0)) / 2 < n_transforms) {
          return static_cast<Idx>(global_data.it.get_local_range(0)) / 2;
        }
        return static_cast<Idx>(n_transforms - i);
      }();
<<<<<<< HEAD
      std::size_t rounded_up_sub_batches = detail::round_up_to_multiple(num_batches_in_local_mem, n_ffts_per_sg);
      if constexpr (ApplyLoadModifier == detail::apply_load_modifier::APPLIED) {
        global_data.log_message_global(__func__, "loading load multipliers from global to local memory");
        global2local<detail::level::WORKGROUP, SubgroupSize, detail::pad::DO_PAD, BankLinesPerPad>(
            global_data, load_modifier_data, loc_load_modifier, n_reals_per_fft * num_batches_in_local_mem,
            i * n_reals_per_fft);
      }
      if constexpr (ApplyStoreModifier == detail::apply_store_modifier::APPLIED) {
        global_data.log_message_global(__func__, "loading store multipliers from global to local memory");
        global2local<detail::level::WORKGROUP, SubgroupSize, detail::pad::DO_PAD, BankLinesPerPad>(
            global_data, store_modifier_data, loc_store_modifier, n_reals_per_fft * num_batches_in_local_mem,
            i * n_reals_per_fft);
      }
      sycl::group_barrier(global_data.it.get_group());
      if (global_data.it.get_local_linear_id() / 2 < num_batches_in_local_mem) {
=======
      Idx rounded_up_sub_batches = detail::round_up_to_multiple(num_batches_in_local_mem, n_ffts_per_sg);

      if (static_cast<Idx>(global_data.it.get_local_linear_id()) / 2 < num_batches_in_local_mem) {
>>>>>>> da412c97
        global_data.log_message_global(__func__, "loading transposed data from global to local memory");
        // load / store in a transposed manner
        global2local_transposed<detail::level::WORKGROUP, detail::pad::DO_PAD, BankLinesPerPad, T>(
            global_data, input, loc, 2 * i, FactorWI * FactorSG, n_transforms, max_num_batches_local_mem);
      }
      sycl::group_barrier(global_data.it.get_group());
      global_data.log_dump_local("data loaded to local memory:", loc, NRealsPerWI * FactorSG);
      for (Idx sub_batch = id_of_fft_in_sub_batch; sub_batch < rounded_up_sub_batches;
           sub_batch += n_sgs_in_wg * n_ffts_per_sg) {
        bool working_inner = sub_batch < num_batches_in_local_mem && subgroup_local_id < max_wis_working;
        if (working_inner) {
          global_data.log_message_global(__func__, "loading transposed data from local to private memory");
          // load from local memory in a transposed manner
          local2private_transposed<FactorWI, detail::pad::DO_PAD, BankLinesPerPad>(
              global_data, loc, priv, id_of_wi_in_fft, sub_batch, max_num_batches_local_mem);
          global_data.log_dump_private("data loaded in registers:", priv, NRealsPerWI);
        }
        if constexpr (ApplyLoadModifier == detail::apply_load_modifier::APPLIED) {
          // Note: if using load modifier, this data need to be stored in the transposed fashion per batch to ensure
          // low latency reads from shared memory, as this will result in much lesser bank conflicts.
          // Tensor shape for load modifier in local memory = num_batches_in_local_mem x  FactorWI x FactorSG
          // TODO: change the above mentioned layout to the following tenshor shape: num_batches_in_local_mem x
          // n_ffts_in_sg x FactorWI x FactorSG
          global_data.log_message_global(__func__, "multiplying load modifier data");
          if (working_inner) {
            detail::unrolled_loop<0, FactorWI, 1>([&](const std::size_t j) PORTFFT_INLINE {
              std::size_t base_offset = detail::pad_local(
                  sub_batch * n_reals_per_fft + 2 * j * FactorSG + 2 * id_of_wi_in_fft, BankLinesPerPad);
              multiply_complex(priv[2 * j], priv[2 * j + 1], loc_load_modifier[base_offset],
                               loc_load_modifier[base_offset + 1], priv[2 * j], priv[2 * j + 1]);
            });
          }
        }
        sg_dft<Dir, FactorWI, FactorSG>(priv, global_data.sg, loc_twiddles);
        if (working_inner) {
          global_data.log_dump_private("data in registers after computation:", priv, NRealsPerWI);
        }
<<<<<<< HEAD
        if constexpr (ApplyStoreModifier == detail::apply_store_modifier::APPLIED) {
          // No need to store the store modifier data in a transposed fashion as data after sg_dft is already transposed
          // Tensor Shape for store modifier is num_batches_in_local_memory x FactorSG x FactorWI
          global_data.log_message_global(__func__, "multiplying store modifier data");
          if (working_inner) {
            detail::unrolled_loop<0, FactorWI, 1>([&](const std::size_t j) PORTFFT_INLINE {
              std::size_t base_offset = detail::pad_local(
                  sub_batch * n_reals_per_fft + 2 * j * FactorSG + 2 * id_of_wi_in_fft, BankLinesPerPad);
              multiply_complex(priv[2 * j], priv[2 * j + 1], loc_store_modifier[base_offset],
                               loc_store_modifier[base_offset + 1], priv[2 * j], priv[2 * j + 1]);
            });
          }
        }
        if constexpr (ApplyScaleFactor == detail::apply_scale_factor::APPLIED) {
          unrolled_loop<0, NRealsPerWI, 2>([&](int idx) PORTFFT_INLINE {
            priv[idx] *= scaling_factor;
            priv[idx + 1] *= scaling_factor;
          });
        }
=======
        unrolled_loop<0, NRealsPerWI, 2>([&](Idx idx) PORTFFT_INLINE {
          priv[idx] *= scaling_factor;
          priv[idx + 1] *= scaling_factor;
        });
>>>>>>> da412c97
        if (working_inner) {
          global_data.log_dump_private("data in registers after scaling:", priv, NRealsPerWI);
        }
        if constexpr (SubgroupSize == FactorSG && LayoutOut == detail::layout::PACKED) {
          if (working_inner) {
            global_data.log_message_global(
                __func__, "storing transposed data from private to global memory (SubgroupSize == FactorSG)");
            // Store directly from registers for fully coalesced accesses
            store_transposed<NRealsPerWI, detail::pad::DONT_PAD, 0>(
                global_data, priv, output, id_of_wi_in_fft, FactorSG,
                (i + static_cast<IdxGlobal>(sub_batch)) * static_cast<IdxGlobal>(n_reals_per_fft));
          }
        } else {
          if (working_inner) {
            global_data.log_message_global(__func__,
                                           "storing transposed data from private to local memory (SubgroupSize != "
                                           "FactorSG or LayoutOut == detail::layout::BATCH_INTERLEAVED)");
            // Store back to local memory only
            private2local_transposed<FactorWI, detail::pad::DO_PAD, BankLinesPerPad>(
                global_data, priv, loc, id_of_wi_in_fft, FactorSG, sub_batch, max_num_batches_local_mem);
          }
        }
      }
      sycl::group_barrier(global_data.it.get_group());
      if constexpr (SubgroupSize != FactorSG || LayoutOut == detail::layout::BATCH_INTERLEAVED) {
        global_data.log_dump_local("computed data in local memory:", loc, NRealsPerWI * FactorSG);
        // store back all loaded batches at once.
<<<<<<< HEAD
        if constexpr (LayoutOut == detail::layout::PACKED) {
          global_data.log_message_global(__func__,
                                         "storing transposed data from local to global memory (SubgroupSize != "
                                         "FactorSG) with LayoutOut = detail::layout::PACKED");
          local2global_transposed<detail::pad::DO_PAD, BankLinesPerPad>(
              global_data, FactorWI * FactorSG, num_batches_in_local_mem, max_num_batches_local_mem, loc, output,
              i * n_reals_per_fft);
        } else {
          global_data.log_message_global(__func__,
                                         "storing transposed data from local memory to global memory with LayoutOut == "
                                         "detail::layout::BATCH_INTERLEAVED");
          if (global_data.it.get_local_linear_id() / 2 < num_batches_in_local_mem) {
            local_transposed2_global_transposed<detail::pad::DO_PAD, detail::level::WORKGROUP, BankLinesPerPad>(
                global_data, output, loc, 2 * i, FactorWI * FactorSG, n_transforms, max_num_batches_local_mem);
          }
        }
=======
        local2global_transposed<detail::pad::DO_PAD, BankLinesPerPad>(
            global_data, FactorWI * FactorSG, num_batches_in_local_mem, max_num_batches_local_mem, loc, output,
            i * static_cast<IdxGlobal>(n_reals_per_fft));
>>>>>>> da412c97
      }
      sycl::group_barrier(global_data.it.get_group());
    } else {
      // Codepath taken if input is not transposed

      global_data.log_message_global(__func__, "loading non-transposed data from global to local memory");
      global2local<level::SUBGROUP, SubgroupSize, pad::DO_PAD, BankLinesPerPad>(
          global_data, input, loc, n_ffts_worked_on_by_sg * n_reals_per_fft,
          static_cast<IdxGlobal>(n_reals_per_fft) * (i - static_cast<IdxGlobal>(id_of_fft_in_sg)),
          subgroup_id * n_reals_per_sg);
      if constexpr (ApplyLoadModifier == detail::apply_load_modifier::APPLIED) {
        global_data.log_message_global(__func__, "loading load modifier data");
        global2local<detail::level::SUBGROUP, SubgroupSize, detail::pad::DO_PAD, BankLinesPerPad>(
            global_data, load_modifier_data, loc_load_modifier, n_ffts_worked_on_by_sg * n_reals_per_fft,
            n_reals_per_fft * (i - id_of_fft_in_sg), subgroup_id * n_reals_per_sg);
      }
      if constexpr (ApplyStoreModifier == detail::apply_store_modifier::APPLIED) {
        global_data.log_message_global(__func__, "loading store modifier data");
        global2local<detail::level::WORKGROUP, SubgroupSize, detail::pad::DO_PAD, BankLinesPerPad>(
            global_data, store_modifier_data, loc_store_modifier, n_ffts_worked_on_by_sg * n_reals_per_fft,
            n_reals_per_fft * (i - id_of_fft_in_sg), subgroup_id * n_reals_per_sg);
      }
      sycl::group_barrier(global_data.sg);
      if (working) {
        global_data.log_message_global(__func__, "loading non-transposed data from local to private memory");
        local2private<NRealsPerWI, pad::DO_PAD, BankLinesPerPad>(global_data, loc, priv, subgroup_local_id, NRealsPerWI,
                                                                 subgroup_id * n_reals_per_sg);
        global_data.log_dump_private("data loaded in registers:", priv, NRealsPerWI);
      }
      sycl::group_barrier(global_data.sg);
      if constexpr (ApplyLoadModifier == detail::apply_load_modifier::APPLIED) {
        if (working) {
          global_data.log_message_global(__func__, "Multiplying load modifier before sg_dft");
          detail::unrolled_loop<0, FactorWI, 1>([&](const std::size_t j) {
            std::size_t base_offset = global_data.sg.get_group_id() * n_ffts_per_sg +
                                      id_of_fft_in_sg * n_reals_per_fft + 2 * j * FactorSG + 2 * id_of_wi_in_fft;
            multiply_complex(
                priv[2 * j], priv[2 * j + 1], loc_load_modifier[detail::pad_local(base_offset, BankLinesPerPad)],
                loc_load_modifier[detail::pad_local(base_offset + 1, BankLinesPerPad)], priv[2 * j], priv[2 * j + 1]);
          });
        }
      }
      sg_dft<Dir, FactorWI, FactorSG>(priv, global_data.sg, loc_twiddles);
      if (working) {
        global_data.log_dump_private("data in registers after computation:", priv, NRealsPerWI);
      }
<<<<<<< HEAD
      if constexpr (ApplyStoreModifier == detail::apply_store_modifier::APPLIED) {
        if (working) {
          global_data.log_message_global(__func__, "Multiplying store modifier before sg_dft");
          detail::unrolled_loop<0, FactorWI, 1>([&](const std::size_t j) {
            std::size_t base_offset =
                detail::pad_local(global_data.it.get_sub_group().get_group_id() * n_ffts_per_sg +
                                      id_of_fft_in_sg * n_reals_per_fft + 2 * j * FactorSG + 2 * id_of_wi_in_fft,
                                  BankLinesPerPad);
            multiply_complex(priv[2 * j], priv[2 * j + 1], loc_store_modifier[base_offset],
                             loc_store_modifier[base_offset + 1], priv[2 * j], priv[2 * j + 1]);
          });
        }
      }
      if constexpr (ApplyScaleFactor == detail::apply_scale_factor::APPLIED) {
        unrolled_loop<0, NRealsPerWI, 2>([&](int i) PORTFFT_INLINE {
          priv[i] *= scaling_factor;
          priv[i + 1] *= scaling_factor;
        });
      }
=======
      unrolled_loop<0, NRealsPerWI, 2>([&](Idx i) PORTFFT_INLINE {
        priv[i] *= scaling_factor;
        priv[i + 1] *= scaling_factor;
      });
>>>>>>> da412c97
      if (working) {
        global_data.log_dump_private("data in registers after scaling:", priv, NRealsPerWI);
      }
      if constexpr (FactorSG == SubgroupSize && LayoutOut == detail::layout::PACKED) {
        // in this case we get fully coalesced memory access even without going through local memory
        // TODO we may want to tune maximal `FactorSG` for which we use direct stores.
        if (working) {
          global_data.log_message_global(__func__,
                                         "storing transposed data from private to global memory (FactorSG == "
                                         "SubgroupSize) and LayoutOut == detail::level::PACKED");
          store_transposed<NRealsPerWI, pad::DONT_PAD, BankLinesPerPad>(
              global_data, priv, output, id_of_wi_in_fft, FactorSG,
              i * static_cast<IdxGlobal>(n_reals_per_sg) + static_cast<IdxGlobal>(id_of_fft_in_sg * n_reals_per_fft));
        }
      } else if constexpr (LayoutOut == detail::layout::BATCH_INTERLEAVED) {
        if (working) {
          global_data.log_message_global(
              __func__, "Storing data from private to Global with LayoutOut == detail::level::BATCH_INTERLEAVED");
          transfer_strided<detail::transfer_direction::PRIVATE_TO_GLOBAL, detail::pad::DONT_PAD, FactorWI>(
              global_data, priv, output, 2 * n_transforms, 2 * i, static_cast<std::size_t>(1),
              static_cast<std::size_t>(0), static_cast<std::size_t>(FactorSG), id_of_wi_in_fft, BankLinesPerPad);
        }
      } else {
        if (working) {
          global_data.log_message_global(
              __func__, "storing transposed data from private to local memory (FactorSG != SubgroupSize)");
          store_transposed<NRealsPerWI, pad::DO_PAD, BankLinesPerPad>(
              global_data, priv, loc, id_of_wi_in_fft, FactorSG,
              subgroup_id * n_reals_per_sg + id_of_fft_in_sg * n_reals_per_fft);
        }
        sycl::group_barrier(global_data.sg);
        global_data.log_dump_local("computed data in local memory:", loc, NRealsPerWI * FactorSG);
        global_data.log_message_global(
            __func__, "storing transposed data from local to global memory (FactorSG != SubgroupSize)");
        local2global<level::SUBGROUP, SubgroupSize, pad::DO_PAD, BankLinesPerPad>(
            global_data, loc, output, n_ffts_worked_on_by_sg * n_reals_per_fft, subgroup_id * n_reals_per_sg,
            static_cast<IdxGlobal>(n_reals_per_fft) * (i - static_cast<IdxGlobal>(id_of_fft_in_sg)));
        sycl::group_barrier(global_data.sg);
      }
    }
  }
  global_data.log_message_global(__func__, "exited");
}

/**
 * Dispatch cross sg implementation for different work-item factorizations.
 *
 * @tparam Dir FFT direction, takes either direction::FORWARD or direction::BACKWARD
 * @tparam SubgroupSize size of the subgroup
 * @tparam LayoutIn Input Layout
 * @tparam LayoutOut Output Layout
 * @tparam ApplyLoadModifier Whether the input data is multiplied with some data array before fft computation.
 * @tparam ApplyStoreModifier Whether the input data is multiplied with some data array after fft computation.
 * @tparam ApplyScaleFactor Whether or not the scale factor is applied
 * @tparam T type of the scalar used for computations
 * @tparam SizeList The list of sizes that will be specialized.
 * @param factor_wi factor of fft size. How many elements are processed by 1 work-item.
 * @param factor_sg cross-subgroup factor of the fft size
 * @param input accessor or pointer to global memory containing input data
 * @param output accessor or pointer to global memory for output data
 * @param loc local accessor. Must have enough space for 2*factor_wi*factor_sg*SubgroupSize
 * values
 * @param loc_twiddles local accessor for twiddle factors. Must have enough space for 2*factor_wi*factor_sg
 * values
 * @param n_transforms number of FFT transforms to do in one call
 * @param global_data global data for the kernel
 * @param twiddles pointer containing twiddles
 * @param scaling_factor Scaling factor applied to the result
 * @param load_modifier_data Pointer to the load modifier data in global memory
 * @param store_modifier_data Pointer to the store modifier data in global memory
 * @param loc_load_modifier Pointer to load modifier data in local memory
 * @param loc_store_modifier Pointer to store modifier data in local memory
 */
<<<<<<< HEAD
template <direction Dir, detail::layout LayoutIn, detail::layout LayoutOut,
          detail::apply_load_modifier ApplyLoadModifier, detail::apply_store_modifier ApplyStoreModifier,
          detail::apply_scale_factor ApplyScaleFactor, std::size_t SubgroupSize, typename T, typename SizeList>
PORTFFT_INLINE void subgroup_dispatch_impl(int factor_wi, int factor_sg, const T* input, T* output, T* loc,
                                           T* loc_twiddles, std::size_t n_transforms, global_data_struct global_data,
                                           const T* twiddles, T scaling_factor, const T* load_modifier_data = nullptr,
                                           const T* store_modifier_data = nullptr, T* loc_load_modifier = nullptr,
                                           T* loc_store_modifier = nullptr) {
=======
template <direction Dir, detail::layout LayoutIn, Idx SubgroupSize, typename T, typename SizeList>
PORTFFT_INLINE void subgroup_dispatch_impl(Idx factor_wi, Idx factor_sg, const T* input, T* output, T* loc,
                                           T* loc_twiddles, IdxGlobal n_transforms, global_data_struct global_data,
                                           const T* twiddles, T scaling_factor) {
>>>>>>> da412c97
  if constexpr (!SizeList::ListEnd) {
    constexpr Idx ThisSize = SizeList::Size;
    // This factorization is duplicated in the dispatch logic on the host.
    // The CT and spec constant factors should match.
    constexpr Idx CtFactorSg = factorize_sg(ThisSize, SubgroupSize);
    constexpr Idx CtFactorWi = ThisSize / CtFactorSg;
    if (factor_sg * factor_wi == ThisSize) {
      if constexpr (!fits_in_wi<T>(ThisSize) && fits_in_wi<T>(CtFactorWi) && (CtFactorSg <= SubgroupSize)) {
        detail::subgroup_impl<Dir, LayoutIn, LayoutOut, ApplyLoadModifier, ApplyStoreModifier, ApplyScaleFactor,
                              CtFactorWi, CtFactorSg, SubgroupSize>(
            input, output, loc, loc_twiddles, n_transforms, global_data, twiddles, scaling_factor, load_modifier_data,
            store_modifier_data, loc_load_modifier, loc_store_modifier);
      }
    } else {
      subgroup_dispatch_impl<Dir, LayoutIn, LayoutOut, ApplyLoadModifier, ApplyStoreModifier, ApplyScaleFactor,
                             SubgroupSize, T, typename SizeList::child_t>(
          factor_wi, factor_sg, input, output, loc, loc_twiddles, n_transforms, global_data, twiddles, scaling_factor,
          load_modifier_data, store_modifier_data, loc_load_modifier, loc_store_modifier);
    }
  }
}
}  // namespace detail

template <typename Scalar, domain Domain>
template <typename Dummy>
struct committed_descriptor<Scalar, Domain>::calculate_twiddles_struct::inner<detail::level::SUBGROUP, Dummy> {
  static Scalar* execute(committed_descriptor& desc) {
    Idx factor_wi = desc.factors[0];
    Idx factor_sg = desc.factors[1];
    Scalar* res = sycl::aligned_alloc_device<Scalar>(
        alignof(sycl::vec<Scalar, PORTFFT_VEC_LOAD_BYTES / sizeof(Scalar)>), desc.params.lengths[0] * 2, desc.queue);
    sycl::range<2> kernel_range({static_cast<std::size_t>(factor_sg), static_cast<std::size_t>(factor_wi)});
    desc.queue.submit([&](sycl::handler& cgh) {
      cgh.parallel_for(kernel_range, [=](sycl::item<2> it) {
        Idx n = static_cast<Idx>(it.get_id(0));
        Idx k = static_cast<Idx>(it.get_id(1));
        sg_calc_twiddles(factor_sg, factor_wi, n, k, res);
      });
    });
    desc.queue.wait();  // waiting once here can be better than depending on the event
                        // for all future calls to compute
    return res;
  }
};

template <typename Scalar, domain Domain>
<<<<<<< HEAD
template <direction Dir, detail::layout LayoutIn, detail::layout LayoutOut, int SubgroupSize, typename TIn,
          typename TOut>
=======
template <direction Dir, detail::layout LayoutIn, Idx SubgroupSize, typename TIn, typename TOut>
>>>>>>> da412c97
template <typename Dummy>
struct committed_descriptor<Scalar, Domain>::run_kernel_struct<Dir, LayoutIn, LayoutOut, SubgroupSize, TIn,
                                                               TOut>::inner<detail::level::SUBGROUP, Dummy> {
  static sycl::event execute(committed_descriptor& desc, const TIn& in, TOut& out, Scalar scale_factor,
                             const std::vector<sycl::event>& dependencies) {
    constexpr detail::memory Mem = std::is_pointer<TOut>::value ? detail::memory::USM : detail::memory::BUFFER;
    std::size_t fft_size = desc.params.lengths[0];
    IdxGlobal n_transforms = static_cast<IdxGlobal>(desc.params.number_of_transforms);
    Scalar* twiddles = desc.twiddles_forward.get();
    Idx factor_sg = desc.factors[1];
    std::size_t global_size = static_cast<std::size_t>(detail::get_global_size_subgroup<Scalar>(
        n_transforms, factor_sg, SubgroupSize, desc.num_sgs_per_wg, desc.n_compute_units));
    std::size_t local_elements =
        num_scalars_in_local_mem_struct::template inner<detail::level::SUBGROUP, LayoutIn, Dummy>::execute(desc);
    std::size_t twiddle_elements = 2 * fft_size;
    return desc.queue.submit([&](sycl::handler& cgh) {
      cgh.depends_on(dependencies);
      cgh.use_kernel_bundle(desc.exec_bundle);
      auto in_acc_or_usm = detail::get_access<const Scalar>(in, cgh);
      auto out_acc_or_usm = detail::get_access<Scalar>(out, cgh);
      sycl::local_accessor<Scalar, 1> loc(local_elements, cgh);
      sycl::local_accessor<Scalar, 1> loc_twiddles(twiddle_elements, cgh);
#ifdef PORTFFT_LOG
      sycl::stream s{1024 * 16, 1024, cgh};
#endif
<<<<<<< HEAD
      cgh.parallel_for<detail::subgroup_kernel<
          Scalar, Domain, Dir, Mem, LayoutIn, LayoutOut, detail::apply_load_modifier::NOT_APPLIED,
          detail::apply_store_modifier::NOT_APPLIED, detail::apply_scale_factor::APPLIED, SubgroupSize>>(
          sycl::nd_range<1>{{global_size}, {SubgroupSize * desc.num_sgs_per_wg}},
          [=](sycl::nd_item<1> it, sycl::kernel_handler kh) [[sycl::reqd_sub_group_size(SubgroupSize)]] {
            int factor_wi = kh.get_specialization_constant<detail::FactorWISpecConst>();
            int factor_sg = kh.get_specialization_constant<detail::FactorSGSpecConst>();
=======
      cgh.parallel_for<detail::subgroup_kernel<Scalar, Domain, Dir, Mem, LayoutIn, SubgroupSize>>(
          sycl::nd_range<1>{{global_size}, {static_cast<std::size_t>(SubgroupSize * desc.num_sgs_per_wg)}},
          [=](sycl::nd_item<1> it, sycl::kernel_handler kh) [[sycl::reqd_sub_group_size(SubgroupSize)]] {
            Idx factor_wi = kh.get_specialization_constant<detail::FactorWISpecConst>();
            Idx factor_sg = kh.get_specialization_constant<detail::FactorSGSpecConst>();
>>>>>>> da412c97
            detail::global_data_struct global_data{
#ifdef PORTFFT_LOG
                s,
#endif
                it};
            global_data.log_message_global("Running subgroup kernel");
            detail::subgroup_dispatch_impl<Dir, LayoutIn, LayoutOut, detail::apply_load_modifier::NOT_APPLIED,
                                           detail::apply_store_modifier::NOT_APPLIED,
                                           detail::apply_scale_factor::APPLIED, SubgroupSize, Scalar,
                                           detail::cooley_tukey_size_list_t>(
                factor_wi, factor_sg, &in_acc_or_usm[0], &out_acc_or_usm[0], &loc[0], &loc_twiddles[0], n_transforms,
                global_data, twiddles, scale_factor);
            global_data.log_message_global("Exiting subgroup kernel");
          });
    });
  }
};

template <typename Scalar, domain Domain>
template <typename Dummy>
struct committed_descriptor<Scalar, Domain>::set_spec_constants_struct::inner<detail::level::SUBGROUP, Dummy> {
  static void execute(committed_descriptor& desc, sycl::kernel_bundle<sycl::bundle_state::input>& in_bundle) {
    in_bundle.template set_specialization_constant<detail::FactorWISpecConst>(desc.factors[0]);
    in_bundle.template set_specialization_constant<detail::FactorSGSpecConst>(desc.factors[1]);
  }
};

template <typename Scalar, domain Domain>
template <detail::layout LayoutIn, typename Dummy>
struct committed_descriptor<Scalar, Domain>::num_scalars_in_local_mem_struct::inner<detail::level::SUBGROUP, LayoutIn,
                                                                                    Dummy> {
  static std::size_t execute(committed_descriptor& desc) {
    Idx dft_length = static_cast<Idx>(desc.params.lengths[0]);
    if constexpr (LayoutIn == detail::layout::BATCH_INTERLEAVED) {
      Idx twiddle_bytes = 2 * dft_length * static_cast<Idx>(sizeof(Scalar));
      Idx padded_fft_bytes = detail::pad_local(2 * dft_length, Idx(1)) * static_cast<Idx>(sizeof(Scalar));
      Idx max_batches_in_local_mem = (desc.local_memory_size - twiddle_bytes) / padded_fft_bytes;
      Idx batches_per_sg = desc.used_sg_size / 2;
      Idx num_sgs_required =
          std::min(Idx(PORTFFT_SGS_IN_WG), std::max(Idx(1), max_batches_in_local_mem / batches_per_sg));
      desc.num_sgs_per_wg = num_sgs_required;
      Idx num_batches_in_local_mem = desc.used_sg_size * desc.num_sgs_per_wg / 2;
      return static_cast<std::size_t>(detail::pad_local(2 * dft_length * num_batches_in_local_mem, 1));
    } else {
      Idx factor_sg = desc.factors[1];
      Idx n_ffts_per_sg = desc.used_sg_size / factor_sg;
      Idx num_scalars_per_sg = detail::pad_local(2 * dft_length * n_ffts_per_sg, 1);
      Idx max_n_sgs = desc.local_memory_size / static_cast<Idx>(sizeof(Scalar)) / num_scalars_per_sg;
      desc.num_sgs_per_wg = std::min(Idx(PORTFFT_SGS_IN_WG), std::max(Idx(1), max_n_sgs));
      return static_cast<std::size_t>(num_scalars_per_sg * desc.num_sgs_per_wg);
    }
  }
};

}  // namespace portfft

#endif  // PORTFFT_DISPATCHER_SUBGROUP_DISPATCHER_HPP<|MERGE_RESOLUTION|>--- conflicted
+++ resolved
@@ -87,19 +87,13 @@
  * @param loc_load_modifier Pointer to load modifier data in local memory
  * @param loc_store_modifier Pointer to store modifier data in local memory
  */
-<<<<<<< HEAD
 template <direction Dir, detail::layout LayoutIn, detail::layout LayoutOut,
           detail::apply_load_modifier ApplyLoadModifier, detail::apply_store_modifier ApplyStoreModifier,
-          detail::apply_scale_factor ApplyScaleFactor, int FactorWI, int FactorSG, int SubgroupSize, typename T>
-PORTFFT_INLINE void subgroup_impl(const T* input, T* output, T* loc, T* loc_twiddles, std::size_t n_transforms,
+          detail::apply_scale_factor ApplyScaleFactor, Idx FactorWI, Idx FactorSG, Idx SubgroupSize, typename T>
+PORTFFT_INLINE void subgroup_impl(const T* input, T* output, T* loc, T* loc_twiddles, IdxGlobal n_transforms,
                                   global_data_struct global_data, const T* twiddles, T scaling_factor,
                                   const T* load_modifier_data, const T* store_modifier_data, T* loc_load_modifier,
                                   T* loc_store_modifier) {
-=======
-template <direction Dir, detail::layout LayoutIn, Idx FactorWI, Idx FactorSG, Idx SubgroupSize, typename T>
-PORTFFT_INLINE void subgroup_impl(const T* input, T* output, T* loc, T* loc_twiddles, IdxGlobal n_transforms,
-                                  global_data_struct global_data, const T* twiddles, T scaling_factor) {
->>>>>>> da412c97
   global_data.log_message_global(__func__, "entered", "FactorWI", FactorWI, "FactorSG", FactorSG, "n_transforms",
                                  n_transforms);
   constexpr Idx NRealsPerWI = 2 * FactorWI;
@@ -111,30 +105,17 @@
   Idx id_of_sg_in_kernel = subgroup_id + static_cast<Idx>(global_data.it.get_group_linear_id()) * n_sgs_in_wg;
   Idx n_sgs_in_kernel = static_cast<Idx>(global_data.it.get_group_range(0)) * n_sgs_in_wg;
 
-<<<<<<< HEAD
-  std::size_t n_ffts_per_sg = SubgroupSize / FactorSG;
-  std::size_t max_wis_working = n_ffts_per_sg * FactorSG;
-  std::size_t n_reals_per_fft = FactorSG * NRealsPerWI;
-  std::size_t n_reals_per_sg = n_ffts_per_sg * n_reals_per_fft;
-  std::size_t id_of_fft_in_sg = subgroup_local_id / FactorSG;
-  std::size_t id_of_wi_in_fft = subgroup_local_id % FactorSG;
-  std::size_t n_ffts_per_wg = n_ffts_per_sg * n_sgs_in_wg;
-  // the +1 is needed for workitems not working on useful data so they also
-  // contribute to subgroup algorithms and data transfers in last iteration
-  std::size_t rounded_up_n_ffts =
-      round_up_to_multiple(n_transforms, n_ffts_per_wg) + (subgroup_local_id >= max_wis_working);
-=======
   Idx n_ffts_per_sg = SubgroupSize / FactorSG;
   Idx max_wis_working = n_ffts_per_sg * FactorSG;
   Idx n_reals_per_fft = FactorSG * NRealsPerWI;
   Idx n_reals_per_sg = n_ffts_per_sg * n_reals_per_fft;
   Idx id_of_fft_in_sg = subgroup_local_id / FactorSG;
   Idx id_of_wi_in_fft = subgroup_local_id % FactorSG;
+  Idx n_ffts_per_wg = n_ffts_per_sg * n_sgs_in_wg;
   // the +1 is needed for workitems not working on useful data so they also
   // contribute to subgroup algorithms and data transfers in last iteration
-  IdxGlobal rounded_up_n_ffts = round_up_to_multiple(n_transforms, static_cast<IdxGlobal>(n_ffts_per_sg)) +
+  IdxGlobal rounded_up_n_ffts = round_up_to_multiple(n_transforms, static_cast<IdxGlobal>(n_ffts_per_wg)) +
                                 (subgroup_local_id >= max_wis_working);
->>>>>>> da412c97
 
   IdxGlobal id_of_fft_in_kernel;
   IdxGlobal n_ffts_in_kernel;
@@ -179,8 +160,7 @@
         }
         return static_cast<Idx>(n_transforms - i);
       }();
-<<<<<<< HEAD
-      std::size_t rounded_up_sub_batches = detail::round_up_to_multiple(num_batches_in_local_mem, n_ffts_per_sg);
+      Idx rounded_up_sub_batches = detail::round_up_to_multiple(num_batches_in_local_mem, n_ffts_per_sg);
       if constexpr (ApplyLoadModifier == detail::apply_load_modifier::APPLIED) {
         global_data.log_message_global(__func__, "loading load multipliers from global to local memory");
         global2local<detail::level::WORKGROUP, SubgroupSize, detail::pad::DO_PAD, BankLinesPerPad>(
@@ -194,12 +174,7 @@
             i * n_reals_per_fft);
       }
       sycl::group_barrier(global_data.it.get_group());
-      if (global_data.it.get_local_linear_id() / 2 < num_batches_in_local_mem) {
-=======
-      Idx rounded_up_sub_batches = detail::round_up_to_multiple(num_batches_in_local_mem, n_ffts_per_sg);
-
-      if (static_cast<Idx>(global_data.it.get_local_linear_id()) / 2 < num_batches_in_local_mem) {
->>>>>>> da412c97
+      if (static_cast<Idx>(global_data.it.get_local_linear_id() / 2) < num_batches_in_local_mem) {
         global_data.log_message_global(__func__, "loading transposed data from global to local memory");
         // load / store in a transposed manner
         global2local_transposed<detail::level::WORKGROUP, detail::pad::DO_PAD, BankLinesPerPad, T>(
@@ -225,7 +200,7 @@
           // n_ffts_in_sg x FactorWI x FactorSG
           global_data.log_message_global(__func__, "multiplying load modifier data");
           if (working_inner) {
-            detail::unrolled_loop<0, FactorWI, 1>([&](const std::size_t j) PORTFFT_INLINE {
+            detail::unrolled_loop<0, FactorWI, 1>([&](Idx j) PORTFFT_INLINE {
               std::size_t base_offset = detail::pad_local(
                   sub_batch * n_reals_per_fft + 2 * j * FactorSG + 2 * id_of_wi_in_fft, BankLinesPerPad);
               multiply_complex(priv[2 * j], priv[2 * j + 1], loc_load_modifier[base_offset],
@@ -237,13 +212,12 @@
         if (working_inner) {
           global_data.log_dump_private("data in registers after computation:", priv, NRealsPerWI);
         }
-<<<<<<< HEAD
         if constexpr (ApplyStoreModifier == detail::apply_store_modifier::APPLIED) {
           // No need to store the store modifier data in a transposed fashion as data after sg_dft is already transposed
           // Tensor Shape for store modifier is num_batches_in_local_memory x FactorSG x FactorWI
           global_data.log_message_global(__func__, "multiplying store modifier data");
           if (working_inner) {
-            detail::unrolled_loop<0, FactorWI, 1>([&](const std::size_t j) PORTFFT_INLINE {
+            detail::unrolled_loop<0, FactorWI, 1>([&](Idx j) PORTFFT_INLINE {
               std::size_t base_offset = detail::pad_local(
                   sub_batch * n_reals_per_fft + 2 * j * FactorSG + 2 * id_of_wi_in_fft, BankLinesPerPad);
               multiply_complex(priv[2 * j], priv[2 * j + 1], loc_store_modifier[base_offset],
@@ -257,12 +231,6 @@
             priv[idx + 1] *= scaling_factor;
           });
         }
-=======
-        unrolled_loop<0, NRealsPerWI, 2>([&](Idx idx) PORTFFT_INLINE {
-          priv[idx] *= scaling_factor;
-          priv[idx + 1] *= scaling_factor;
-        });
->>>>>>> da412c97
         if (working_inner) {
           global_data.log_dump_private("data in registers after scaling:", priv, NRealsPerWI);
         }
@@ -290,7 +258,6 @@
       if constexpr (SubgroupSize != FactorSG || LayoutOut == detail::layout::BATCH_INTERLEAVED) {
         global_data.log_dump_local("computed data in local memory:", loc, NRealsPerWI * FactorSG);
         // store back all loaded batches at once.
-<<<<<<< HEAD
         if constexpr (LayoutOut == detail::layout::PACKED) {
           global_data.log_message_global(__func__,
                                          "storing transposed data from local to global memory (SubgroupSize != "
@@ -302,16 +269,11 @@
           global_data.log_message_global(__func__,
                                          "storing transposed data from local memory to global memory with LayoutOut == "
                                          "detail::layout::BATCH_INTERLEAVED");
-          if (global_data.it.get_local_linear_id() / 2 < num_batches_in_local_mem) {
+          if (static_cast<Idx>(global_data.it.get_local_linear_id() / 2) < num_batches_in_local_mem) {
             local_transposed2_global_transposed<detail::pad::DO_PAD, detail::level::WORKGROUP, BankLinesPerPad>(
                 global_data, output, loc, 2 * i, FactorWI * FactorSG, n_transforms, max_num_batches_local_mem);
           }
         }
-=======
-        local2global_transposed<detail::pad::DO_PAD, BankLinesPerPad>(
-            global_data, FactorWI * FactorSG, num_batches_in_local_mem, max_num_batches_local_mem, loc, output,
-            i * static_cast<IdxGlobal>(n_reals_per_fft));
->>>>>>> da412c97
       }
       sycl::group_barrier(global_data.it.get_group());
     } else {
@@ -358,7 +320,6 @@
       if (working) {
         global_data.log_dump_private("data in registers after computation:", priv, NRealsPerWI);
       }
-<<<<<<< HEAD
       if constexpr (ApplyStoreModifier == detail::apply_store_modifier::APPLIED) {
         if (working) {
           global_data.log_message_global(__func__, "Multiplying store modifier before sg_dft");
@@ -378,12 +339,6 @@
           priv[i + 1] *= scaling_factor;
         });
       }
-=======
-      unrolled_loop<0, NRealsPerWI, 2>([&](Idx i) PORTFFT_INLINE {
-        priv[i] *= scaling_factor;
-        priv[i + 1] *= scaling_factor;
-      });
->>>>>>> da412c97
       if (working) {
         global_data.log_dump_private("data in registers after scaling:", priv, NRealsPerWI);
       }
@@ -403,8 +358,8 @@
           global_data.log_message_global(
               __func__, "Storing data from private to Global with LayoutOut == detail::level::BATCH_INTERLEAVED");
           transfer_strided<detail::transfer_direction::PRIVATE_TO_GLOBAL, detail::pad::DONT_PAD, FactorWI>(
-              global_data, priv, output, 2 * n_transforms, 2 * i, static_cast<std::size_t>(1),
-              static_cast<std::size_t>(0), static_cast<std::size_t>(FactorSG), id_of_wi_in_fft, BankLinesPerPad);
+              global_data, priv, output, static_cast<Idx>(2 * n_transforms), static_cast<Idx>(2 * i),
+              static_cast<Idx>(1), static_cast<Idx>(0), static_cast<Idx>(FactorSG), id_of_wi_in_fft, BankLinesPerPad);
         }
       } else {
         if (working) {
@@ -457,21 +412,14 @@
  * @param loc_load_modifier Pointer to load modifier data in local memory
  * @param loc_store_modifier Pointer to store modifier data in local memory
  */
-<<<<<<< HEAD
 template <direction Dir, detail::layout LayoutIn, detail::layout LayoutOut,
           detail::apply_load_modifier ApplyLoadModifier, detail::apply_store_modifier ApplyStoreModifier,
-          detail::apply_scale_factor ApplyScaleFactor, std::size_t SubgroupSize, typename T, typename SizeList>
-PORTFFT_INLINE void subgroup_dispatch_impl(int factor_wi, int factor_sg, const T* input, T* output, T* loc,
-                                           T* loc_twiddles, std::size_t n_transforms, global_data_struct global_data,
+          detail::apply_scale_factor ApplyScaleFactor, Idx SubgroupSize, typename T, typename SizeList>
+PORTFFT_INLINE void subgroup_dispatch_impl(Idx factor_wi, Idx factor_sg, const T* input, T* output, T* loc,
+                                           T* loc_twiddles, IdxGlobal n_transforms, global_data_struct global_data,
                                            const T* twiddles, T scaling_factor, const T* load_modifier_data = nullptr,
                                            const T* store_modifier_data = nullptr, T* loc_load_modifier = nullptr,
                                            T* loc_store_modifier = nullptr) {
-=======
-template <direction Dir, detail::layout LayoutIn, Idx SubgroupSize, typename T, typename SizeList>
-PORTFFT_INLINE void subgroup_dispatch_impl(Idx factor_wi, Idx factor_sg, const T* input, T* output, T* loc,
-                                           T* loc_twiddles, IdxGlobal n_transforms, global_data_struct global_data,
-                                           const T* twiddles, T scaling_factor) {
->>>>>>> da412c97
   if constexpr (!SizeList::ListEnd) {
     constexpr Idx ThisSize = SizeList::Size;
     // This factorization is duplicated in the dispatch logic on the host.
@@ -518,12 +466,8 @@
 };
 
 template <typename Scalar, domain Domain>
-<<<<<<< HEAD
-template <direction Dir, detail::layout LayoutIn, detail::layout LayoutOut, int SubgroupSize, typename TIn,
+template <direction Dir, detail::layout LayoutIn, detail::layout LayoutOut, Idx SubgroupSize, typename TIn,
           typename TOut>
-=======
-template <direction Dir, detail::layout LayoutIn, Idx SubgroupSize, typename TIn, typename TOut>
->>>>>>> da412c97
 template <typename Dummy>
 struct committed_descriptor<Scalar, Domain>::run_kernel_struct<Dir, LayoutIn, LayoutOut, SubgroupSize, TIn,
                                                                TOut>::inner<detail::level::SUBGROUP, Dummy> {
@@ -549,21 +493,13 @@
 #ifdef PORTFFT_LOG
       sycl::stream s{1024 * 16, 1024, cgh};
 #endif
-<<<<<<< HEAD
       cgh.parallel_for<detail::subgroup_kernel<
           Scalar, Domain, Dir, Mem, LayoutIn, LayoutOut, detail::apply_load_modifier::NOT_APPLIED,
           detail::apply_store_modifier::NOT_APPLIED, detail::apply_scale_factor::APPLIED, SubgroupSize>>(
-          sycl::nd_range<1>{{global_size}, {SubgroupSize * desc.num_sgs_per_wg}},
-          [=](sycl::nd_item<1> it, sycl::kernel_handler kh) [[sycl::reqd_sub_group_size(SubgroupSize)]] {
-            int factor_wi = kh.get_specialization_constant<detail::FactorWISpecConst>();
-            int factor_sg = kh.get_specialization_constant<detail::FactorSGSpecConst>();
-=======
-      cgh.parallel_for<detail::subgroup_kernel<Scalar, Domain, Dir, Mem, LayoutIn, SubgroupSize>>(
           sycl::nd_range<1>{{global_size}, {static_cast<std::size_t>(SubgroupSize * desc.num_sgs_per_wg)}},
           [=](sycl::nd_item<1> it, sycl::kernel_handler kh) [[sycl::reqd_sub_group_size(SubgroupSize)]] {
             Idx factor_wi = kh.get_specialization_constant<detail::FactorWISpecConst>();
             Idx factor_sg = kh.get_specialization_constant<detail::FactorSGSpecConst>();
->>>>>>> da412c97
             detail::global_data_struct global_data{
 #ifdef PORTFFT_LOG
                 s,
