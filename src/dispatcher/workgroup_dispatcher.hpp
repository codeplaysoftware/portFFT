/***************************************************************************
 *
 *  Copyright (C) Codeplay Software Ltd.
 *
 *  Licensed under the Apache License, Version 2.0 (the "License");
 *  you may not use this file except in compliance with the License.
 *  You may obtain a copy of the License at
 *
 *      http://www.apache.org/licenses/LICENSE-2.0
 *
 *  Unless required by applicable law or agreed to in writing, software
 *  distributed under the License is distributed on an "AS IS" BASIS,
 *  WITHOUT WARRANTIES OR CONDITIONS OF ANY KIND, either express or implied.
 *  See the License for the specific language governing permissions and
 *  limitations under the License.
 *
 *  Codeplay's portFFT
 *
 **************************************************************************/

#ifndef PORTFFT_DISPATCHER_WORKGROUP_DISPATCHER_HPP
#define PORTFFT_DISPATCHER_WORKGROUP_DISPATCHER_HPP

#include <common/cooley_tukey_compiled_sizes.hpp>
#include <common/helpers.hpp>
#include <common/logging.hpp>
#include <common/memory_views.hpp>
#include <common/transfers.hpp>
#include <common/workgroup.hpp>
#include <defines.hpp>
#include <descriptor.hpp>
#include <enums.hpp>

namespace portfft {
namespace detail {
// specialization constants
constexpr static sycl::specialization_id<Idx> WorkgroupSpecConstFftSize{};

/**
 * Calculates the number of batches that will be loaded into local memory at any one time for the work-group
 * implementation.
 *
 * @tparam LayoutIn The input data layout
 * @param workgroup_size The size of the work-group. Must be divisible by 2.
 */
template <detail::layout LayoutIn>
PORTFFT_INLINE constexpr Idx get_num_batches_in_local_mem_workgroup(Idx workgroup_size) noexcept {
  if constexpr (LayoutIn == detail::layout::BATCH_INTERLEAVED) {
    return workgroup_size / 2;
  } else {
    return 1;
  }
}

/**
 * Calculates the global size needed for given problem.
 *
 * @tparam T type of the scalar used for computations
 * @tparam LayoutIn The input data layout
 * @param n_transforms number of transforms
 * @param subgroup_size size of subgroup used by the compute kernel
 * @param n_compute_units number of compute units on target device
 * @return Number of elements of size T that need to fit into local memory
 */
template <typename T, detail::layout LayoutIn>
IdxGlobal get_global_size_workgroup(IdxGlobal n_transforms, Idx subgroup_size, Idx n_compute_units) {
  Idx maximum_n_sgs = 8 * n_compute_units * 64;
  Idx maximum_n_wgs = maximum_n_sgs / PORTFFT_SGS_IN_WG;
  Idx wg_size = subgroup_size * PORTFFT_SGS_IN_WG;
  Idx dfts_per_wg = get_num_batches_in_local_mem_workgroup<LayoutIn>(wg_size);

  return static_cast<IdxGlobal>(wg_size) * sycl::min(static_cast<IdxGlobal>(maximum_n_wgs),
                                                     divide_ceil(n_transforms, static_cast<IdxGlobal>(dfts_per_wg)));
}

/**
 * Implementation of FFT for sizes that can be done by a workgroup.
 *
 * @tparam Dir Direction of the FFT
 * @tparam LayoutIn Input Layout
 * @tparam LayoutOut Output Layout
 * @tparam MultiplyOnLoad Whether the input data is multiplied with some data array before fft computation.
 * @tparam MultiplyOnStore Whether the input data is multiplied with some data array after fft computation.
 * @tparam ApplyScaleFactor Whether or not the scale factor is applied
 * @tparam FFTSize Problem size
 * @tparam SubgroupSize size of the subgroup
 * @tparam T Scalar type
 *
 * @param input global input pointer
 * @param output global output pointer
 * @param loc Pointer to local memory
 * @param loc_twiddles pointer to local allocation for subgroup level twiddles
 * @param n_transforms number of fft batches
 * @param global_data global data for the kernel
 * @param twiddles Pointer to twiddles in the global memory
 * @param scaling_factor scaling factor applied to the result
 * @param load_modifier_data Pointer to the load modifier data in global Memory
 * @param store_modifier_data Pointer to the store modifier data in global Memory
 */
template <direction Dir, detail::layout LayoutIn, detail::layout LayoutOut, detail::elementwise_multiply MultiplyOnLoad,
          detail::elementwise_multiply MultiplyOnStore, detail::apply_scale_factor ApplyScaleFactor, Idx FFTSize,
          Idx SubgroupSize, typename T>
PORTFFT_INLINE void workgroup_impl(const T* input, T* output, T* loc, T* loc_twiddles, IdxGlobal n_transforms,
                                   global_data_struct global_data, const T* twiddles, T scaling_factor,
                                   const T* load_modifier_data, const T* store_modifier_data) {
  global_data.log_message_global(__func__, "entered", "FFTSize", FFTSize, "n_transforms", n_transforms);
  Idx num_workgroups = static_cast<Idx>(global_data.it.get_group_range(0));
  Idx wg_id = static_cast<Idx>(global_data.it.get_group(0));
  IdxGlobal max_global_offset = 2 * (n_transforms - 1) * FFTSize;

  constexpr Idx N = detail::factorize(FFTSize);
  constexpr Idx M = FFTSize / N;
  const T* wg_twiddles = twiddles + 2 * (M + N);
  constexpr Idx BankLinesPerPad = bank_lines_per_pad_wg(2 * static_cast<Idx>(sizeof(T)) * M);
  auto loc_view = make_padded_view<BankLinesPerPad>(loc);

  global_data.log_message_global(__func__, "loading sg twiddles from global to local memory");
  global2local<level::WORKGROUP, SubgroupSize>(global_data, twiddles, loc_twiddles, 2 * (M + N));
  global_data.log_dump_local("twiddles loaded to local memory:", loc_twiddles, 2 * (M + N));

  Idx max_num_batches_in_local_mem =
      get_num_batches_in_local_mem_workgroup<LayoutIn>(static_cast<Idx>(global_data.it.get_local_range(0)));
  Idx max_reals_in_local_memory = 2 * FFTSize * max_num_batches_in_local_mem;
  IdxGlobal global_offset = static_cast<IdxGlobal>(wg_id) * static_cast<IdxGlobal>(max_reals_in_local_memory);
  IdxGlobal offset_increment =
      static_cast<IdxGlobal>(num_workgroups) * static_cast<IdxGlobal>(max_reals_in_local_memory);
  for (IdxGlobal offset = global_offset; offset <= max_global_offset; offset += offset_increment) {
    if constexpr (LayoutIn == detail::layout::BATCH_INTERLEAVED) {
      /**
       * In the transposed case, the data is laid out in the local memory column-wise, veiwing it as a FFT_Size x
       * WG_SIZE / 2 matrix, Each column contains either the real or the complex component of the batch.  Loads WG_SIZE
       * / 2 consecutive batches into the local memory
       */
      const IdxGlobal batch_start_idx = offset / static_cast<IdxGlobal>(2 * FFTSize);
      const Idx num_batches_in_local_mem =
          std::min(max_num_batches_in_local_mem, static_cast<Idx>(n_transforms - batch_start_idx));
      // Load in a transposed manner, similar to subgroup impl.
      if (static_cast<Idx>(global_data.it.get_local_linear_id()) / 2 < num_batches_in_local_mem) {
        global_data.log_message_global(__func__, "loading transposed data from global to local memory");
        // transposition requested by the caller
        global2local_transposed<level::WORKGROUP>(global_data, input, loc_view, offset / FFTSize, FFTSize, n_transforms,
                                                  max_num_batches_in_local_mem);
      }
      sycl::group_barrier(global_data.it.get_group());
      global_data.log_dump_local("data loaded to local memory:", loc_twiddles,
                                 FFTSize * static_cast<Idx>(global_data.it.get_local_range(0)) / 2);
      for (Idx sub_batch = 0; sub_batch < num_batches_in_local_mem; sub_batch++) {
        wg_dft<Dir, LayoutIn, MultiplyOnLoad, MultiplyOnStore, ApplyScaleFactor, FFTSize, N, M, SubgroupSize>(
            loc_view, loc_twiddles, wg_twiddles, scaling_factor, max_num_batches_in_local_mem, sub_batch,
            offset / (2 * FFTSize), load_modifier_data, store_modifier_data, global_data);
        sycl::group_barrier(global_data.it.get_group());
      }
      global_data.log_dump_local("computed data in local memory:", loc_view,
                                 FFTSize * static_cast<Idx>(global_data.it.get_local_range(0)) / 2);

      if (static_cast<Idx>(global_data.it.get_local_linear_id()) / 2 < num_batches_in_local_mem) {
        if constexpr (LayoutOut == detail::layout::PACKED) {
          global_data.log_message_global(__func__, "storing data from local to global memory (with 2 transposes)");
          // local2global_transposed cannot be used over here. This is because the data in the local memory is also
          // stored in a strided fashion.
          local_strided_2_global_strided_transposed(global_data, loc_view, output, offset,
                                                    2 * max_num_batches_in_local_mem, N, M, FFTSize);
        } else {
          IdxGlobal current_batch = offset / (2 * FFTSize);
          local2strides_2global_strided(global_data, output, loc_view, 2 * n_transforms, 2 * current_batch,
                                        2 * max_num_batches_in_local_mem, FFTSize, N, M);
        }
      }
      sycl::group_barrier(global_data.it.get_group());
    } else {
      global_data.log_message_global(__func__, "loading non-transposed data from global to local memory");
      global2local<level::WORKGROUP, SubgroupSize>(global_data, input, loc_view, 2 * FFTSize, offset);
      sycl::group_barrier(global_data.it.get_group());
      wg_dft<Dir, LayoutIn, MultiplyOnLoad, MultiplyOnStore, ApplyScaleFactor, FFTSize, N, M, SubgroupSize>(
          loc_view, loc_twiddles, wg_twiddles, scaling_factor, max_num_batches_in_local_mem, 0,
          offset / static_cast<IdxGlobal>(2 * FFTSize), load_modifier_data, store_modifier_data, global_data);
      sycl::group_barrier(global_data.it.get_group());
      global_data.log_message_global(__func__, "storing non-transposed data from local to global memory");
      // transposition for WG CT
      if constexpr (LayoutOut == detail::layout::PACKED) {
        local2global_transposed(global_data, N, M, M, loc_view, output, offset);
      } else {
        IdxGlobal current_batch = offset / static_cast<IdxGlobal>(2 * FFTSize);
        localstrided_2global_strided(global_data, output, loc_view, 2 * n_transforms, 2 * current_batch, FFTSize, N, M);
      }
      sycl::group_barrier(global_data.it.get_group());
    }
  }
  global_data.log_message_global(__func__, "exited");
}

/**
 * Launch specialized subgroup DFT size matching fft_size if one is available.
 *
 * @tparam Dir Direction of the FFT
 * @tparam LayoutIn Input Layout
 * @tparam LayoutOut Output Layout
 * @tparam MultiplyOnLoad Whether the input data is multiplied with some data array before fft computation.
 * @tparam MultiplyOnStore Whether the input data is multiplied with some data array after fft computation.
 * @tparam ApplyScaleFactor Whether or not the scale factor is applied
 * @tparam SubgroupSize size of the subgroup
 * @tparam T Scalar type
 * @tparam SizeList The list of sizes that will be specialized.
 * @param input global input pointer
 * @param output global output pointer
 * @param loc Pointer to local memory
 * @param loc_twiddles pointer to twiddles residing in the local memory
 * @param n_transforms number of fft batches
 * @param global_data global data for the kernel
 * @param twiddles Pointer to twiddles residing in the global memory
 * @param scaling_factor scaling factor applied to the result
 * @tparam fft_size Problem size
 * @param load_modifier_data Pointer to the load modifier data in global Memory
 * @param store_modifier_data Pointer to the store modifier data in global Memory
 */
template <direction Dir, detail::layout LayoutIn, detail::layout LayoutOut, detail::elementwise_multiply MultiplyOnLoad,
          detail::elementwise_multiply MultiplyOnStore, detail::apply_scale_factor ApplyScaleFactor, Idx SubgroupSize,
          typename T, typename SizeList>
PORTFFT_INLINE void workgroup_dispatch_impl(const T* input, T* output, T* loc, T* loc_twiddles, IdxGlobal n_transforms,
                                            global_data_struct global_data, const T* twiddles, T scaling_factor,
                                            Idx fft_size, const T* load_modifier_data = nullptr,
                                            const T* store_modifier_data = nullptr) {
  if constexpr (!SizeList::ListEnd) {
    constexpr Idx ThisSize = SizeList::Size;
    if (fft_size == ThisSize) {
      if constexpr (!fits_in_sg<T>(ThisSize, SubgroupSize)) {
        workgroup_impl<Dir, LayoutIn, LayoutOut, MultiplyOnLoad, MultiplyOnStore, ApplyScaleFactor, ThisSize,
                       SubgroupSize>(input, output, loc, loc_twiddles, n_transforms, global_data, twiddles,
                                     scaling_factor, load_modifier_data, store_modifier_data);
      }
    } else {
      workgroup_dispatch_impl<Dir, LayoutIn, LayoutOut, MultiplyOnLoad, MultiplyOnStore, ApplyScaleFactor, SubgroupSize,
                              T, typename SizeList::child_t>(input, output, loc, loc_twiddles, n_transforms,
                                                             global_data, twiddles, scaling_factor, fft_size,
                                                             load_modifier_data, store_modifier_data);
    }
  }
}

}  // namespace detail

template <typename Scalar, domain Domain>
template <direction Dir, detail::layout LayoutIn, detail::layout LayoutOut, Idx SubgroupSize, typename TIn,
          typename TOut>
template <typename Dummy>
struct committed_descriptor<Scalar, Domain>::run_kernel_struct<Dir, LayoutIn, LayoutOut, SubgroupSize, TIn,
                                                               TOut>::inner<detail::level::WORKGROUP, Dummy> {
  static sycl::event execute(committed_descriptor& desc, const TIn& in, TOut& out, 
                             const std::vector<sycl::event>& dependencies,
                             IdxGlobal n_transforms, 
                             IdxGlobal input_offset, IdxGlobal output_offset,
                             Scalar scale_factor, std::vector<kernel_data_struct>& kernel_data) {
    Idx num_batches_in_local_mem = [=]() {
      if constexpr (LayoutIn == detail::layout::BATCH_INTERLEAVED) {
        return kernel_data[0].used_sg_size * PORTFFT_SGS_IN_WG / 2;
      } else {
        return 1;
      }
    }();
    constexpr detail::memory Mem = std::is_pointer<TOut>::value ? detail::memory::USM : detail::memory::BUFFER;
    Scalar* twiddles = kernel_data[0].twiddles_forward.get();
    std::size_t global_size = static_cast<std::size_t>(
        detail::get_global_size_workgroup<Scalar, LayoutIn>(n_transforms, SubgroupSize, desc.n_compute_units));
    std::size_t local_elements =
        num_scalars_in_local_mem_struct::template inner<detail::level::WORKGROUP, LayoutIn, Dummy>::execute(
            desc, kernel_data[0].length, kernel_data[0].used_sg_size, kernel_data[0].factors,
            kernel_data[0].num_sgs_per_wg);
    const Idx bank_lines_per_pad = bank_lines_per_pad_wg(2 * static_cast<Idx>(sizeof(Scalar)) *
                                                         kernel_data[0].factors[2] * kernel_data[0].factors[3]);
    return desc.queue.submit([&](sycl::handler& cgh) {
      cgh.depends_on(dependencies);
      cgh.use_kernel_bundle(kernel_data[0].exec_bundle);
      auto in_acc_or_usm = detail::get_access<const Scalar>(in, cgh);
      auto out_acc_or_usm = detail::get_access<Scalar>(out, cgh);
      sycl::local_accessor<Scalar, 1> loc(local_elements, cgh);
#ifdef PORTFFT_LOG
      sycl::stream s{1024 * 16, 1024, cgh};
#endif
      cgh.parallel_for<detail::workgroup_kernel<
          Scalar, Domain, Dir, Mem, LayoutIn, LayoutOut, detail::elementwise_multiply::NOT_APPLIED,
          detail::elementwise_multiply::NOT_APPLIED, detail::apply_scale_factor::APPLIED, SubgroupSize>>(
          sycl::nd_range<1>{{global_size}, {static_cast<std::size_t>(SubgroupSize * PORTFFT_SGS_IN_WG)}},
          [=](sycl::nd_item<1> it, sycl::kernel_handler kh) [[sycl::reqd_sub_group_size(SubgroupSize)]] {
            Idx fft_size = kh.get_specialization_constant<detail::WorkgroupSpecConstFftSize>();
            detail::global_data_struct global_data{
#ifdef PORTFFT_LOG
                s,
#endif
                it};
            global_data.log_message_global("Running workgroup kernel");
            detail::workgroup_dispatch_impl<Dir, LayoutIn, LayoutOut, detail::elementwise_multiply::NOT_APPLIED,
                                            detail::elementwise_multiply::NOT_APPLIED,
                                            detail::apply_scale_factor::APPLIED, SubgroupSize, Scalar,
                                            detail::cooley_tukey_size_list_t>(
                &in_acc_or_usm[0] + input_offset, &out_acc_or_usm[0] + output_offset, &loc[0],
                &loc[static_cast<std::size_t>(detail::pad_local<detail::pad::DO_PAD>(
                    2 * fft_size * num_batches_in_local_mem, bank_lines_per_pad))],
                n_transforms, global_data, twiddles, scale_factor, fft_size);
            global_data.log_message_global("Exiting workgroup kernel");
          });
    });
  }
};

template <typename Scalar, domain Domain>
template <typename Dummy>
struct committed_descriptor<Scalar, Domain>::set_spec_constants_struct::inner<detail::level::WORKGROUP, Dummy> {
  static void execute(committed_descriptor& /*desc*/, sycl::kernel_bundle<sycl::bundle_state::input>& in_bundle,
                      std::size_t length, const std::vector<Idx>& /*factors*/) {
    in_bundle.template set_specialization_constant<detail::WorkgroupSpecConstFftSize>(static_cast<Idx>(length));
  }
};

template <typename Scalar, domain Domain>
template <typename detail::layout LayoutIn, typename Dummy>
struct committed_descriptor<Scalar, Domain>::num_scalars_in_local_mem_struct::inner<detail::level::WORKGROUP, LayoutIn,
                                                                                    Dummy> {
  static std::size_t execute(committed_descriptor& /*desc*/, std::size_t length, Idx used_sg_size,
                             const std::vector<Idx>& factors, Idx& /*num_sgs_per_wg*/) {
    Idx fft_size = static_cast<Idx>(length);
    Idx n = factors[0] * factors[1];
    Idx m = factors[2] * factors[3];
    // working memory + twiddles for subgroup impl for the two sizes
<<<<<<< HEAD
    if (LayoutIn == detail::layout::BATCH_INTERLEAVED) {
      Idx num_batches_in_local_mem = used_sg_size * PORTFFT_SGS_IN_WG / 2;
      return static_cast<std::size_t>(
          detail::pad_local(2 * fft_size * num_batches_in_local_mem,
                            bank_lines_per_pad_wg(2 * static_cast<Idx>(sizeof(Scalar)) * m)) +
          2 * (m + n));
    }
    Idx res = detail::pad_local(2 * fft_size, bank_lines_per_pad_wg(2 * static_cast<Idx>(sizeof(Scalar)) * m)) + 2 * (m + n);
    return static_cast<std::size_t>(res);
=======
    Idx num_batches_in_local_mem =
        detail::get_num_batches_in_local_mem_workgroup<LayoutIn>(desc.used_sg_size * PORTFFT_SGS_IN_WG);
    return static_cast<std::size_t>(detail::pad_local(2 * fft_size * num_batches_in_local_mem,
                                                      bank_lines_per_pad_wg(2 * static_cast<Idx>(sizeof(Scalar)) * m)) +
                                    2 * (m + n));
>>>>>>> 3f05b6f0
  }
};

template <typename Scalar, domain Domain>
template <typename Dummy>
struct committed_descriptor<Scalar, Domain>::calculate_twiddles_struct::inner<detail::level::WORKGROUP, Dummy> {
  static Scalar* execute(committed_descriptor& desc, kernel_data_struct& kernel_data) {
    Idx factor_wi_n = kernel_data.factors[0];
    Idx factor_sg_n = kernel_data.factors[1];
    Idx factor_wi_m = kernel_data.factors[2];
    Idx factor_sg_m = kernel_data.factors[3];
    Idx fft_size = static_cast<Idx>(kernel_data.length);
    Idx n = factor_wi_n * factor_sg_n;
    Idx m = factor_wi_m * factor_sg_m;
    Idx res_size = 2 * (m + n + fft_size);
    Scalar* res =
        sycl::aligned_alloc_device<Scalar>(alignof(sycl::vec<Scalar, PORTFFT_VEC_LOAD_BYTES / sizeof(Scalar)>),
                                           static_cast<std::size_t>(res_size), desc.queue);
    desc.queue.submit([&](sycl::handler& cgh) {
      cgh.parallel_for(sycl::range<2>({static_cast<std::size_t>(factor_sg_n), static_cast<std::size_t>(factor_wi_n)}),
                       [=](sycl::item<2> it) {
                         Idx n = static_cast<Idx>(it.get_id(0));
                         Idx k = static_cast<Idx>(it.get_id(1));
                         sg_calc_twiddles(factor_sg_n, factor_wi_n, n, k, res + (2 * m));
                       });
    });
    desc.queue.submit([&](sycl::handler& cgh) {
      cgh.parallel_for(sycl::range<2>({static_cast<std::size_t>(factor_sg_m), static_cast<std::size_t>(factor_wi_m)}),
                       [=](sycl::item<2> it) {
                         Idx n = static_cast<Idx>(it.get_id(0));
                         Idx k = static_cast<Idx>(it.get_id(1));
                         sg_calc_twiddles(factor_sg_m, factor_wi_m, n, k, res);
                       });
    });
    desc.queue.submit([&](sycl::handler& cgh) {
      cgh.parallel_for(sycl::range<3>({static_cast<std::size_t>(n), static_cast<std::size_t>(factor_wi_m),
                                       static_cast<std::size_t>(factor_sg_m)}),
                       [=](sycl::item<3> it) {
                         Idx i = static_cast<Idx>(it.get_id(0));
                         Idx j_wi = static_cast<Idx>(it.get_id(1));
                         Idx j_sg = static_cast<Idx>(it.get_id(2));
                         Idx j = j_wi + j_sg * factor_wi_m;
                         Idx j_loc = j_wi * factor_sg_m + j_sg;
                         std::complex<Scalar> twiddle = detail::calculate_twiddle<Scalar>(i * j, fft_size);
                         Idx index = 2 * (n + m + i * m + j_loc);
                         res[index] = twiddle.real();
                         res[index + 1] = twiddle.imag();
                       });
    });
    desc.queue.wait();
    return res;
  }
};

}  // namespace portfft

#endif  // PORTFFT_DISPATCHER_WORKGROUP_DISPATCHER_HPP<|MERGE_RESOLUTION|>--- conflicted
+++ resolved
@@ -321,23 +321,11 @@
     Idx n = factors[0] * factors[1];
     Idx m = factors[2] * factors[3];
     // working memory + twiddles for subgroup impl for the two sizes
-<<<<<<< HEAD
-    if (LayoutIn == detail::layout::BATCH_INTERLEAVED) {
-      Idx num_batches_in_local_mem = used_sg_size * PORTFFT_SGS_IN_WG / 2;
-      return static_cast<std::size_t>(
-          detail::pad_local(2 * fft_size * num_batches_in_local_mem,
-                            bank_lines_per_pad_wg(2 * static_cast<Idx>(sizeof(Scalar)) * m)) +
-          2 * (m + n));
-    }
-    Idx res = detail::pad_local(2 * fft_size, bank_lines_per_pad_wg(2 * static_cast<Idx>(sizeof(Scalar)) * m)) + 2 * (m + n);
-    return static_cast<std::size_t>(res);
-=======
     Idx num_batches_in_local_mem =
-        detail::get_num_batches_in_local_mem_workgroup<LayoutIn>(desc.used_sg_size * PORTFFT_SGS_IN_WG);
+        detail::get_num_batches_in_local_mem_workgroup<LayoutIn>(used_sg_size * PORTFFT_SGS_IN_WG);
     return static_cast<std::size_t>(detail::pad_local(2 * fft_size * num_batches_in_local_mem,
                                                       bank_lines_per_pad_wg(2 * static_cast<Idx>(sizeof(Scalar)) * m)) +
                                     2 * (m + n));
->>>>>>> 3f05b6f0
   }
 };
 
