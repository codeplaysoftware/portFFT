--- conflicted
+++ resolved
@@ -231,16 +231,11 @@
 template <typename Dummy>
 struct committed_descriptor<Scalar, Domain>::run_kernel_struct<Dir, LayoutIn, LayoutOut, SubgroupSize, TIn,
                                                                TOut>::inner<detail::level::WORKGROUP, Dummy> {
-<<<<<<< HEAD
   static sycl::event execute(committed_descriptor& desc, const TIn& in, TOut& out, 
                              const std::vector<sycl::event>& dependencies,
                              IdxGlobal n_transforms, 
                              IdxGlobal input_offset, IdxGlobal output_offset,
-                             Scalar scale_factor, std::size_t length, kernel_data_struct& kernel_data) {
-=======
-  static sycl::event execute(committed_descriptor& desc, const TIn& in, TOut& out, Scalar scale_factor,
-                             const std::vector<sycl::event>& dependencies, kernel_data_struct& kernel_data) {
->>>>>>> 4c1006a9
+                             Scalar scale_factor, kernel_data_struct& kernel_data) {
     Idx num_batches_in_local_mem = [=]() {
       if constexpr (LayoutIn == detail::layout::BATCH_INTERLEAVED) {
         return kernel_data.used_sg_size * PORTFFT_SGS_IN_WG / 2;
@@ -250,19 +245,10 @@
     }();
     constexpr detail::memory Mem = std::is_pointer<TOut>::value ? detail::memory::USM : detail::memory::BUFFER;
     Scalar* twiddles = kernel_data.twiddles_forward.get();
-<<<<<<< HEAD
     std::size_t global_size = static_cast<std::size_t>(
         detail::get_global_size_workgroup<Scalar>(n_transforms, SubgroupSize, desc.n_compute_units));
     std::size_t local_elements =
-        num_scalars_in_local_mem_struct::template inner<detail::level::WORKGROUP, LayoutIn, Dummy>::execute(desc, length, kernel_data);
-=======
-    IdxGlobal n_transforms = static_cast<IdxGlobal>(desc.params.number_of_transforms);
-    std::size_t global_size = static_cast<std::size_t>(
-        detail::get_global_size_workgroup<Scalar>(n_transforms, SubgroupSize, desc.n_compute_units));
-    std::size_t local_elements =
-        num_scalars_in_local_mem_struct::template inner<detail::level::WORKGROUP, LayoutIn, Dummy>::execute(
-            desc, kernel_data);
->>>>>>> 4c1006a9
+        num_scalars_in_local_mem_struct::template inner<detail::level::WORKGROUP, LayoutIn, Dummy>::execute(desc, kernel_data);
     const Idx bank_lines_per_pad =
         bank_lines_per_pad_wg(2 * static_cast<Idx>(sizeof(Scalar)) * kernel_data.factors[2] * kernel_data.factors[3]);
     return desc.queue.submit([&](sycl::handler& cgh) {
@@ -303,15 +289,9 @@
 template <typename Scalar, domain Domain>
 template <typename Dummy>
 struct committed_descriptor<Scalar, Domain>::set_spec_constants_struct::inner<detail::level::WORKGROUP, Dummy> {
-<<<<<<< HEAD
-  static void execute(committed_descriptor& /*desc*/, sycl::kernel_bundle<sycl::bundle_state::input>& in_bundle, std::size_t length, const std::vector<Idx>& /*factors*/) {
-    in_bundle.template set_specialization_constant<detail::WorkgroupSpecConstFftSize>(
-        static_cast<Idx>(length));
-=======
   static void execute(committed_descriptor& /*desc*/, sycl::kernel_bundle<sycl::bundle_state::input>& in_bundle,
                       std::size_t length, const std::vector<Idx>& /*factors*/) {
     in_bundle.template set_specialization_constant<detail::WorkgroupSpecConstFftSize>(static_cast<Idx>(length));
->>>>>>> 4c1006a9
   }
 };
 
@@ -319,13 +299,8 @@
 template <typename detail::layout LayoutIn, typename Dummy>
 struct committed_descriptor<Scalar, Domain>::num_scalars_in_local_mem_struct::inner<detail::level::WORKGROUP, LayoutIn,
                                                                                     Dummy> {
-<<<<<<< HEAD
-  static std::size_t execute(committed_descriptor& /*desc*/, std::size_t length, kernel_data_struct& kernel_data) {
-    Idx fft_size = static_cast<Idx>(length);
-=======
   static std::size_t execute(committed_descriptor& /*desc*/, kernel_data_struct& kernel_data) {
     Idx fft_size = static_cast<Idx>(kernel_data.length);
->>>>>>> 4c1006a9
     Idx n = kernel_data.factors[0] * kernel_data.factors[1];
     Idx m = kernel_data.factors[2] * kernel_data.factors[3];
     // working memory + twiddles for subgroup impl for the two sizes
@@ -344,20 +319,12 @@
 template <typename Scalar, domain Domain>
 template <typename Dummy>
 struct committed_descriptor<Scalar, Domain>::calculate_twiddles_struct::inner<detail::level::WORKGROUP, Dummy> {
-<<<<<<< HEAD
-  static Scalar* execute(committed_descriptor& desc, std::size_t length, kernel_data_struct& kernel_data) {
-=======
   static Scalar* execute(committed_descriptor& desc, kernel_data_struct& kernel_data) {
->>>>>>> 4c1006a9
     Idx factor_wi_n = kernel_data.factors[0];
     Idx factor_sg_n = kernel_data.factors[1];
     Idx factor_wi_m = kernel_data.factors[2];
     Idx factor_sg_m = kernel_data.factors[3];
-<<<<<<< HEAD
-    Idx fft_size = static_cast<Idx>(length);
-=======
     Idx fft_size = static_cast<Idx>(kernel_data.length);
->>>>>>> 4c1006a9
     Idx n = factor_wi_n * factor_sg_n;
     Idx m = factor_wi_m * factor_sg_m;
     Idx res_size = 2 * (m + n + fft_size);
