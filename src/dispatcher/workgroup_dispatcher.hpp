--- conflicted
+++ resolved
@@ -75,17 +75,6 @@
  * @param load_modifier_data Pointer to the load modifier data in global Memory
  * @param store_modifier_data Pointer to the store modifier data in global Memory
  */
-<<<<<<< HEAD
-template <direction Dir, detail::transpose TransposeIn, detail::transpose TransposeOut,
-          detail::apply_load_modifier ApplyLoadModifier, detail::apply_store_modifier ApplyStoreModifier,
-          detail::apply_scale_factor ApplyScaleFactor, std::size_t FFTSize, int SubgroupSize, typename T>
-__attribute__((always_inline)) void workgroup_impl(const T* input, T* output, T* loc, T* loc_twiddles,
-                                                   std::size_t n_transforms, sycl::nd_item<1> it, const T* twiddles,
-                                                   T scaling_factor, const T* load_modifier_data,
-                                                   const T* store_modifier_data) {
-  std::size_t num_workgroups = it.get_group_range(0);
-  std::size_t wg_id = it.get_group(0);
-=======
 template <direction Dir, detail::layout LayoutIn, detail::layout LayoutOut,
           detail::apply_load_modifier ApplyLoadModifier, detail::apply_store_modifier ApplyStoreModifier,
           detail::apply_scale_factor ApplyScaleFactor, std::size_t FFTSize, int SubgroupSize, typename T>
@@ -95,7 +84,6 @@
   global_data.log_message_global(__func__, "entered", "FFTSize", FFTSize, "n_transforms", n_transforms);
   std::size_t num_workgroups = global_data.it.get_group_range(0);
   std::size_t wg_id = global_data.it.get_group(0);
->>>>>>> 16ad6d19
   std::size_t max_global_offset = 2 * (n_transforms - 1) * FFTSize;
   std::size_t global_offset = 2 * FFTSize * wg_id;
   constexpr std::size_t N = detail::factorize(FFTSize);
@@ -138,18 +126,11 @@
       global_data.log_dump_local("data loaded to local memory:", loc_twiddles,
                                  FFTSize * global_data.it.get_local_range(0) / 2);
       for (std::size_t sub_batch = 0; sub_batch < num_batches_in_local_mem; sub_batch++) {
-<<<<<<< HEAD
-        wg_dft<Dir, TransposeIn, ApplyLoadModifier, ApplyStoreModifier, ApplyScaleFactor, FFTSize, N, M, SubgroupSize,
-               BankLinesPerPad>(loc, loc_twiddles, wg_twiddles, it, scaling_factor, max_num_batches_in_local_mem,
-                                sub_batch, load_modifier_data, store_modifier_data);
-        sycl::group_barrier(it.get_group());
-=======
         wg_dft<Dir, LayoutIn, ApplyLoadModifier, ApplyStoreModifier, ApplyScaleFactor, FFTSize, N, M, SubgroupSize,
                BankLinesPerPad>(loc, loc_twiddles, wg_twiddles, global_data, scaling_factor,
                                 max_num_batches_in_local_mem, sub_batch, offset / (2 * FFTSize), load_modifier_data,
                                 store_modifier_data);
         sycl::group_barrier(global_data.it.get_group());
->>>>>>> 16ad6d19
       }
       global_data.log_dump_local("computed data in local memory:", loc,
                                  FFTSize * global_data.it.get_local_range(0) / 2);
@@ -174,14 +155,6 @@
       }
       sycl::group_barrier(global_data.it.get_group());
     } else {
-<<<<<<< HEAD
-      global2local<level::WORKGROUP, SubgroupSize, pad::DO_PAD, BankLinesPerPad>(it, input, loc, 2 * FFTSize, offset);
-      sycl::group_barrier(it.get_group());
-      wg_dft<Dir, TransposeIn, ApplyLoadModifier, ApplyStoreModifier, ApplyScaleFactor, FFTSize, N, M, SubgroupSize,
-             BankLinesPerPad>(loc, loc_twiddles, wg_twiddles, it, scaling_factor, max_num_batches_in_local_mem, 0,
-                              load_modifier_data, store_modifier_data);
-      sycl::group_barrier(it.get_group());
-=======
       global_data.log_message_global(__func__, "loading non-transposed data from global to local memory");
       global2local<level::WORKGROUP, SubgroupSize, pad::DO_PAD, BankLinesPerPad>(global_data, input, loc, 2 * FFTSize,
                                                                                  offset);
@@ -191,7 +164,6 @@
                               0, offset / (2 * FFTSize), load_modifier_data, store_modifier_data);
       sycl::group_barrier(global_data.it.get_group());
       global_data.log_message_global(__func__, "storing non-transposed data from local to global memory");
->>>>>>> 16ad6d19
       // transposition for WG CT
       if constexpr (LayoutOut == detail::layout::PACKED) {
         local2global_transposed<detail::pad::DO_PAD, BankLinesPerPad>(global_data, N, M, M, loc, output, offset);
@@ -237,17 +209,6 @@
  * @param load_modifier_data Pointer to the load modifier data in global Memory
  * @param store_modifier_data Pointer to the store modifier data in global Memory
  */
-<<<<<<< HEAD
-template <direction Dir, detail::transpose TransposeIn, detail::transpose TransposeOut,
-          detail::apply_load_modifier ApplyLoadModifier, detail::apply_store_modifier ApplyStoreModifier,
-          detail::apply_scale_factor ApplyScaleFactor, int SubgroupSize, typename T, typename SizeList>
-__attribute__((always_inline)) inline void workgroup_dispatch_impl(const T* input, T* output, T* loc, T* loc_twiddles,
-                                                                   std::size_t n_transforms, sycl::nd_item<1> it,
-                                                                   const T* twiddles, T scaling_factor,
-                                                                   std::size_t fft_size,
-                                                                   const T* load_modifier_data = nullptr,
-                                                                   const T* store_modifier_data = nullptr) {
-=======
 template <direction Dir, detail::layout LayoutIn, detail::layout LayoutOut,
           detail::apply_load_modifier ApplyLoadModifier, detail::apply_store_modifier ApplyStoreModifier,
           detail::apply_scale_factor ApplyScaleFactor, int SubgroupSize, typename T, typename SizeList>
@@ -256,22 +217,10 @@
                                             T scaling_factor, std::size_t fft_size,
                                             const T* load_modifier_data = nullptr,
                                             const T* store_modifier_data = nullptr) {
->>>>>>> 16ad6d19
   if constexpr (!SizeList::ListEnd) {
     constexpr size_t ThisSize = SizeList::Size;
     if (fft_size == ThisSize) {
       if constexpr (!fits_in_sg<T>(ThisSize, SubgroupSize)) {
-<<<<<<< HEAD
-        workgroup_impl<Dir, TransposeIn, TransposeOut, ApplyLoadModifier, ApplyStoreModifier, ApplyScaleFactor,
-                       ThisSize, SubgroupSize>(input, output, loc, loc_twiddles, n_transforms, it, twiddles,
-                                               scaling_factor, load_modifier_data, store_modifier_data);
-      }
-    } else {
-      workgroup_dispatch_impl<Dir, TransposeIn, TransposeOut, ApplyLoadModifier, ApplyStoreModifier, ApplyScaleFactor,
-                              SubgroupSize, T, typename SizeList::child_t>(
-          input, output, loc, loc_twiddles, n_transforms, it, twiddles, scaling_factor, fft_size, load_modifier_data,
-          store_modifier_data);
-=======
         workgroup_impl<Dir, LayoutIn, LayoutOut, ApplyLoadModifier, ApplyStoreModifier, ApplyScaleFactor, ThisSize,
                        SubgroupSize>(input, output, loc, loc_twiddles, n_transforms, global_data, twiddles,
                                      scaling_factor, load_modifier_data, store_modifier_data);
@@ -281,7 +230,6 @@
                               SubgroupSize, T, typename SizeList::child_t>(
           input, output, loc, loc_twiddles, n_transforms, global_data, twiddles, scaling_factor, fft_size,
           load_modifier_data, store_modifier_data);
->>>>>>> 16ad6d19
     }
   }
 }
@@ -318,22 +266,6 @@
       auto in_acc_or_usm = detail::get_access<const Scalar>(in, cgh);
       auto out_acc_or_usm = detail::get_access<Scalar>(out, cgh);
       sycl::local_accessor<Scalar, 1> loc(local_elements, cgh);
-<<<<<<< HEAD
-      cgh.parallel_for<
-          detail::workgroup_kernel<Scalar, Domain, Dir, Mem, TransposeIn, detail::transpose::NOT_TRANSPOSED,
-                                   detail::apply_load_modifier::NOT_APPLIED, detail::apply_store_modifier::NOT_APPLIED,
-                                   detail::apply_scale_factor::APPLIED, SubgroupSize>>(
-          sycl::nd_range<1>{{global_size}, {SubgroupSize * PORTFFT_SGS_IN_WG}},
-          [=](sycl::nd_item<1> it, sycl::kernel_handler kh) [[sycl::reqd_sub_group_size(SubgroupSize)]] {
-            std::size_t fft_size = kh.get_specialization_constant<detail::WorkgroupSpecConstFftSize>();
-            detail::workgroup_dispatch_impl<
-                Dir, TransposeIn, detail::transpose::NOT_TRANSPOSED, detail::apply_load_modifier::NOT_APPLIED,
-                detail::apply_store_modifier::NOT_APPLIED, detail::apply_scale_factor::APPLIED, SubgroupSize, Scalar,
-                detail::cooley_tukey_size_list_t>(&in_acc_or_usm[0], &out_acc_or_usm[0], &loc[0],
-                                                  &loc[detail::pad_local<detail::pad::DO_PAD>(
-                                                      2 * fft_size * num_batches_in_local_mem, bank_lines_per_pad)],
-                                                  n_transforms, it, twiddles, scale_factor, fft_size);
-=======
 #ifdef PORTFFT_LOG
       sycl::stream s{1024 * 16, 1024, cgh};
 #endif
@@ -358,7 +290,6 @@
                                                             bank_lines_per_pad)],
                 n_transforms, global_data, twiddles, scale_factor, fft_size);
             global_data.log_message_global("Exiting workgroup kernel");
->>>>>>> 16ad6d19
           });
     });
   }
@@ -376,46 +307,46 @@
 };
 
 template <typename Scalar, domain Domain>
-<<<<<<< HEAD
-template <detail::transpose TransposeIn, typename Dummy>
+template <detail::layout LayoutIn, typename Dummy>
 struct committed_descriptor<Scalar, Domain>::num_scalars_in_local_mem_impl_struct::inner<detail::level::WORKGROUP,
-                                                                                         TransposeIn, Dummy> {
+                                                                                         LayoutIn, Dummy> {
   static std::size_t execute(committed_descriptor& desc, std::size_t fft_size) {
-=======
+    std::size_t n = static_cast<std::size_t>(desc.factors[0] * desc.factors[1]);
+    std::size_t m = static_cast<std::size_t>(desc.factors[2] * desc.factors[3]);
+    // working memory + twiddles for subgroup impl for the two sizes
+    if (LayoutIn == detail::layout::BATCH_INTERLEAVED) {
+      std::size_t num_batches_in_local_mem = static_cast<std::size_t>(desc.used_sg_size) * PORTFFT_SGS_IN_WG / 2;
+      return detail::pad_local(2 * fft_size * num_batches_in_local_mem, 1) + 2 * (m + n);
+    }
+    return detail::pad_local(2 * fft_size, bank_lines_per_pad_wg(2 * sizeof(Scalar) * m)) + 2 * (m + n);
+  }
+};
+
+template <typename Scalar, domain Domain>
+template <detail::layout LayoutIn, typename Dummy>
+struct committed_descriptor<Scalar, Domain>::num_scalars_in_local_mem_struct::inner<detail::level::WORKGROUP, LayoutIn,
+                                                                                    Dummy, std::size_t> {
+  static std::size_t execute(committed_descriptor& desc, std::size_t fft_size) {
+    return num_scalars_in_local_mem_impl_struct::template inner<detail::level::WORKGROUP, LayoutIn, Dummy>::execute(
+        desc, fft_size);
+  }
+};
+
+template <typename Scalar, domain Domain>
 template <typename detail::layout LayoutIn, typename Dummy>
 struct committed_descriptor<Scalar, Domain>::num_scalars_in_local_mem_struct::inner<detail::level::WORKGROUP, LayoutIn,
                                                                                     Dummy> {
   static std::size_t execute(committed_descriptor& desc) {
     std::size_t fft_size = desc.params.lengths[0];
->>>>>>> 16ad6d19
     std::size_t n = static_cast<std::size_t>(desc.factors[0] * desc.factors[1]);
     std::size_t m = static_cast<std::size_t>(desc.factors[2] * desc.factors[3]);
     // working memory + twiddles for subgroup impl for the two sizes
     if (LayoutIn == detail::layout::BATCH_INTERLEAVED) {
       std::size_t num_batches_in_local_mem = static_cast<std::size_t>(desc.used_sg_size) * PORTFFT_SGS_IN_WG / 2;
-      return detail::pad_local(2 * fft_size * num_batches_in_local_mem) + 2 * (m + n);
-    }
-    return detail::pad_local(2 * fft_size) + 2 * (m + n);
-  }
-};
-
-template <typename Scalar, domain Domain>
-template <typename detail::transpose TransposeIn, typename Dummy>
-struct committed_descriptor<Scalar, Domain>::num_scalars_in_local_mem_struct::inner<detail::level::WORKGROUP,
-                                                                                    TransposeIn, Dummy, std::size_t> {
-  static std::size_t execute(committed_descriptor& desc, std::size_t fft_size) {
-    return num_scalars_in_local_mem_impl_struct::template inner<detail::level::WORKGROUP, TransposeIn, Dummy>::execute(
-        desc, fft_size);
-  }
-};
-
-template <typename Scalar, domain Domain>
-template <typename detail::transpose TransposeIn, typename Dummy>
-struct committed_descriptor<Scalar, Domain>::num_scalars_in_local_mem_struct::inner<detail::level::WORKGROUP,
-                                                                                    TransposeIn, Dummy> {
-  static std::size_t execute(committed_descriptor& desc) {
-    return num_scalars_in_local_mem_impl_struct::template inner<detail::level::WORKGROUP, TransposeIn, Dummy>::execute(
-        desc, desc.params.lengths[0]);
+      return detail::pad_local(2 * fft_size * num_batches_in_local_mem, bank_lines_per_pad_wg(2 * sizeof(Scalar) * m)) +
+             2 * (m + n);
+    }
+    return detail::pad_local(2 * fft_size, bank_lines_per_pad_wg(2 * sizeof(Scalar) * m)) + 2 * (m + n);
   }
 };
 
