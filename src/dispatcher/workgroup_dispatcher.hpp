--- conflicted
+++ resolved
@@ -49,12 +49,7 @@
   std::size_t maximum_n_wgs = maximum_n_sgs / PORTFFT_SGS_IN_WG;
   std::size_t wg_size = subgroup_size * PORTFFT_SGS_IN_WG;
 
-<<<<<<< HEAD
-  std::size_t n_wgs_we_can_utilize = divide_ceil(n_transforms, wg_size);
-  return wg_size * sycl::min(maximum_n_wgs, n_wgs_we_can_utilize);
-=======
   return wg_size * sycl::min(maximum_n_wgs, n_transforms);
->>>>>>> 2a98202c
 }
 
 /**
@@ -109,40 +104,6 @@
           return it.get_local_range(0) / 2;
         }
         return n_transforms - offset / (2 * FFTSize);
-<<<<<<< HEAD
-
-      } else {
-        return 1;
-      }
-    }();
-    if constexpr (TransposeIn == detail::transpose::TRANSPOSED) {
-      // Load in a transposed manner, similar to subgroup impl.
-      global2local_transposed<pad::DO_PAD, level::WORKGROUP, T>(it, input, loc, 2 * offset, FFTSize, n_transforms,
-                                                                num_batches_in_local_mem);
-    } else {
-      global2local<pad::DO_PAD, level::WORKGROUP, SubgroupSize>(it, input, loc, 2 * FFTSize, offset);
-    }
-    sycl::group_barrier(it.get_group());
-    for (std::size_t i = 0; i < num_batches_in_local_mem; i++) {
-      // wg_dft<Dir, TransposeIn, FFTSize, N, M, SubgroupSize>(loc + i * 2 * FFTSize, loc_twiddles, wg_twiddles, it,
-      // scaling_factor);
-      sycl::group_barrier(it.get_group());
-      if constexpr (TransposeIn == detail::transpose::TRANSPOSED) {
-        // Once all batches in local memory have been processed, store all of them back to global memory in one go
-        // Viewing it as a rectangle of height as problem size and length as the number of batches in local memory
-        // Which needs to read in a transposed manner and stored in a contiguous one.
-        local2global_transposed<detail::pad::DO_PAD>(it, N * M, num_batches_in_local_mem, max_num_batches_in_local_mem,
-                                                     loc, output, offset);
-      } else {
-        if constexpr (TransposeIn == detail::transpose::NOT_TRANSPOSED) {
-          local2global_transposed<detail::pad::DO_PAD>(it, N, M, M, loc, output, offset);
-        } else {
-          if (it.get_local_linear_id() / 2 < num_batches_in_local_mem) {
-            local_transposed2_global_transposed<detail::pad::DO_PAD, detail::level::WORKGROUP, T>(
-                it, output, loc, 2 * i, M * N, n_transforms, max_num_batches_in_local_mem);
-          }
-        }
-=======
       }();
       // Load in a transposed manner, similar to subgroup impl.
       if (it.get_local_linear_id() / 2 < num_batches_in_local_mem) {
@@ -160,7 +121,6 @@
         // in a strided fashion.
         local_strided_2_global_strided_transposed<detail::pad::DO_PAD>(
             loc, output, offset, 2 * max_num_batches_in_local_mem, N, M, FFTSize, BankLinesPerPad, it);
->>>>>>> 2a98202c
       }
       sycl::group_barrier(it.get_group());
     } else {
@@ -219,8 +179,6 @@
                                                                TOut>::inner<detail::level::WORKGROUP, Dummy> {
   static sycl::event execute(committed_descriptor& desc, const TIn& in, TOut& out, Scalar scale_factor,
                              const std::vector<sycl::event>& dependencies) {
-<<<<<<< HEAD
-=======
     std::size_t num_batches_in_local_mem = [=]() {
       if constexpr (TransposeIn == detail::transpose::TRANSPOSED) {
         return static_cast<std::size_t>(desc.used_sg_size * PORTFFT_SGS_IN_WG / 2);
@@ -228,7 +186,6 @@
         return static_cast<std::size_t>(1);
       }
     }();
->>>>>>> 2a98202c
     constexpr detail::memory Mem = std::is_pointer<TOut>::value ? detail::memory::USM : detail::memory::BUFFER;
     std::size_t n_transforms = desc.params.number_of_transforms;
     Scalar* twiddles = desc.twiddles_forward.get();
@@ -244,12 +201,7 @@
       auto in_acc_or_usm = detail::get_access<const Scalar>(in, cgh);
       auto out_acc_or_usm = detail::get_access<Scalar>(out, cgh);
       sycl::local_accessor<Scalar, 1> loc(local_elements, cgh);
-<<<<<<< HEAD
-      cgh.parallel_for<detail::workgroup_kernel<Scalar, Domain, Dir, Mem, TransposeIn,
-                                                detail::transpose::NOT_TRANSPOSED, false, false, SubgroupSize>>(
-=======
       cgh.parallel_for<detail::workgroup_kernel<Scalar, Domain, Dir, Mem, TransposeIn, SubgroupSize>>(
->>>>>>> 2a98202c
           sycl::nd_range<1>{{global_size}, {SubgroupSize * PORTFFT_SGS_IN_WG}},
           [=](sycl::nd_item<1> it, sycl::kernel_handler kh) [[sycl::reqd_sub_group_size(SubgroupSize)]] {
             std::size_t fft_size = kh.get_specialization_constant<detail::WorkgroupSpecConstFftSize>();
@@ -266,28 +218,12 @@
 template <typename Scalar, domain Domain>
 template <typename Dummy>
 struct committed_descriptor<Scalar, Domain>::set_spec_constants_struct::inner<detail::level::WORKGROUP, Dummy> {
-<<<<<<< HEAD
-  static void execute(committed_descriptor& desc,
-                      std::vector<sycl::kernel_bundle<sycl::bundle_state::input>>& in_bundles) {
-    for (auto& in_bundle : in_bundles) {
-      in_bundle.template set_specialization_constant<detail::WorkgroupSpecConstFftSize>(desc.params.lengths[0]);
-    }
-=======
   static void execute(committed_descriptor& desc, sycl::kernel_bundle<sycl::bundle_state::input>& in_bundle) {
     in_bundle.template set_specialization_constant<detail::WorkgroupSpecConstFftSize>(desc.params.lengths[0]);
->>>>>>> 2a98202c
-  }
-};
-
-template <typename Scalar, domain Domain>
-<<<<<<< HEAD
-template <detail::transpose TransposeIn, typename Dummy>
-struct committed_descriptor<Scalar, Domain>::num_scalars_in_local_mem_impl_struct::inner<detail::level::WORKGROUP,
-                                                                                         TransposeIn, Dummy> {
-  static std::size_t execute(committed_descriptor& desc, std::size_t fft_size) {
-    std::size_t N = static_cast<std::size_t>(desc.factors[0] * desc.factors[1]);
-    std::size_t M = static_cast<std::size_t>(desc.factors[2] * desc.factors[3]);
-=======
+  }
+};
+
+template <typename Scalar, domain Domain>
 template <typename detail::transpose TransposeIn, typename Dummy>
 struct committed_descriptor<Scalar, Domain>::num_scalars_in_local_mem_struct::inner<detail::level::WORKGROUP,
                                                                                     TransposeIn, Dummy> {
@@ -295,7 +231,6 @@
     std::size_t fft_size = desc.params.lengths[0];
     std::size_t n = static_cast<std::size_t>(desc.factors[0] * desc.factors[1]);
     std::size_t m = static_cast<std::size_t>(desc.factors[2] * desc.factors[3]);
->>>>>>> 2a98202c
     // working memory + twiddles for subgroup impl for the two sizes
     if (TransposeIn == detail::transpose::TRANSPOSED) {
       std::size_t num_batches_in_local_mem = static_cast<std::size_t>(desc.used_sg_size) * PORTFFT_SGS_IN_WG / 2;
@@ -337,12 +272,8 @@
     std::size_t fft_size = desc.params.lengths[0];
     std::size_t n = static_cast<std::size_t>(factor_wi_n) * static_cast<std::size_t>(factor_sg_n);
     std::size_t m = static_cast<std::size_t>(factor_wi_m) * static_cast<std::size_t>(factor_sg_m);
-<<<<<<< HEAD
-    Scalar* res = sycl::malloc_device<Scalar>(2 * (m + n + fft_size), desc.queue);
-=======
     Scalar* res = sycl::aligned_alloc_device<Scalar>(
         alignof(sycl::vec<Scalar, PORTFFT_VEC_LOAD_BYTES / sizeof(Scalar)>), 2 * (m + n + fft_size), desc.queue);
->>>>>>> 2a98202c
     desc.queue.submit([&](sycl::handler& cgh) {
       cgh.parallel_for(sycl::range<2>({static_cast<std::size_t>(factor_sg_n), static_cast<std::size_t>(factor_wi_n)}),
                        [=](sycl::item<2> it) {
@@ -391,12 +322,7 @@
     desc.queue.copy(temp_host, global_pointer, 2 * fft_size);
     desc.queue.wait();
     sycl::free(temp_host, desc.queue);
-<<<<<<< HEAD
-    desc.queue.prefetch(res, 2 * fft_size * sizeof(Scalar));
-    desc.queue.wait();
-=======
     delete[] scratch_memory;
->>>>>>> 2a98202c
     return res;
   }
 };
