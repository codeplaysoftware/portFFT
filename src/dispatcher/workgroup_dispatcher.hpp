--- conflicted
+++ resolved
@@ -138,7 +138,7 @@
  * @param scaling_factor scaling factor applied to the result
  * @tparam fft_size Problem size
  */
-template <direction Dir, int SubgroupSize, typename T, typename SizeList>
+template <direction Dir, detail::transpose TransposeIn, int SubgroupSize, typename T, typename SizeList>
 __attribute__((always_inline)) void workgroup_dispatch_impl(const T* input, T* output, T* loc, T* loc_twiddles,
                                                             std::size_t n_transforms, sycl::nd_item<1> it,
                                                             const T* twiddles, T scaling_factor, std::size_t fft_size) {
@@ -146,11 +146,11 @@
     constexpr size_t this_size = SizeList::size;
     if (fft_size == this_size) {
       if constexpr (!fits_in_sg<T>(this_size, SubgroupSize)) {
-        workgroup_impl<Dir, this_size, SubgroupSize>(input, output, loc, loc_twiddles, n_transforms, it, twiddles,
-                                                     scaling_factor);
+        workgroup_impl<Dir, TransposeIn, this_size, SubgroupSize>(input, output, loc, loc_twiddles, n_transforms, it,
+                                                                  twiddles, scaling_factor);
       }
     } else {
-      workgroup_dispatch_impl<Dir, SubgroupSize, T, typename SizeList::child_t>(
+      workgroup_dispatch_impl<Dir, TransposeIn, SubgroupSize, T, typename SizeList::child_t>(
           input, output, loc, loc_twiddles, n_transforms, it, twiddles, scaling_factor, fft_size);
     }
   }
@@ -167,18 +167,10 @@
                              const std::vector<sycl::event>& dependencies) {
     constexpr detail::memory mem = std::is_pointer<T_out>::value ? detail::memory::USM : detail::memory::BUFFER;
     std::size_t n_transforms = desc.params.number_of_transforms;
-<<<<<<< HEAD
     Scalar* twiddles = desc.twiddles_forward.get();
     std::size_t global_size = detail::get_global_size_workgroup<Scalar>(n_transforms, SubgroupSize, desc.n_compute_units);
     std::size_t local_elements =
         num_scalars_in_local_mem_struct::template inner<detail::level::WORKGROUP, TransposeIn, Dummy>::execute(desc);
-=======
-    Scalar* twiddles = desc.twiddles_forward;
-    std::size_t global_size =
-        detail::get_global_size_workgroup<Scalar>(n_transforms, SubgroupSize, desc.n_compute_units);
-    std::size_t local_elements =
-        num_scalars_in_local_mem_struct::template inner<detail::level::WORKGROUP, Dummy>::execute(desc);
->>>>>>> a304d2b8
     return desc.queue.submit([&](sycl::handler& cgh) {
       cgh.depends_on(dependencies);
       cgh.use_kernel_bundle(desc.exec_bundle);
@@ -189,34 +181,9 @@
           sycl::nd_range<1>{{global_size}, {SubgroupSize * SYCLFFT_SGS_IN_WG}}, [=
       ](sycl::nd_item<1> it, sycl::kernel_handler kh) [[sycl::reqd_sub_group_size(SubgroupSize)]] {
             std::size_t fft_size = kh.get_specialization_constant<detail::workgroup_spec_const_fft_size>();
-<<<<<<< HEAD
-            switch (fft_size) {
-#define SYCL_FFT_WG_DISPATCHER_IMPL(N)                                                                          \
-  case N:                                                                                                       \
-    detail::workgroup_impl<Dir, TransposeIn, N, SubgroupSize>(&in_acc_or_usm[0], &out_acc_or_usm[0], &loc[0],   \
-                                                              &loc[detail::pad_local(2 * N)], n_transforms, it, \
-                                                              twiddles, scale_factor);                          \
-    break;
-#if SYCLFFT_SLOW_SG_SHUFFLES == 1
-              SYCL_FFT_WG_DISPATCHER_IMPL(64)
-              SYCL_FFT_WG_DISPATCHER_IMPL(128)
-#endif
-              SYCL_FFT_WG_DISPATCHER_IMPL(256)
-              SYCL_FFT_WG_DISPATCHER_IMPL(512)
-              SYCL_FFT_WG_DISPATCHER_IMPL(1024)
-#if SYCLFFT_SLOW_SG_SHUFFLES == 0  // TODO: temporary solution until multiple factors are supported
-              SYCL_FFT_WG_DISPATCHER_IMPL(2048)
-              SYCL_FFT_WG_DISPATCHER_IMPL(4096)
-              SYCL_FFT_WG_DISPATCHER_IMPL(8192)
-#endif
-          // We compile a limited set of configurations to limit the compilation time
-  #undef SYCL_FFT_WG_DISPATCHER_IMPL
-            }
-=======
-            detail::workgroup_dispatch_impl<Dir, SubgroupSize, Scalar, detail::cooley_tukey_size_list_t>(
+            detail::workgroup_dispatch_impl<Dir, TransposeIn, SubgroupSize, Scalar, detail::cooley_tukey_size_list_t>(
                 &in_acc_or_usm[0], &out_acc_or_usm[0], &loc[0], &loc[detail::pad_local(2 * fft_size)], n_transforms, it,
                 twiddles, scale_factor, fft_size);
->>>>>>> a304d2b8
           });
     });
   }
@@ -231,14 +198,9 @@
 };
 
 template <typename Scalar, domain Domain>
-<<<<<<< HEAD
 template <typename detail::transpose TransposeIn, typename Dummy>
 struct committed_descriptor<Scalar, Domain>::num_scalars_in_local_mem_struct::inner<detail::level::WORKGROUP,
                                                                                     TransposeIn, Dummy> {
-=======
-template <typename Dummy>
-struct committed_descriptor<Scalar, Domain>::num_scalars_in_local_mem_struct::inner<detail::level::WORKGROUP, Dummy> {
->>>>>>> a304d2b8
   static std::size_t execute(committed_descriptor& desc) {
     std::size_t fft_size = desc.params.lengths[0];
     std::size_t N = static_cast<std::size_t>(desc.factors[0] * desc.factors[1]);
