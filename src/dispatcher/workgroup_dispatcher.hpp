/***************************************************************************
 *
 *  Copyright (C) Codeplay Software Ltd.
 *
 *  Licensed under the Apache License, Version 2.0 (the "License");
 *  you may not use this file except in compliance with the License.
 *  You may obtain a copy of the License at
 *
 *      http://www.apache.org/licenses/LICENSE-2.0
 *
 *  Unless required by applicable law or agreed to in writing, software
 *  distributed under the License is distributed on an "AS IS" BASIS,
 *  WITHOUT WARRANTIES OR CONDITIONS OF ANY KIND, either express or implied.
 *  See the License for the specific language governing permissions and
 *  limitations under the License.
 *
 *  Codeplay's portFFT
 *
 **************************************************************************/

#ifndef PORTFFT_DISPATCHER_WORKGROUP_DISPATCHER_HPP
#define PORTFFT_DISPATCHER_WORKGROUP_DISPATCHER_HPP

#include <common/cooley_tukey_compiled_sizes.hpp>
#include <common/helpers.hpp>
#include <common/logging.hpp>
#include <common/transfers.hpp>
#include <common/workgroup.hpp>
#include <descriptor.hpp>
#include <enums.hpp>

namespace portfft {
namespace detail {
// specialization constants
constexpr static sycl::specialization_id<Idx> WorkgroupSpecConstFftSize{};

/**
 * Calculates the global size needed for given problem.
 *
 * @tparam T type of the scalar used for computations
 * @param n_transforms number of transforms
 * @param subgroup_size size of subgroup used by the compute kernel
 * @param n_compute_units number of compute units on target device
 * @return Number of elements of size T that need to fit into local memory
 */
template <typename T>
IdxGlobal get_global_size_workgroup(IdxGlobal n_transforms, IdxGlobal subgroup_size,
                                      IdxGlobal n_compute_units) {
  IdxGlobal maximum_n_sgs = 8 * n_compute_units * 64;
  IdxGlobal maximum_n_wgs = maximum_n_sgs / PORTFFT_SGS_IN_WG;
  IdxGlobal wg_size = subgroup_size * PORTFFT_SGS_IN_WG;

  return wg_size * sycl::min(maximum_n_wgs, n_transforms);
}

/**
 * Implementation of FFT for sizes that can be done by a workgroup.
 *
 * @tparam Dir Direction of the FFT
 * @tparam TransposeIn Whether or not the input is transposed
 * @tparam FFTSize Problem size
 * @tparam SubgroupSize size of the subgroup
 * @tparam T Scalar type
 *
 * @param input global input pointer
 * @param output global output pointer
 * @param loc Pointer to local memory
 * @param loc_twiddles pointer to local allocation for subgroup level twiddles
 * @param n_transforms number of fft batches
 * @param global_data global data for the kernel
 * @param twiddles Pointer to twiddles in the global memory
 * @param scaling_factor scaling factor applied to the result
 */
<<<<<<< HEAD
template <direction Dir, detail::transpose TransposeIn, IdxGlobal FFTSize, Idx SubgroupSize, typename T>
__attribute__((always_inline)) inline void workgroup_impl(const T* input, T* output, T* loc, T* loc_twiddles,
                                                          IdxGlobal n_transforms, sycl::nd_item<1> it,
                                                          const T* twiddles, T scaling_factor) {
  IdxGlobal num_workgroups = it.get_group_range(0);
  IdxGlobal wg_id = it.get_group(0);
  IdxGlobal max_global_offset = 2 * (n_transforms - 1) * FFTSize;
  IdxGlobal global_offset = 2 * FFTSize * wg_id;
  constexpr Idx N = detail::factorize(FFTSize);
  constexpr Idx M = FFTSize / N;
=======
template <direction Dir, detail::transpose TransposeIn, std::size_t FFTSize, int SubgroupSize, typename T>
PORTFFT_INLINE void workgroup_impl(const T* input, T* output, T* loc, T* loc_twiddles, std::size_t n_transforms,
                                   global_data_struct global_data, const T* twiddles, T scaling_factor) {
  global_data.log_message_global(__func__, "entered", "FFTSize", FFTSize, "n_transforms", n_transforms);
  std::size_t num_workgroups = global_data.it.get_group_range(0);
  std::size_t wg_id = global_data.it.get_group(0);
  std::size_t max_global_offset = 2 * (n_transforms - 1) * FFTSize;
  std::size_t global_offset = 2 * FFTSize * wg_id;
  constexpr std::size_t N = detail::factorize(FFTSize);
  constexpr std::size_t M = FFTSize / N;
>>>>>>> 26004f3b
  const T* wg_twiddles = twiddles + 2 * (M + N);
  constexpr Idx BankLinesPerPad = bank_lines_per_pad_wg(2 * sizeof(T) * M);

  Idx max_num_batches_in_local_mem = [=]() {
    if constexpr (TransposeIn == detail::transpose::TRANSPOSED) {
      return global_data.it.get_local_range(0) / 2;
    } else {
      return 1;
    }
  }();
<<<<<<< HEAD
  IdxGlobal offset_increment = 2 * FFTSize * num_workgroups * max_num_batches_in_local_mem;
  global2local<level::WORKGROUP, SubgroupSize, pad::DONT_PAD, 0>(it, twiddles, loc_twiddles, 2 * (M + N));
  for (IdxGlobal offset = global_offset; offset <= max_global_offset; offset += offset_increment) {
=======
  std::size_t offset_increment = 2 * FFTSize * num_workgroups * max_num_batches_in_local_mem;
  global_data.log_message_global(__func__, "loading sg twiddles from global to local memory");
  global2local<level::WORKGROUP, SubgroupSize, pad::DONT_PAD, 0>(global_data, twiddles, loc_twiddles, 2 * (M + N));
  global_data.log_dump_local("twiddles loaded to local memory:", loc_twiddles, 2 * (M + N));
  for (std::size_t offset = global_offset; offset <= max_global_offset; offset += offset_increment) {
>>>>>>> 26004f3b
    if constexpr (TransposeIn == detail::transpose::TRANSPOSED) {
      /**
       * In the transposed case, the data is laid out in the local memory column-wise, veiwing it as a FFT_Size x
       * WG_SIZE / 2 matrix, Each column contains either the real or the complex component of the batch.  Loads WG_SIZE
       * / 2 consecutive batches into the local memory
       */
<<<<<<< HEAD
      const Idx num_batches_in_local_mem = [=]() {
        if ((offset / (2 * FFTSize)) + it.get_local_range(0) / 2 < n_transforms) {
          return static_cast<Idx>(it.get_local_range(0)) / 2;
=======
      const std::size_t num_batches_in_local_mem = [=]() {
        if ((offset / (2 * FFTSize)) + global_data.it.get_local_range(0) / 2 < n_transforms) {
          return global_data.it.get_local_range(0) / 2;
>>>>>>> 26004f3b
        }
        return n_transforms - offset / (2 * FFTSize);
      }();
      // Load in a transposed manner, similar to subgroup impl.
<<<<<<< HEAD
      if (static_cast<Idx>(it.get_local_linear_id()) / 2 < num_batches_in_local_mem) {
=======
      if (global_data.it.get_local_linear_id() / 2 < num_batches_in_local_mem) {
        global_data.log_message_global(__func__, "loading transposed data from global to local memory");
>>>>>>> 26004f3b
        // transposition requested by the caller
        global2local_transposed<level::WORKGROUP, pad::DO_PAD, BankLinesPerPad>(
            global_data, input, loc, offset / FFTSize, FFTSize, n_transforms, max_num_batches_in_local_mem);
      }
<<<<<<< HEAD
      sycl::group_barrier(it.get_group());
      for (Idx sub_batch = 0; sub_batch < num_batches_in_local_mem; sub_batch++) {
=======
      sycl::group_barrier(global_data.it.get_group());
      global_data.log_dump_local("data loaded to local memory:", loc_twiddles,
                                 FFTSize * global_data.it.get_local_range(0) / 2);
      for (std::size_t sub_batch = 0; sub_batch < num_batches_in_local_mem; sub_batch++) {
>>>>>>> 26004f3b
        wg_dft<Dir, TransposeIn, FFTSize, N, M, SubgroupSize, BankLinesPerPad>(
            loc, loc_twiddles, wg_twiddles, global_data, scaling_factor, max_num_batches_in_local_mem, sub_batch);
        sycl::group_barrier(global_data.it.get_group());
      }
<<<<<<< HEAD
      if (static_cast<Idx>(it.get_local_linear_id()) / 2 < num_batches_in_local_mem) {
=======
      global_data.log_dump_local("computed data in local memory:", loc,
                                 FFTSize * global_data.it.get_local_range(0) / 2);
      if (global_data.it.get_local_linear_id() / 2 < num_batches_in_local_mem) {
        global_data.log_message_global(__func__, "storing data from local to global memory (with 2 transposes)");
>>>>>>> 26004f3b
        // local2global_transposed cannot be used over here. This is because the data in the local memory is also stored
        // in a strided fashion.
        local_strided_2_global_strided_transposed<detail::pad::DO_PAD>(
            loc, output, offset, 2 * max_num_batches_in_local_mem, N, M, FFTSize, BankLinesPerPad, global_data);
      }
      sycl::group_barrier(global_data.it.get_group());
    } else {
      global_data.log_message_global(__func__, "loading non-transposed data from global to local memory");
      global2local<level::WORKGROUP, SubgroupSize, pad::DO_PAD, BankLinesPerPad>(global_data, input, loc, 2 * FFTSize,
                                                                                 offset);
      sycl::group_barrier(global_data.it.get_group());
      wg_dft<Dir, TransposeIn, FFTSize, N, M, SubgroupSize, BankLinesPerPad>(
          loc, loc_twiddles, wg_twiddles, global_data, scaling_factor, max_num_batches_in_local_mem, 0);
      sycl::group_barrier(global_data.it.get_group());
      global_data.log_message_global(__func__, "storing non-transposed data from local to global memory");
      // transposition for WG CT
      local2global_transposed<detail::pad::DO_PAD, BankLinesPerPad>(global_data, N, M, M, loc, output, offset);
      sycl::group_barrier(global_data.it.get_group());
    }
  }
  global_data.log_message_global(__func__, "exited");
}

/**
 * Launch specialized subgroup DFT size matching fft_size if one is available.
 *
 * @tparam Dir Direction of the FFT
 * @tparam SubgroupSize size of the subgroup
 * @tparam T Scalar type
 * @tparam SizeList The list of sizes that will be specialized.
 * @param input global input pointer
 * @param output global output pointer
 * @param loc Pointer to local memory
 * @param loc_twiddles pointer to twiddles residing in the local memory
 * @param n_transforms number of fft batches
 * @param global_data global data for the kernel
 * @param twiddles Pointer to twiddles residing in the global memory
 * @param scaling_factor scaling factor applied to the result
 * @tparam fft_size Problem size
 */
<<<<<<< HEAD
template <direction Dir, detail::transpose TransposeIn, Idx SubgroupSize, typename T, typename SizeList>
__attribute__((always_inline)) void workgroup_dispatch_impl(const T* input, T* output, T* loc, T* loc_twiddles,
                                                            IdxGlobal n_transforms, sycl::nd_item<1> it,
                                                            const T* twiddles, T scaling_factor, Idx fft_size) {
=======
template <direction Dir, detail::transpose TransposeIn, int SubgroupSize, typename T, typename SizeList>
PORTFFT_INLINE void workgroup_dispatch_impl(const T* input, T* output, T* loc, T* loc_twiddles,
                                            std::size_t n_transforms, global_data_struct global_data, const T* twiddles,
                                            T scaling_factor, std::size_t fft_size) {
>>>>>>> 26004f3b
  if constexpr (!SizeList::ListEnd) {
    constexpr Idx ThisSize = SizeList::Size;
    if (fft_size == ThisSize) {
      if constexpr (!fits_in_sg<T>(ThisSize, SubgroupSize)) {
        workgroup_impl<Dir, TransposeIn, ThisSize, SubgroupSize>(input, output, loc, loc_twiddles, n_transforms,
                                                                 global_data, twiddles, scaling_factor);
      }
    } else {
      workgroup_dispatch_impl<Dir, TransposeIn, SubgroupSize, T, typename SizeList::child_t>(
          input, output, loc, loc_twiddles, n_transforms, global_data, twiddles, scaling_factor, fft_size);
    }
  }
}

}  // namespace detail

template <typename Scalar, domain Domain>
template <direction Dir, detail::transpose TransposeIn, Idx SubgroupSize, typename TIn, typename TOut>
template <typename Dummy>
struct committed_descriptor<Scalar, Domain>::run_kernel_struct<Dir, TransposeIn, SubgroupSize, TIn,
                                                               TOut>::inner<detail::level::WORKGROUP, Dummy> {
  static sycl::event execute(committed_descriptor& desc, const TIn& in, TOut& out, Scalar scale_factor,
                             const std::vector<sycl::event>& dependencies) {
    Idx num_batches_in_local_mem = [=]() {
      if constexpr (TransposeIn == detail::transpose::TRANSPOSED) {
        return desc.used_sg_size * PORTFFT_SGS_IN_WG / 2;
      } else {
        return 1;
      }
    }();
    constexpr detail::memory Mem = std::is_pointer<TOut>::value ? detail::memory::USM : detail::memory::BUFFER;
    IdxGlobal n_transforms = desc.params.number_of_transforms;
    Scalar* twiddles = desc.twiddles_forward.get();
    std::size_t global_size =
        detail::get_global_size_workgroup<Scalar>(n_transforms, SubgroupSize, desc.n_compute_units);
    Idx local_elements =
        num_scalars_in_local_mem_struct::template inner<detail::level::WORKGROUP, TransposeIn, Dummy>::execute(desc);
    const Idx bank_lines_per_pad =
        bank_lines_per_pad_wg(2 * sizeof(Scalar) * static_cast<std::size_t>(desc.factors[2] * desc.factors[3]));
    return desc.queue.submit([&](sycl::handler& cgh) {
      cgh.depends_on(dependencies);
      cgh.use_kernel_bundle(desc.exec_bundle);
      auto in_acc_or_usm = detail::get_access<const Scalar>(in, cgh);
      auto out_acc_or_usm = detail::get_access<Scalar>(out, cgh);
      sycl::local_accessor<Scalar, 1> loc(local_elements, cgh);
#ifdef PORTFFT_LOG
      sycl::stream s{1024 * 16, 1024, cgh};
#endif
      cgh.parallel_for<detail::workgroup_kernel<Scalar, Domain, Dir, Mem, TransposeIn, SubgroupSize>>(
          sycl::nd_range<1>{{global_size}, {SubgroupSize * PORTFFT_SGS_IN_WG}},
          [=](sycl::nd_item<1> it, sycl::kernel_handler kh) [[sycl::reqd_sub_group_size(SubgroupSize)]] {
<<<<<<< HEAD
            Idx fft_size = kh.get_specialization_constant<detail::WorkgroupSpecConstFftSize>();
=======
            std::size_t fft_size = kh.get_specialization_constant<detail::WorkgroupSpecConstFftSize>();
            detail::global_data_struct global_data{
#ifdef PORTFFT_LOG
                s,
#endif
                it};
            global_data.log_message_global("Running workgroup kernel");
>>>>>>> 26004f3b
            detail::workgroup_dispatch_impl<Dir, TransposeIn, SubgroupSize, Scalar, detail::cooley_tukey_size_list_t>(
                &in_acc_or_usm[0], &out_acc_or_usm[0], &loc[0],
                &loc[detail::pad_local<detail::pad::DO_PAD>(2 * fft_size * num_batches_in_local_mem,
                                                            bank_lines_per_pad)],
                n_transforms, global_data, twiddles, scale_factor, fft_size);
            global_data.log_message_global("Exiting workgroup kernel");
          });
    });
  }
};

template <typename Scalar, domain Domain>
template <typename Dummy>
struct committed_descriptor<Scalar, Domain>::set_spec_constants_struct::inner<detail::level::WORKGROUP, Dummy> {
  static void execute(committed_descriptor& desc, sycl::kernel_bundle<sycl::bundle_state::input>& in_bundle) {
    in_bundle.template set_specialization_constant<detail::WorkgroupSpecConstFftSize>(desc.params.lengths[0]);
  }
};

template <typename Scalar, domain Domain>
template <typename detail::transpose TransposeIn, typename Dummy>
struct committed_descriptor<Scalar, Domain>::num_scalars_in_local_mem_struct::inner<detail::level::WORKGROUP,
                                                                                    TransposeIn, Dummy> {
  static Idx execute(committed_descriptor& desc) {
    Idx fft_size = desc.params.lengths[0];
    Idx n = desc.factors[0] * desc.factors[1];
    Idx m = desc.factors[2] * desc.factors[3];
    // working memory + twiddles for subgroup impl for the two sizes
    if (TransposeIn == detail::transpose::TRANSPOSED) {
      Idx num_batches_in_local_mem = desc.used_sg_size * PORTFFT_SGS_IN_WG / 2;
      return detail::pad_local(2 * fft_size * num_batches_in_local_mem, bank_lines_per_pad_wg(2 * sizeof(Scalar) * m)) +
             2 * (m + n);
    }
    return detail::pad_local(2 * fft_size, bank_lines_per_pad_wg(2 * sizeof(Scalar) * m)) + 2 * (m + n);
  }
};

template <typename Scalar, domain Domain>
template <typename Dummy>
struct committed_descriptor<Scalar, Domain>::calculate_twiddles_struct::inner<detail::level::WORKGROUP, Dummy> {
  static Scalar* execute(committed_descriptor& desc) {
    Idx factor_wi_n = desc.factors[0];
    Idx factor_sg_n = desc.factors[1];
    Idx factor_wi_m = desc.factors[2];
    Idx factor_sg_m = desc.factors[3];
    Idx fft_size = desc.params.lengths[0];
    Idx n = factor_wi_n * factor_sg_n;
    Idx m = factor_wi_m * factor_sg_m;
    Scalar* res = sycl::aligned_alloc_device<Scalar>(
        alignof(sycl::vec<Scalar, PORTFFT_VEC_LOAD_BYTES / sizeof(Scalar)>), 2 * (m + n + fft_size), desc.queue);
    desc.queue.submit([&](sycl::handler& cgh) {
      cgh.parallel_for(sycl::range<2>({static_cast<std::size_t>(factor_sg_n), static_cast<std::size_t>(factor_wi_n)}),
                       [=](sycl::item<2> it) {
                         Idx n = static_cast<Idx>(it.get_id(0));
                         Idx k = static_cast<Idx>(it.get_id(1));
                         sg_calc_twiddles(factor_sg_n, factor_wi_n, n, k, res + (2 * m));
                       });
    });
    desc.queue.submit([&](sycl::handler& cgh) {
      cgh.parallel_for(sycl::range<2>({static_cast<std::size_t>(factor_sg_m), static_cast<std::size_t>(factor_wi_m)}),
                       [=](sycl::item<2> it) {
                         Idx n = static_cast<Idx>(it.get_id(0));
                         Idx k = static_cast<Idx>(it.get_id(1));
                         sg_calc_twiddles(factor_sg_m, factor_wi_m, n, k, res);
                       });
    });
    desc.queue.submit([&](sycl::handler& cgh) {
      cgh.parallel_for(sycl::range<3>({static_cast<std::size_t>(n), static_cast<std::size_t>(factor_wi_m),
                                       static_cast<std::size_t>(factor_sg_m)}),
                       [=](sycl::item<3> it) {
                         Idx i = static_cast<Idx>(it.get_id(0));
                         Idx j_wi = static_cast<Idx>(it.get_id(1));
                         Idx j_sg = static_cast<Idx>(it.get_id(2));
                         Idx j = j_wi + j_sg * factor_wi_m;
                         Idx j_loc = j_wi * factor_sg_m + j_sg;
                         std::complex<Scalar> twiddle =
                             detail::calculate_twiddle<Scalar>(i * j, fft_size);
                         Idx index = 2 * (n + m + i * m + j_loc);
                         res[index] = twiddle.real();
                         res[index + 1] = twiddle.imag();
                       });
    });
    desc.queue.wait();
    return res;
  }
};

}  // namespace portfft

#endif  // PORTFFT_DISPATCHER_WORKGROUP_DISPATCHER_HPP<|MERGE_RESOLUTION|>--- conflicted
+++ resolved
@@ -71,31 +71,22 @@
  * @param twiddles Pointer to twiddles in the global memory
  * @param scaling_factor scaling factor applied to the result
  */
-<<<<<<< HEAD
-template <direction Dir, detail::transpose TransposeIn, IdxGlobal FFTSize, Idx SubgroupSize, typename T>
-__attribute__((always_inline)) inline void workgroup_impl(const T* input, T* output, T* loc, T* loc_twiddles,
-                                                          IdxGlobal n_transforms, sycl::nd_item<1> it,
-                                                          const T* twiddles, T scaling_factor) {
-  IdxGlobal num_workgroups = it.get_group_range(0);
-  IdxGlobal wg_id = it.get_group(0);
+template <direction Dir, detail::transpose TransposeIn, Idx FFTSize, Idx SubgroupSize, typename T>
+PORTFFT_INLINE void workgroup_impl(const T* input, T* output, T* loc, T* loc_twiddles, IdxGlobal n_transforms,
+                                   global_data_struct global_data, const T* twiddles, T scaling_factor) {
+  global_data.log_message_global(__func__, "entered", "FFTSize", FFTSize, "n_transforms", n_transforms);
+  Idx num_workgroups = global_data.it.get_group_range(0);
+  Idx wg_id = global_data.it.get_group(0);
   IdxGlobal max_global_offset = 2 * (n_transforms - 1) * FFTSize;
   IdxGlobal global_offset = 2 * FFTSize * wg_id;
   constexpr Idx N = detail::factorize(FFTSize);
   constexpr Idx M = FFTSize / N;
-=======
-template <direction Dir, detail::transpose TransposeIn, std::size_t FFTSize, int SubgroupSize, typename T>
-PORTFFT_INLINE void workgroup_impl(const T* input, T* output, T* loc, T* loc_twiddles, std::size_t n_transforms,
-                                   global_data_struct global_data, const T* twiddles, T scaling_factor) {
-  global_data.log_message_global(__func__, "entered", "FFTSize", FFTSize, "n_transforms", n_transforms);
-  std::size_t num_workgroups = global_data.it.get_group_range(0);
-  std::size_t wg_id = global_data.it.get_group(0);
-  std::size_t max_global_offset = 2 * (n_transforms - 1) * FFTSize;
-  std::size_t global_offset = 2 * FFTSize * wg_id;
-  constexpr std::size_t N = detail::factorize(FFTSize);
-  constexpr std::size_t M = FFTSize / N;
->>>>>>> 26004f3b
   const T* wg_twiddles = twiddles + 2 * (M + N);
   constexpr Idx BankLinesPerPad = bank_lines_per_pad_wg(2 * sizeof(T) * M);
+
+  global_data.log_message_global(__func__, "loading sg twiddles from global to local memory");
+  global2local<level::WORKGROUP, SubgroupSize, pad::DONT_PAD, 0>(global_data, twiddles, loc_twiddles, 2 * (M + N));
+  global_data.log_dump_local("twiddles loaded to local memory:", loc_twiddles, 2 * (M + N));
 
   Idx max_num_batches_in_local_mem = [=]() {
     if constexpr (TransposeIn == detail::transpose::TRANSPOSED) {
@@ -104,67 +95,39 @@
       return 1;
     }
   }();
-<<<<<<< HEAD
   IdxGlobal offset_increment = 2 * FFTSize * num_workgroups * max_num_batches_in_local_mem;
-  global2local<level::WORKGROUP, SubgroupSize, pad::DONT_PAD, 0>(it, twiddles, loc_twiddles, 2 * (M + N));
   for (IdxGlobal offset = global_offset; offset <= max_global_offset; offset += offset_increment) {
-=======
-  std::size_t offset_increment = 2 * FFTSize * num_workgroups * max_num_batches_in_local_mem;
-  global_data.log_message_global(__func__, "loading sg twiddles from global to local memory");
-  global2local<level::WORKGROUP, SubgroupSize, pad::DONT_PAD, 0>(global_data, twiddles, loc_twiddles, 2 * (M + N));
-  global_data.log_dump_local("twiddles loaded to local memory:", loc_twiddles, 2 * (M + N));
-  for (std::size_t offset = global_offset; offset <= max_global_offset; offset += offset_increment) {
->>>>>>> 26004f3b
     if constexpr (TransposeIn == detail::transpose::TRANSPOSED) {
       /**
        * In the transposed case, the data is laid out in the local memory column-wise, veiwing it as a FFT_Size x
        * WG_SIZE / 2 matrix, Each column contains either the real or the complex component of the batch.  Loads WG_SIZE
        * / 2 consecutive batches into the local memory
        */
-<<<<<<< HEAD
       const Idx num_batches_in_local_mem = [=]() {
-        if ((offset / (2 * FFTSize)) + it.get_local_range(0) / 2 < n_transforms) {
-          return static_cast<Idx>(it.get_local_range(0)) / 2;
-=======
-      const std::size_t num_batches_in_local_mem = [=]() {
-        if ((offset / (2 * FFTSize)) + global_data.it.get_local_range(0) / 2 < n_transforms) {
-          return global_data.it.get_local_range(0) / 2;
->>>>>>> 26004f3b
+        if ((offset / (2 * FFTSize)) + static_cast<Idx>(global_data.it.get_local_range(0)) / 2 < n_transforms) {
+          return static_cast<Idx>(global_data.it.get_local_range(0)) / 2;
         }
         return n_transforms - offset / (2 * FFTSize);
       }();
       // Load in a transposed manner, similar to subgroup impl.
-<<<<<<< HEAD
-      if (static_cast<Idx>(it.get_local_linear_id()) / 2 < num_batches_in_local_mem) {
-=======
-      if (global_data.it.get_local_linear_id() / 2 < num_batches_in_local_mem) {
+      if (static_cast<Idx>(global_data.it.get_local_linear_id()) / 2 < num_batches_in_local_mem) {
         global_data.log_message_global(__func__, "loading transposed data from global to local memory");
->>>>>>> 26004f3b
         // transposition requested by the caller
         global2local_transposed<level::WORKGROUP, pad::DO_PAD, BankLinesPerPad>(
             global_data, input, loc, offset / FFTSize, FFTSize, n_transforms, max_num_batches_in_local_mem);
       }
-<<<<<<< HEAD
-      sycl::group_barrier(it.get_group());
-      for (Idx sub_batch = 0; sub_batch < num_batches_in_local_mem; sub_batch++) {
-=======
       sycl::group_barrier(global_data.it.get_group());
       global_data.log_dump_local("data loaded to local memory:", loc_twiddles,
                                  FFTSize * global_data.it.get_local_range(0) / 2);
-      for (std::size_t sub_batch = 0; sub_batch < num_batches_in_local_mem; sub_batch++) {
->>>>>>> 26004f3b
+      for (Idx sub_batch = 0; sub_batch < num_batches_in_local_mem; sub_batch++) {
         wg_dft<Dir, TransposeIn, FFTSize, N, M, SubgroupSize, BankLinesPerPad>(
             loc, loc_twiddles, wg_twiddles, global_data, scaling_factor, max_num_batches_in_local_mem, sub_batch);
         sycl::group_barrier(global_data.it.get_group());
       }
-<<<<<<< HEAD
-      if (static_cast<Idx>(it.get_local_linear_id()) / 2 < num_batches_in_local_mem) {
-=======
       global_data.log_dump_local("computed data in local memory:", loc,
                                  FFTSize * global_data.it.get_local_range(0) / 2);
-      if (global_data.it.get_local_linear_id() / 2 < num_batches_in_local_mem) {
+      if (static_cast<Idx>(global_data.it.get_local_linear_id()) / 2 < num_batches_in_local_mem) {
         global_data.log_message_global(__func__, "storing data from local to global memory (with 2 transposes)");
->>>>>>> 26004f3b
         // local2global_transposed cannot be used over here. This is because the data in the local memory is also stored
         // in a strided fashion.
         local_strided_2_global_strided_transposed<detail::pad::DO_PAD>(
@@ -205,17 +168,10 @@
  * @param scaling_factor scaling factor applied to the result
  * @tparam fft_size Problem size
  */
-<<<<<<< HEAD
 template <direction Dir, detail::transpose TransposeIn, Idx SubgroupSize, typename T, typename SizeList>
-__attribute__((always_inline)) void workgroup_dispatch_impl(const T* input, T* output, T* loc, T* loc_twiddles,
-                                                            IdxGlobal n_transforms, sycl::nd_item<1> it,
-                                                            const T* twiddles, T scaling_factor, Idx fft_size) {
-=======
-template <direction Dir, detail::transpose TransposeIn, int SubgroupSize, typename T, typename SizeList>
 PORTFFT_INLINE void workgroup_dispatch_impl(const T* input, T* output, T* loc, T* loc_twiddles,
-                                            std::size_t n_transforms, global_data_struct global_data, const T* twiddles,
-                                            T scaling_factor, std::size_t fft_size) {
->>>>>>> 26004f3b
+                                            IdxGlobal n_transforms, global_data_struct global_data, const T* twiddles,
+                                            T scaling_factor, Idx fft_size) {
   if constexpr (!SizeList::ListEnd) {
     constexpr Idx ThisSize = SizeList::Size;
     if (fft_size == ThisSize) {
@@ -267,17 +223,13 @@
       cgh.parallel_for<detail::workgroup_kernel<Scalar, Domain, Dir, Mem, TransposeIn, SubgroupSize>>(
           sycl::nd_range<1>{{global_size}, {SubgroupSize * PORTFFT_SGS_IN_WG}},
           [=](sycl::nd_item<1> it, sycl::kernel_handler kh) [[sycl::reqd_sub_group_size(SubgroupSize)]] {
-<<<<<<< HEAD
             Idx fft_size = kh.get_specialization_constant<detail::WorkgroupSpecConstFftSize>();
-=======
-            std::size_t fft_size = kh.get_specialization_constant<detail::WorkgroupSpecConstFftSize>();
             detail::global_data_struct global_data{
 #ifdef PORTFFT_LOG
                 s,
 #endif
                 it};
             global_data.log_message_global("Running workgroup kernel");
->>>>>>> 26004f3b
             detail::workgroup_dispatch_impl<Dir, TransposeIn, SubgroupSize, Scalar, detail::cooley_tukey_size_list_t>(
                 &in_acc_or_usm[0], &out_acc_or_usm[0], &loc[0],
                 &loc[detail::pad_local<detail::pad::DO_PAD>(2 * fft_size * num_batches_in_local_mem,
