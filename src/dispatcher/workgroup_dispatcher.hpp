--- conflicted
+++ resolved
@@ -71,13 +71,8 @@
  * @param twiddles Pointer to twiddles in the global memory
  * @param scaling_factor scaling factor applied to the result
  */
-<<<<<<< HEAD
-template <direction Dir, detail::transpose TransposeIn, Idx FFTSize, Idx SubgroupSize, typename T>
+template <direction Dir, detail::layout LayoutIn, Idx FFTSize, Idx SubgroupSize, typename T>
 PORTFFT_INLINE void workgroup_impl(const T* input, T* output, T* loc, T* loc_twiddles, IdxGlobal n_transforms,
-=======
-template <direction Dir, detail::layout LayoutIn, std::size_t FFTSize, int SubgroupSize, typename T>
-PORTFFT_INLINE void workgroup_impl(const T* input, T* output, T* loc, T* loc_twiddles, std::size_t n_transforms,
->>>>>>> 71cced16
                                    global_data_struct global_data, const T* twiddles, T scaling_factor) {
   global_data.log_message_global(__func__, "entered", "FFTSize", FFTSize, "n_transforms", n_transforms);
   Idx num_workgroups = static_cast<Idx>(global_data.it.get_group_range(0));
@@ -89,35 +84,20 @@
   const T* wg_twiddles = twiddles + 2 * (M + N);
   constexpr Idx BankLinesPerPad = bank_lines_per_pad_wg(2 * static_cast<Idx>(sizeof(T)) * M);
 
-<<<<<<< HEAD
   global_data.log_message_global(__func__, "loading sg twiddles from global to local memory");
   global2local<level::WORKGROUP, SubgroupSize, pad::DONT_PAD, 0>(global_data, twiddles, loc_twiddles, 2 * (M + N));
   global_data.log_dump_local("twiddles loaded to local memory:", loc_twiddles, 2 * (M + N));
 
   Idx max_num_batches_in_local_mem = [=]() {
-    if constexpr (TransposeIn == detail::transpose::TRANSPOSED) {
+    if constexpr (LayoutIn == detail::layout::BATCH_INTERLEAVED) {
       return static_cast<Idx>(global_data.it.get_local_range(0)) / 2;
-=======
-  std::size_t max_num_batches_in_local_mem = [=]() {
-    if constexpr (LayoutIn == detail::layout::BATCH_INTERLEAVED) {
-      return global_data.it.get_local_range(0) / 2;
->>>>>>> 71cced16
     } else {
       return 1;
     }
   }();
-<<<<<<< HEAD
   IdxGlobal offset_increment = static_cast<IdxGlobal>(2 * FFTSize * num_workgroups * max_num_batches_in_local_mem);
   for (IdxGlobal offset = global_offset; offset <= max_global_offset; offset += offset_increment) {
-    if constexpr (TransposeIn == detail::transpose::TRANSPOSED) {
-=======
-  std::size_t offset_increment = 2 * FFTSize * num_workgroups * max_num_batches_in_local_mem;
-  global_data.log_message_global(__func__, "loading sg twiddles from global to local memory");
-  global2local<level::WORKGROUP, SubgroupSize, pad::DONT_PAD, 0>(global_data, twiddles, loc_twiddles, 2 * (M + N));
-  global_data.log_dump_local("twiddles loaded to local memory:", loc_twiddles, 2 * (M + N));
-  for (std::size_t offset = global_offset; offset <= max_global_offset; offset += offset_increment) {
     if constexpr (LayoutIn == detail::layout::BATCH_INTERLEAVED) {
->>>>>>> 71cced16
       /**
        * In the transposed case, the data is laid out in the local memory column-wise, veiwing it as a FFT_Size x
        * WG_SIZE / 2 matrix, Each column contains either the real or the complex component of the batch.  Loads WG_SIZE
@@ -138,15 +118,9 @@
       }
       sycl::group_barrier(global_data.it.get_group());
       global_data.log_dump_local("data loaded to local memory:", loc_twiddles,
-<<<<<<< HEAD
                                  FFTSize * num_batches_in_local_mem);
       for (Idx sub_batch = 0; sub_batch < num_batches_in_local_mem; sub_batch++) {
-        wg_dft<Dir, TransposeIn, FFTSize, N, M, SubgroupSize, BankLinesPerPad>(
-=======
-                                 FFTSize * global_data.it.get_local_range(0) / 2);
-      for (std::size_t sub_batch = 0; sub_batch < num_batches_in_local_mem; sub_batch++) {
         wg_dft<Dir, LayoutIn, FFTSize, N, M, SubgroupSize, BankLinesPerPad>(
->>>>>>> 71cced16
             loc, loc_twiddles, wg_twiddles, global_data, scaling_factor, max_num_batches_in_local_mem, sub_batch);
         sycl::group_barrier(global_data.it.get_group());
       }
@@ -194,11 +168,7 @@
  * @param scaling_factor scaling factor applied to the result
  * @tparam fft_size Problem size
  */
-<<<<<<< HEAD
-template <direction Dir, detail::transpose TransposeIn, Idx SubgroupSize, typename T, typename SizeList>
-=======
-template <direction Dir, detail::layout LayoutIn, int SubgroupSize, typename T, typename SizeList>
->>>>>>> 71cced16
+template <direction Dir, detail::layout LayoutIn, Idx SubgroupSize, typename T, typename SizeList>
 PORTFFT_INLINE void workgroup_dispatch_impl(const T* input, T* output, T* loc, T* loc_twiddles,
                                             IdxGlobal n_transforms, global_data_struct global_data, const T* twiddles,
                                             T scaling_factor, Idx fft_size) {
@@ -219,25 +189,15 @@
 }  // namespace detail
 
 template <typename Scalar, domain Domain>
-<<<<<<< HEAD
-template <direction Dir, detail::transpose TransposeIn, Idx SubgroupSize, typename TIn, typename TOut>
-=======
-template <direction Dir, detail::layout LayoutIn, int SubgroupSize, typename TIn, typename TOut>
->>>>>>> 71cced16
+template <direction Dir, detail::layout LayoutIn, Idx SubgroupSize, typename TIn, typename TOut>
 template <typename Dummy>
 struct committed_descriptor<Scalar, Domain>::run_kernel_struct<Dir, LayoutIn, SubgroupSize, TIn,
                                                                TOut>::inner<detail::level::WORKGROUP, Dummy> {
   static sycl::event execute(committed_descriptor& desc, const TIn& in, TOut& out, Scalar scale_factor,
                              const std::vector<sycl::event>& dependencies) {
-<<<<<<< HEAD
     Idx num_batches_in_local_mem = [=]() {
-      if constexpr (TransposeIn == detail::transpose::TRANSPOSED) {
+      if constexpr (LayoutIn == detail::layout::BATCH_INTERLEAVED) {
         return desc.used_sg_size * PORTFFT_SGS_IN_WG / 2;
-=======
-    std::size_t num_batches_in_local_mem = [=]() {
-      if constexpr (LayoutIn == detail::layout::BATCH_INTERLEAVED) {
-        return static_cast<std::size_t>(desc.used_sg_size * PORTFFT_SGS_IN_WG / 2);
->>>>>>> 71cced16
       } else {
         return 1;
       }
@@ -248,15 +208,9 @@
     std::size_t global_size =
         static_cast<std::size_t>(detail::get_global_size_workgroup<Scalar>(n_transforms, SubgroupSize, desc.n_compute_units));
     std::size_t local_elements =
-<<<<<<< HEAD
-        num_scalars_in_local_mem_struct::template inner<detail::level::WORKGROUP, TransposeIn, Dummy>::execute(desc);
+        num_scalars_in_local_mem_struct::template inner<detail::level::WORKGROUP, LayoutIn, Dummy>::execute(desc);
     const Idx bank_lines_per_pad =
         bank_lines_per_pad_wg(2 * static_cast<Idx>(sizeof(Scalar)) * desc.factors[2] * desc.factors[3]);
-=======
-        num_scalars_in_local_mem_struct::template inner<detail::level::WORKGROUP, LayoutIn, Dummy>::execute(desc);
-    const std::size_t bank_lines_per_pad =
-        bank_lines_per_pad_wg(2 * sizeof(Scalar) * static_cast<std::size_t>(desc.factors[2] * desc.factors[3]));
->>>>>>> 71cced16
     return desc.queue.submit([&](sycl::handler& cgh) {
       cgh.depends_on(dependencies);
       cgh.use_kernel_bundle(desc.exec_bundle);
@@ -266,17 +220,10 @@
 #ifdef PORTFFT_LOG
       sycl::stream s{1024 * 16, 1024, cgh};
 #endif
-<<<<<<< HEAD
-      cgh.parallel_for<detail::workgroup_kernel<Scalar, Domain, Dir, Mem, TransposeIn, SubgroupSize>>(
+      cgh.parallel_for<detail::workgroup_kernel<Scalar, Domain, Dir, Mem, LayoutIn, SubgroupSize>>(
           sycl::nd_range<1>{{global_size}, {static_cast<Idx>(SubgroupSize * PORTFFT_SGS_IN_WG)}},
           [=](sycl::nd_item<1> it, sycl::kernel_handler kh) [[sycl::reqd_sub_group_size(SubgroupSize)]] {
             Idx fft_size = kh.get_specialization_constant<detail::WorkgroupSpecConstFftSize>();
-=======
-      cgh.parallel_for<detail::workgroup_kernel<Scalar, Domain, Dir, Mem, LayoutIn, SubgroupSize>>(
-          sycl::nd_range<1>{{global_size}, {SubgroupSize * PORTFFT_SGS_IN_WG}}, [=
-      ](sycl::nd_item<1> it, sycl::kernel_handler kh) [[sycl::reqd_sub_group_size(SubgroupSize)]] {
-            std::size_t fft_size = kh.get_specialization_constant<detail::WorkgroupSpecConstFftSize>();
->>>>>>> 71cced16
             detail::global_data_struct global_data{
 #ifdef PORTFFT_LOG
                 s,
@@ -311,17 +258,10 @@
     Idx n = desc.factors[0] * desc.factors[1];
     Idx m = desc.factors[2] * desc.factors[3];
     // working memory + twiddles for subgroup impl for the two sizes
-<<<<<<< HEAD
-    if (TransposeIn == detail::transpose::TRANSPOSED) {
+    if (LayoutIn == detail::layout::BATCH_INTERLEAVED) {
       Idx num_batches_in_local_mem = desc.used_sg_size * PORTFFT_SGS_IN_WG / 2;
       return static_cast<std::size_t>(detail::pad_local(2 * fft_size * num_batches_in_local_mem, bank_lines_per_pad_wg(2 * static_cast<Idx>(sizeof(Scalar)) * m)) +
              2 * (m + n));
-=======
-    if (LayoutIn == detail::layout::BATCH_INTERLEAVED) {
-      std::size_t num_batches_in_local_mem = static_cast<std::size_t>(desc.used_sg_size) * PORTFFT_SGS_IN_WG / 2;
-      return detail::pad_local(2 * fft_size * num_batches_in_local_mem, bank_lines_per_pad_wg(2 * sizeof(Scalar) * m)) +
-             2 * (m + n);
->>>>>>> 71cced16
     }
     return static_cast<std::size_t>(detail::pad_local(2 * fft_size, bank_lines_per_pad_wg(2 * static_cast<Idx>(sizeof(Scalar)) * m)) + 2 * (m + n));
   }
