/***************************************************************************
 *
 *  Copyright (C) Codeplay Software Ltd.
 *
 *  Licensed under the Apache License, Version 2.0 (the "License");
 *  you may not use this file except in compliance with the License.
 *  You may obtain a copy of the License at
 *
 *      http://www.apache.org/licenses/LICENSE-2.0
 *
 *  Unless required by applicable law or agreed to in writing, software
 *  distributed under the License is distributed on an "AS IS" BASIS,
 *  WITHOUT WARRANTIES OR CONDITIONS OF ANY KIND, either express or implied.
 *  See the License for the specific language governing permissions and
 *  limitations under the License.
 *
 *  Codeplay's portFFT
 *
 **************************************************************************/

#ifndef PORTFFT_DISPATCHER_WORKGROUP_DISPATCHER_HPP
#define PORTFFT_DISPATCHER_WORKGROUP_DISPATCHER_HPP

#include <common/helpers.hpp>
#include <common/logging.hpp>
#include <common/memory_views.hpp>
#include <common/transfers.hpp>
#include <common/workgroup.hpp>
#include <defines.hpp>
#include <descriptor.hpp>
#include <enums.hpp>
#include <specialization_constant.hpp>

namespace portfft {
namespace detail {
/**
 * Calculates the number of batches that will be loaded into local memory at any one time for the work-group
 * implementation.
 *
 * @tparam LayoutIn The input data layout
 * @param workgroup_size The size of the work-group. Must be divisible by 2.
 */
template <detail::layout LayoutIn>
PORTFFT_INLINE constexpr Idx get_num_batches_in_local_mem_workgroup(Idx workgroup_size) noexcept {
  if constexpr (LayoutIn == detail::layout::BATCH_INTERLEAVED) {
    return workgroup_size / 2;
  } else {
    return 1;
  }
}

/**
 * Calculates the global size needed for given problem.
 *
 * @tparam T type of the scalar used for computations
 * @tparam LayoutIn The input data layout
 * @param n_transforms number of transforms
 * @param subgroup_size size of subgroup used by the compute kernel
 * @param num_sgs_per_wg number of subgroups in a workgroup
 * @param n_compute_units number of compute units on target device
 * @return Number of elements of size T that need to fit into local memory
 */
template <typename T, detail::layout LayoutIn>
IdxGlobal get_global_size_workgroup(IdxGlobal n_transforms, Idx subgroup_size, Idx num_sgs_per_wg,
                                    Idx n_compute_units) {
  Idx maximum_n_sgs = 8 * n_compute_units * 64;
  Idx maximum_n_wgs = maximum_n_sgs / num_sgs_per_wg;
  Idx wg_size = subgroup_size * num_sgs_per_wg;
  Idx dfts_per_wg = get_num_batches_in_local_mem_workgroup<LayoutIn>(wg_size);

  return static_cast<IdxGlobal>(wg_size) * sycl::min(static_cast<IdxGlobal>(maximum_n_wgs),
                                                     divide_ceil(n_transforms, static_cast<IdxGlobal>(dfts_per_wg)));
}

/**
 * Implementation of FFT for sizes that can be done by a workgroup.
 *
 * @tparam Dir Direction of the FFT
 * @tparam LayoutIn Input Layout
 * @tparam LayoutOut Output Layout
 * @tparam SubgroupSize size of the subgroup
 * @tparam T Scalar type
 *
 * @param input global input pointer
 * @param output global output pointer
 * @param loc Pointer to local memory
 * @param loc_twiddles pointer to local allocation for subgroup level twiddles
 * @param n_transforms number of fft batches
 * @param global_data global data for the kernel
 * @param kh kernel handler associated with the kernel launch
 * @param twiddles Pointer to twiddles in the global memory
 * @param scaling_factor scaling factor applied to the result
 * @param load_modifier_data Pointer to the load modifier data in global Memory
 * @param store_modifier_data Pointer to the store modifier data in global Memory
 */
template <direction Dir, Idx SubgroupSize, detail::layout LayoutIn, detail::layout LayoutOut, typename T>
PORTFFT_INLINE void workgroup_impl(const T* input, T* output, T* loc, T* loc_twiddles, IdxGlobal n_transforms,
                                   const T* twiddles, T scaling_factor, global_data_struct global_data,
                                   sycl::kernel_handler& kh, const T* load_modifier_data = nullptr,
                                   const T* store_modifier_data = nullptr) {
  detail::elementwise_multiply multiply_on_load = kh.get_specialization_constant<detail::SpecConstMultiplyOnLoad>();
  detail::elementwise_multiply multiply_on_store = kh.get_specialization_constant<detail::SpecConstMultiplyOnStore>();
  detail::apply_scale_factor apply_scale_factor = kh.get_specialization_constant<detail::SpecConstApplyScaleFactor>();

  const Idx fft_size = kh.get_specialization_constant<detail::SpecConstFftSize>();

  global_data.log_message_global(__func__, "entered", "fft_size", fft_size, "n_transforms", n_transforms);
  Idx num_workgroups = static_cast<Idx>(global_data.it.get_group_range(0));
  Idx wg_id = static_cast<Idx>(global_data.it.get_group(0));
  IdxGlobal max_global_offset = 2 * (n_transforms - 1) * fft_size;

  Idx factor_n = detail::factorize(fft_size);
  Idx factor_m = fft_size / factor_n;
  const T* wg_twiddles = twiddles + 2 * (factor_m + factor_n);
  const Idx bank_lines_per_pad = bank_lines_per_pad_wg(2 * static_cast<Idx>(sizeof(T)) * factor_m);
<<<<<<< HEAD
  auto loc_view = make_padded_view(loc, bank_lines_per_pad);
=======
  auto loc_view = padded_view(loc, bank_lines_per_pad);
>>>>>>> 17dc5d0a

  global_data.log_message_global(__func__, "loading sg twiddles from global to local memory");
  global2local<level::WORKGROUP, SubgroupSize>(global_data, twiddles, loc_twiddles, 2 * (factor_m + factor_n));
  global_data.log_dump_local("twiddles loaded to local memory:", loc_twiddles, 2 * (factor_m + factor_n));

  Idx max_num_batches_in_local_mem =
      get_num_batches_in_local_mem_workgroup<LayoutIn>(static_cast<Idx>(global_data.it.get_local_range(0)));
  Idx max_reals_in_local_memory = 2 * fft_size * max_num_batches_in_local_mem;
  IdxGlobal global_offset = static_cast<IdxGlobal>(wg_id) * static_cast<IdxGlobal>(max_reals_in_local_memory);
  IdxGlobal offset_increment =
      static_cast<IdxGlobal>(num_workgroups) * static_cast<IdxGlobal>(max_reals_in_local_memory);
  for (IdxGlobal offset = global_offset; offset <= max_global_offset; offset += offset_increment) {
    if (LayoutIn == detail::layout::BATCH_INTERLEAVED) {
      /**
       * In the transposed case, the data is laid out in the local memory column-wise, veiwing it as a FFT_Size x
       * WG_SIZE / 2 matrix, Each column contains either the real or the complex component of the batch.  Loads WG_SIZE
       * / 2 consecutive batches into the local memory
       */
      const IdxGlobal batch_start_idx = offset / static_cast<IdxGlobal>(2 * fft_size);
      const Idx num_batches_in_local_mem =
          std::min(max_num_batches_in_local_mem, static_cast<Idx>(n_transforms - batch_start_idx));
      global_data.log_message_global(__func__, "loading transposed data from global to local memory");
      global_batchinter_2_local_batchinter<level::WORKGROUP>(global_data, input, loc_view, offset / fft_size,
                                                             2 * num_batches_in_local_mem, fft_size, 2 * n_transforms,
                                                             2 * max_num_batches_in_local_mem);
      sycl::group_barrier(global_data.it.get_group());
      for (Idx sub_batch = 0; sub_batch < num_batches_in_local_mem; sub_batch++) {
        wg_dft<Dir, SubgroupSize>(loc_view, loc_twiddles, wg_twiddles, scaling_factor, max_num_batches_in_local_mem,
                                  sub_batch, offset / (2 * fft_size), load_modifier_data, store_modifier_data, fft_size,
                                  factor_n, factor_m, LayoutIn, multiply_on_load, multiply_on_store, apply_scale_factor,
                                  global_data);
        sycl::group_barrier(global_data.it.get_group());
      }
      if constexpr (LayoutOut == detail::layout::PACKED) {
        global_data.log_message_global(__func__, "storing data from local to global memory (with 2 transposes)");
        // local2global_transposed cannot be used over here. This is because the data in the local memory is also
        // stored in a strided fashion.
        local_batchinter_batchinter_2_global_packed<SubgroupSize>(global_data, loc_view, output, offset,
                                                                  2 * max_num_batches_in_local_mem, factor_n, factor_m,
                                                                  num_batches_in_local_mem);
      } else {
        local_batchinter_batchinter_2_global_batchinter(global_data, output, loc_view, 2 * n_transforms,
                                                        2 * batch_start_idx, 2 * max_num_batches_in_local_mem,
                                                        num_batches_in_local_mem, factor_n, factor_m);
      }
      sycl::group_barrier(global_data.it.get_group());
    } else {
      global_data.log_message_global(__func__, "loading non-transposed data from global to local memory");
      global2local<level::WORKGROUP, SubgroupSize>(global_data, input, loc_view, 2 * fft_size, offset);
      sycl::group_barrier(global_data.it.get_group());
      wg_dft<Dir, SubgroupSize>(loc_view, loc_twiddles, wg_twiddles, scaling_factor, max_num_batches_in_local_mem, 0,
                                offset / static_cast<IdxGlobal>(2 * fft_size), load_modifier_data, store_modifier_data,
                                fft_size, factor_n, factor_m, LayoutIn, multiply_on_load, multiply_on_store,
                                apply_scale_factor, global_data);
      sycl::group_barrier(global_data.it.get_group());
      global_data.log_message_global(__func__, "storing non-transposed data from local to global memory");
      // transposition for WG CT
      if (LayoutOut == detail::layout::PACKED) {
        local2global_transposed(global_data, factor_n, factor_m, factor_m, loc_view, output, offset);
      } else {
        IdxGlobal current_batch = offset / static_cast<IdxGlobal>(2 * fft_size);
        localstrided_2global_strided(global_data, output, loc_view, 2 * n_transforms, 2 * current_batch, fft_size,
                                     factor_n, factor_m);
      }
      sycl::group_barrier(global_data.it.get_group());
    }
  }
  global_data.log_message_global(__func__, "exited");
}
}  // namespace detail

template <typename Scalar, domain Domain>
template <direction Dir, detail::layout LayoutIn, detail::layout LayoutOut, Idx SubgroupSize, typename TIn,
          typename TOut>
template <typename Dummy>
struct committed_descriptor<Scalar, Domain>::run_kernel_struct<Dir, LayoutIn, LayoutOut, SubgroupSize, TIn,
                                                               TOut>::inner<detail::level::WORKGROUP, Dummy> {
  static sycl::event execute(committed_descriptor& desc, const TIn& in, TOut& out,
                             const std::vector<sycl::event>& dependencies, IdxGlobal n_transforms,
                             IdxGlobal input_offset, IdxGlobal output_offset, Scalar scale_factor,
                             std::vector<kernel_data_struct>& kernel_data) {
    Idx num_batches_in_local_mem = [=]() {
      if constexpr (LayoutIn == detail::layout::BATCH_INTERLEAVED) {
        return kernel_data[0].used_sg_size * PORTFFT_SGS_IN_WG / 2;
      } else {
        return 1;
      }
    }();
    constexpr detail::memory Mem = std::is_pointer<TOut>::value ? detail::memory::USM : detail::memory::BUFFER;
    Scalar* twiddles = kernel_data[0].twiddles_forward.get();
    std::size_t local_elements =
        num_scalars_in_local_mem_struct::template inner<detail::level::WORKGROUP, LayoutIn, Dummy>::execute(
            desc, kernel_data[0].length, kernel_data[0].used_sg_size, kernel_data[0].factors,
            kernel_data[0].num_sgs_per_wg);
    std::size_t global_size = static_cast<std::size_t>(detail::get_global_size_workgroup<Scalar, LayoutIn>(
        n_transforms, SubgroupSize, kernel_data[0].num_sgs_per_wg, desc.n_compute_units));
    const Idx bank_lines_per_pad = bank_lines_per_pad_wg(2 * static_cast<Idx>(sizeof(Scalar)) *
                                                         kernel_data[0].factors[2] * kernel_data[0].factors[3]);
    std::size_t sg_twiddles_offset = static_cast<std::size_t>(
        detail::pad_local(2 * static_cast<Idx>(kernel_data[0].length) * num_batches_in_local_mem, bank_lines_per_pad));
    return desc.queue.submit([&](sycl::handler& cgh) {
      cgh.depends_on(dependencies);
      cgh.use_kernel_bundle(kernel_data[0].exec_bundle);
      auto in_acc_or_usm = detail::get_access<const Scalar>(in, cgh);
      auto out_acc_or_usm = detail::get_access<Scalar>(out, cgh);
      sycl::local_accessor<Scalar, 1> loc(local_elements, cgh);
#ifdef PORTFFT_LOG
      sycl::stream s{1024 * 16, 1024, cgh};
#endif
      cgh.parallel_for<detail::workgroup_kernel<Scalar, Domain, Dir, Mem, LayoutIn, LayoutOut, SubgroupSize>>(
          sycl::nd_range<1>{{global_size}, {static_cast<std::size_t>(SubgroupSize * PORTFFT_SGS_IN_WG)}},
          [=](sycl::nd_item<1> it, sycl::kernel_handler kh) [[sycl::reqd_sub_group_size(SubgroupSize)]] {
            detail::global_data_struct global_data{
#ifdef PORTFFT_LOG
                s,
#endif
                it};
            global_data.log_message_global("Running workgroup kernel");
            detail::workgroup_impl<Dir, SubgroupSize, LayoutIn, LayoutOut>(
                &in_acc_or_usm[0] + 2 * input_offset, &out_acc_or_usm[0] + 2 * output_offset, &loc[0],
                &loc[0] + sg_twiddles_offset, n_transforms, twiddles, scale_factor, global_data, kh);
            global_data.log_message_global("Exiting workgroup kernel");
          });
    });
  }
};

template <typename Scalar, domain Domain>
template <typename Dummy>
struct committed_descriptor<Scalar, Domain>::set_spec_constants_struct::inner<detail::level::WORKGROUP, Dummy> {
  static void execute(committed_descriptor& /*desc*/, sycl::kernel_bundle<sycl::bundle_state::input>& in_bundle,
<<<<<<< HEAD
                      std::size_t length, const std::vector<Idx>& /*factors*/,
                      detail::elementwise_multiply multiply_on_load, detail::elementwise_multiply multiply_on_store,
                      detail::apply_scale_factor scale_factor_applied, detail::level /*level*/, Idx /*factor_num*/,
                      Idx /*num_factors*/) {
    in_bundle.template set_specialization_constant<detail::SpecConstFftSize>(static_cast<Idx>(length));
    in_bundle.template set_specialization_constant<detail::SpecConstMultiplyOnLoad>(multiply_on_load);
    in_bundle.template set_specialization_constant<detail::SpecConstMultiplyOnStore>(multiply_on_store);
    in_bundle.template set_specialization_constant<detail::SpecConstApplyScaleFactor>(scale_factor_applied);
=======
                      std::size_t length, const std::vector<Idx>& /*factors*/) {
    in_bundle.template set_specialization_constant<detail::SpecConstFftSize>(static_cast<Idx>(length));
    in_bundle.template set_specialization_constant<detail::SpecConstMultiplyOnLoad>(
        detail::elementwise_multiply::NOT_APPLIED);
    in_bundle.template set_specialization_constant<detail::SpecConstMultiplyOnStore>(
        detail::elementwise_multiply::NOT_APPLIED);
    in_bundle.template set_specialization_constant<detail::SpecConstApplyScaleFactor>(
        detail::apply_scale_factor::APPLIED);
>>>>>>> 17dc5d0a
  }
};

template <typename Scalar, domain Domain>
template <typename detail::layout LayoutIn, typename Dummy>
struct committed_descriptor<Scalar, Domain>::num_scalars_in_local_mem_struct::inner<detail::level::WORKGROUP, LayoutIn,
                                                                                    Dummy> {
  static std::size_t execute(committed_descriptor& /*desc*/, std::size_t length, Idx used_sg_size,
                             const std::vector<Idx>& factors, Idx& /*num_sgs_per_wg*/) {
    std::size_t n = static_cast<std::size_t>(factors[0]) * static_cast<std::size_t>(factors[1]);
    std::size_t m = static_cast<std::size_t>(factors[2]) * static_cast<std::size_t>(factors[3]);
    // working memory + twiddles for subgroup impl for the two sizes
    Idx num_batches_in_local_mem =
        detail::get_num_batches_in_local_mem_workgroup<LayoutIn>(used_sg_size * PORTFFT_SGS_IN_WG);
    return detail::pad_local(static_cast<std::size_t>(2 * num_batches_in_local_mem) * length,
                             bank_lines_per_pad_wg(2 * static_cast<std::size_t>(sizeof(Scalar)) * m)) +
           2 * (m + n);
  }
};

template <typename Scalar, domain Domain>
template <typename Dummy>
struct committed_descriptor<Scalar, Domain>::calculate_twiddles_struct::inner<detail::level::WORKGROUP, Dummy> {
  static Scalar* execute(committed_descriptor& desc, kernel_data_struct& kernel_data) {
    Idx factor_wi_n = kernel_data.factors[0];
    Idx factor_sg_n = kernel_data.factors[1];
    Idx factor_wi_m = kernel_data.factors[2];
    Idx factor_sg_m = kernel_data.factors[3];
    Idx fft_size = static_cast<Idx>(kernel_data.length);
    Idx n = factor_wi_n * factor_sg_n;
    Idx m = factor_wi_m * factor_sg_m;
    Idx res_size = 2 * (m + n + fft_size);
    Scalar* res =
        sycl::aligned_alloc_device<Scalar>(alignof(sycl::vec<Scalar, PORTFFT_VEC_LOAD_BYTES / sizeof(Scalar)>),
                                           static_cast<std::size_t>(res_size), desc.queue);
    desc.queue.submit([&](sycl::handler& cgh) {
      cgh.parallel_for(sycl::range<2>({static_cast<std::size_t>(factor_sg_n), static_cast<std::size_t>(factor_wi_n)}),
                       [=](sycl::item<2> it) {
                         Idx n = static_cast<Idx>(it.get_id(0));
                         Idx k = static_cast<Idx>(it.get_id(1));
                         sg_calc_twiddles(factor_sg_n, factor_wi_n, n, k, res + (2 * m));
                       });
    });
    desc.queue.submit([&](sycl::handler& cgh) {
      cgh.parallel_for(sycl::range<2>({static_cast<std::size_t>(factor_sg_m), static_cast<std::size_t>(factor_wi_m)}),
                       [=](sycl::item<2> it) {
                         Idx n = static_cast<Idx>(it.get_id(0));
                         Idx k = static_cast<Idx>(it.get_id(1));
                         sg_calc_twiddles(factor_sg_m, factor_wi_m, n, k, res);
                       });
    });
    desc.queue.submit([&](sycl::handler& cgh) {
      cgh.parallel_for(sycl::range<3>({static_cast<std::size_t>(n), static_cast<std::size_t>(factor_wi_m),
                                       static_cast<std::size_t>(factor_sg_m)}),
                       [=](sycl::item<3> it) {
                         Idx i = static_cast<Idx>(it.get_id(0));
                         Idx j_wi = static_cast<Idx>(it.get_id(1));
                         Idx j_sg = static_cast<Idx>(it.get_id(2));
                         Idx j = j_wi + j_sg * factor_wi_m;
                         Idx j_loc = j_wi * factor_sg_m + j_sg;
                         std::complex<Scalar> twiddle = detail::calculate_twiddle<Scalar>(i * j, fft_size);
                         Idx index = 2 * (n + m + i * m + j_loc);
                         res[index] = twiddle.real();
                         res[index + 1] = twiddle.imag();
                       });
    });
    desc.queue.wait();
    return res;
  }
};

}  // namespace portfft

#endif  // PORTFFT_DISPATCHER_WORKGROUP_DISPATCHER_HPP<|MERGE_RESOLUTION|>--- conflicted
+++ resolved
@@ -113,11 +113,7 @@
   Idx factor_m = fft_size / factor_n;
   const T* wg_twiddles = twiddles + 2 * (factor_m + factor_n);
   const Idx bank_lines_per_pad = bank_lines_per_pad_wg(2 * static_cast<Idx>(sizeof(T)) * factor_m);
-<<<<<<< HEAD
-  auto loc_view = make_padded_view(loc, bank_lines_per_pad);
-=======
   auto loc_view = padded_view(loc, bank_lines_per_pad);
->>>>>>> 17dc5d0a
 
   global_data.log_message_global(__func__, "loading sg twiddles from global to local memory");
   global2local<level::WORKGROUP, SubgroupSize>(global_data, twiddles, loc_twiddles, 2 * (factor_m + factor_n));
@@ -249,7 +245,6 @@
 template <typename Dummy>
 struct committed_descriptor<Scalar, Domain>::set_spec_constants_struct::inner<detail::level::WORKGROUP, Dummy> {
   static void execute(committed_descriptor& /*desc*/, sycl::kernel_bundle<sycl::bundle_state::input>& in_bundle,
-<<<<<<< HEAD
                       std::size_t length, const std::vector<Idx>& /*factors*/,
                       detail::elementwise_multiply multiply_on_load, detail::elementwise_multiply multiply_on_store,
                       detail::apply_scale_factor scale_factor_applied, detail::level /*level*/, Idx /*factor_num*/,
@@ -258,16 +253,6 @@
     in_bundle.template set_specialization_constant<detail::SpecConstMultiplyOnLoad>(multiply_on_load);
     in_bundle.template set_specialization_constant<detail::SpecConstMultiplyOnStore>(multiply_on_store);
     in_bundle.template set_specialization_constant<detail::SpecConstApplyScaleFactor>(scale_factor_applied);
-=======
-                      std::size_t length, const std::vector<Idx>& /*factors*/) {
-    in_bundle.template set_specialization_constant<detail::SpecConstFftSize>(static_cast<Idx>(length));
-    in_bundle.template set_specialization_constant<detail::SpecConstMultiplyOnLoad>(
-        detail::elementwise_multiply::NOT_APPLIED);
-    in_bundle.template set_specialization_constant<detail::SpecConstMultiplyOnStore>(
-        detail::elementwise_multiply::NOT_APPLIED);
-    in_bundle.template set_specialization_constant<detail::SpecConstApplyScaleFactor>(
-        detail::apply_scale_factor::APPLIED);
->>>>>>> 17dc5d0a
   }
 };
 
