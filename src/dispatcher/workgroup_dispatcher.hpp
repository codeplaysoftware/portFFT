--- conflicted
+++ resolved
@@ -135,24 +135,11 @@
       const IdxGlobal batch_start_idx = offset / static_cast<IdxGlobal>(2 * fft_size);
       const Idx num_batches_in_local_mem =
           std::min(max_num_batches_in_local_mem, static_cast<Idx>(n_transforms - batch_start_idx));
-<<<<<<< HEAD
-      // Load in a transposed manner, similar to subgroup impl.
-      if (static_cast<Idx>(global_data.it.get_local_linear_id()) / 2 < num_batches_in_local_mem) {
-        global_data.log_message_global(__func__, "loading transposed data from global to local memory");
-        // transposition requested by the caller
-        global2local_transposed<level::WORKGROUP>(global_data, input, loc_view, offset / fft_size, fft_size,
-                                                  n_transforms, max_num_batches_in_local_mem);
-      }
-      sycl::group_barrier(global_data.it.get_group());
-      global_data.log_dump_local("data loaded to local memory:", loc_twiddles,
-                                 fft_size * static_cast<Idx>(global_data.it.get_local_range(0)) / 2);
-=======
       global_data.log_message_global(__func__, "loading transposed data from global to local memory");
-      global_batchinter_2_local_batchinter<level::WORKGROUP>(global_data, input, loc_view, offset / FFTSize,
-                                                             2 * num_batches_in_local_mem, FFTSize, 2 * n_transforms,
+      global_batchinter_2_local_batchinter<level::WORKGROUP>(global_data, input, loc_view, offset / fft_size,
+                                                             2 * num_batches_in_local_mem, fft_size, 2 * n_transforms,
                                                              2 * max_num_batches_in_local_mem);
       sycl::group_barrier(global_data.it.get_group());
->>>>>>> 28f986e2
       for (Idx sub_batch = 0; sub_batch < num_batches_in_local_mem; sub_batch++) {
         wg_dft<Dir, SubgroupSize>(loc_view, loc_twiddles, wg_twiddles, scaling_factor, max_num_batches_in_local_mem,
                                   sub_batch, offset / (2 * fft_size), load_modifier_data, store_modifier_data, fft_size,
@@ -160,34 +147,17 @@
                                   global_data);
         sycl::group_barrier(global_data.it.get_group());
       }
-<<<<<<< HEAD
-      global_data.log_dump_local("computed data in local memory:", loc_view,
-                                 fft_size * static_cast<Idx>(global_data.it.get_local_range(0)) / 2);
-
-      if (static_cast<Idx>(global_data.it.get_local_linear_id()) / 2 < num_batches_in_local_mem) {
-        if (LayoutIn == detail::layout::PACKED) {
-          global_data.log_message_global(__func__, "storing data from local to global memory (with 2 transposes)");
-          // local2global_transposed cannot be used over here. This is because the data in the local memory is also
-          // stored in a strided fashion.
-          local_strided_2_global_strided_transposed(global_data, loc_view, output, offset,
-                                                    2 * max_num_batches_in_local_mem, factor_n, factor_m, fft_size);
-        } else {
-          IdxGlobal current_batch = offset / (2 * fft_size);
-          local2strides_2global_strided(global_data, output, loc_view, 2 * n_transforms, 2 * current_batch,
-                                        2 * max_num_batches_in_local_mem, fft_size, factor_n, factor_m);
-        }
-=======
       if constexpr (LayoutOut == detail::layout::PACKED) {
         global_data.log_message_global(__func__, "storing data from local to global memory (with 2 transposes)");
         // local2global_transposed cannot be used over here. This is because the data in the local memory is also
         // stored in a strided fashion.
-        local_batchinter_batchinter_2_global_packed<SubgroupSize>(
-            global_data, loc_view, output, offset, 2 * max_num_batches_in_local_mem, N, M, num_batches_in_local_mem);
+        local_batchinter_batchinter_2_global_packed<SubgroupSize>(global_data, loc_view, output, offset,
+                                                                  2 * max_num_batches_in_local_mem, factor_n, factor_m,
+                                                                  num_batches_in_local_mem);
       } else {
         local_batchinter_batchinter_2_global_batchinter(global_data, output, loc_view, 2 * n_transforms,
                                                         2 * batch_start_idx, 2 * max_num_batches_in_local_mem,
-                                                        num_batches_in_local_mem, N, M);
->>>>>>> 28f986e2
+                                                        num_batches_in_local_mem, factor_n, factor_m);
       }
       sycl::group_barrier(global_data.it.get_group());
     } else {
@@ -253,15 +223,8 @@
 #ifdef PORTFFT_LOG
       sycl::stream s{1024 * 16, 1024, cgh};
 #endif
-<<<<<<< HEAD
       cgh.parallel_for<detail::workgroup_kernel<Scalar, Domain, Dir, Mem, LayoutIn, LayoutOut, SubgroupSize>>(
           sycl::nd_range<1>{{global_size}, {static_cast<std::size_t>(SubgroupSize * PORTFFT_SGS_IN_WG)}},
-=======
-      cgh.parallel_for<detail::workgroup_kernel<
-          Scalar, Domain, Dir, Mem, LayoutIn, LayoutOut, detail::elementwise_multiply::NOT_APPLIED,
-          detail::elementwise_multiply::NOT_APPLIED, detail::apply_scale_factor::APPLIED, SubgroupSize>>(
-          sycl::nd_range<1>{{global_size}, {static_cast<std::size_t>(SubgroupSize * kernel_data[0].num_sgs_per_wg)}},
->>>>>>> 28f986e2
           [=](sycl::nd_item<1> it, sycl::kernel_handler kh) [[sycl::reqd_sub_group_size(SubgroupSize)]] {
             detail::global_data_struct global_data{
 #ifdef PORTFFT_LOG
@@ -269,20 +232,9 @@
 #endif
                 it};
             global_data.log_message_global("Running workgroup kernel");
-<<<<<<< HEAD
             detail::workgroup_impl<Dir, SubgroupSize, LayoutIn, LayoutOut>(
-                &in_acc_or_usm[0], &out_acc_or_usm[0], &loc[0], &loc[0] + sg_twiddles_offset, n_transforms, twiddles,
-                scale_factor, global_data, kh);
-=======
-            detail::workgroup_dispatch_impl<Dir, LayoutIn, LayoutOut, detail::elementwise_multiply::NOT_APPLIED,
-                                            detail::elementwise_multiply::NOT_APPLIED,
-                                            detail::apply_scale_factor::APPLIED, SubgroupSize, Scalar,
-                                            detail::cooley_tukey_size_list_t>(
                 &in_acc_or_usm[0] + 2 * input_offset, &out_acc_or_usm[0] + 2 * output_offset, &loc[0],
-                &loc[static_cast<std::size_t>(detail::pad_local<detail::pad::DO_PAD>(
-                    2 * fft_size * num_batches_in_local_mem, bank_lines_per_pad))],
-                n_transforms, global_data, twiddles, scale_factor, fft_size);
->>>>>>> 28f986e2
+                &loc[0] + sg_twiddles_offset, n_transforms, twiddles, scale_factor, global_data, kh);
             global_data.log_message_global("Exiting workgroup kernel");
           });
     });
