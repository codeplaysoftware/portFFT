/***************************************************************************
 *
 *  Copyright (C) Codeplay Software Ltd.
 *
 *  Licensed under the Apache License, Version 2.0 (the "License");
 *  you may not use this file except in compliance with the License.
 *  You may obtain a copy of the License at
 *
 *      http://www.apache.org/licenses/LICENSE-2.0
 *
 *  Unless required by applicable law or agreed to in writing, software
 *  distributed under the License is distributed on an "AS IS" BASIS,
 *  WITHOUT WARRANTIES OR CONDITIONS OF ANY KIND, either express or implied.
 *  See the License for the specific language governing permissions and
 *  limitations under the License.
 *
 *  Codeplay's portFFT
 *
 **************************************************************************/

#ifndef PORTFFT_DISPATCHER_WORKGROUP_DISPATCHER_HPP
#define PORTFFT_DISPATCHER_WORKGROUP_DISPATCHER_HPP

#include <common/cooley_tukey_compiled_sizes.hpp>
#include <common/helpers.hpp>
#include <common/logging.hpp>
#include <common/transfers.hpp>
#include <common/workgroup.hpp>
#include <descriptor.hpp>
#include <enums.hpp>

namespace portfft {
namespace detail {
// specialization constants
constexpr static sycl::specialization_id<std::size_t> WorkgroupSpecConstFftSize{};

/**
 * Calculates the global size needed for given problem.
 *
 * @tparam T type of the scalar used for computations
 * @param n_transforms number of transforms
 * @param subgroup_size size of subgroup used by the compute kernel
 * @param n_compute_units number of compute units on target device
 * @return Number of elements of size T that need to fit into local memory
 */
template <typename T>
std::size_t get_global_size_workgroup(std::size_t n_transforms, std::size_t subgroup_size,
                                      std::size_t n_compute_units) {
  std::size_t maximum_n_sgs = 8 * n_compute_units * 64;
  std::size_t maximum_n_wgs = maximum_n_sgs / PORTFFT_SGS_IN_WG;
  std::size_t wg_size = subgroup_size * PORTFFT_SGS_IN_WG;

  return wg_size * sycl::min(maximum_n_wgs, n_transforms);
}

/**
 * Implementation of FFT for sizes that can be done by a workgroup.
 *
 * @tparam Dir Direction of the FFT
<<<<<<< HEAD
 * @tparam TransposeIn Whether or not the input is transposed
 * @tparam TransposeIn whether input is transposed (interpreting it as a matrix of batch size times FFT size)
 * @tparam TransposeOut whether output is transposed (interpreting it as a matrix of batch size times FFT size)
 * @tparam ApplyLoadModifier Whether the input data is multiplied with some data array before fft computation.
 * @tparam ApplyStoreModifier Whether the input data is multiplied with some data array after fft computation.
 * @tparam ApplyScaleFactor Whether or not the scale factor is applied
=======
 * @tparam LayoutIn Input layout
>>>>>>> 71cced16
 * @tparam FFTSize Problem size
 * @tparam SubgroupSize size of the subgroup
 * @tparam T Scalar type
 *
 * @param input global input pointer
 * @param output global output pointer
 * @param loc Pointer to local memory
 * @param loc_twiddles pointer to local allocation for subgroup level twiddles
 * @param n_transforms number of fft batches
 * @param global_data global data for the kernel
 * @param twiddles Pointer to twiddles in the global memory
 * @param scaling_factor scaling factor applied to the result
 * @param load_modifier_data Pointer to the load modifier data in global Memory
 * @param store_modifier_data Pointer to the store modifier data in global Memory
 */
<<<<<<< HEAD
template <direction Dir, detail::transpose TransposeIn, detail::transpose TransposeOut,
          detail::apply_load_modifier ApplyLoadModifier, detail::apply_store_modifier ApplyStoreModifier,
          detail::apply_scale_factor ApplyScaleFactor, std::size_t FFTSize, int SubgroupSize, typename T>
=======
template <direction Dir, detail::layout LayoutIn, std::size_t FFTSize, int SubgroupSize, typename T>
>>>>>>> 71cced16
PORTFFT_INLINE void workgroup_impl(const T* input, T* output, T* loc, T* loc_twiddles, std::size_t n_transforms,
                                   global_data_struct global_data, const T* twiddles, T scaling_factor,
                                   const T* load_modifier_data, const T* store_modifier_data) {
  global_data.log_message_global(__func__, "entered", "FFTSize", FFTSize, "n_transforms", n_transforms);
  std::size_t num_workgroups = global_data.it.get_group_range(0);
  std::size_t wg_id = global_data.it.get_group(0);
  std::size_t max_global_offset = 2 * (n_transforms - 1) * FFTSize;
  std::size_t global_offset = 2 * FFTSize * wg_id;
  constexpr std::size_t N = detail::factorize(FFTSize);
  constexpr std::size_t M = FFTSize / N;
  const T* wg_twiddles = twiddles + 2 * (M + N);
  constexpr std::size_t BankLinesPerPad = bank_lines_per_pad_wg(2 * sizeof(T) * M);

  std::size_t max_num_batches_in_local_mem = [=]() {
    if constexpr (LayoutIn == detail::layout::BATCH_INTERLEAVED) {
      return global_data.it.get_local_range(0) / 2;
    } else {
      return 1;
    }
  }();
  std::size_t offset_increment = 2 * FFTSize * num_workgroups * max_num_batches_in_local_mem;
  global_data.log_message_global(__func__, "loading sg twiddles from global to local memory");
  global2local<level::WORKGROUP, SubgroupSize, pad::DONT_PAD, 0>(global_data, twiddles, loc_twiddles, 2 * (M + N));
  global_data.log_dump_local("twiddles loaded to local memory:", loc_twiddles, 2 * (M + N));
  for (std::size_t offset = global_offset; offset <= max_global_offset; offset += offset_increment) {
    if constexpr (LayoutIn == detail::layout::BATCH_INTERLEAVED) {
      /**
       * In the transposed case, the data is laid out in the local memory column-wise, veiwing it as a FFT_Size x
       * WG_SIZE / 2 matrix, Each column contains either the real or the complex component of the batch.  Loads WG_SIZE
       * / 2 consecutive batches into the local memory
       */
      const std::size_t num_batches_in_local_mem = [=]() {
        if ((offset / (2 * FFTSize)) + global_data.it.get_local_range(0) / 2 < n_transforms) {
          return global_data.it.get_local_range(0) / 2;
        }
        return n_transforms - offset / (2 * FFTSize);
      }();
      // Load in a transposed manner, similar to subgroup impl.
      if (global_data.it.get_local_linear_id() / 2 < num_batches_in_local_mem) {
        global_data.log_message_global(__func__, "loading transposed data from global to local memory");
        // transposition requested by the caller
        global2local_transposed<level::WORKGROUP, pad::DO_PAD, BankLinesPerPad>(
            global_data, input, loc, offset / FFTSize, FFTSize, n_transforms, max_num_batches_in_local_mem);
      }
      sycl::group_barrier(global_data.it.get_group());
      global_data.log_dump_local("data loaded to local memory:", loc_twiddles,
                                 FFTSize * global_data.it.get_local_range(0) / 2);
      for (std::size_t sub_batch = 0; sub_batch < num_batches_in_local_mem; sub_batch++) {
<<<<<<< HEAD
        wg_dft<Dir, TransposeIn, ApplyLoadModifier, ApplyStoreModifier, ApplyScaleFactor, FFTSize, N, M, SubgroupSize,
               BankLinesPerPad>(loc, loc_twiddles, wg_twiddles, global_data, scaling_factor,
                                max_num_batches_in_local_mem, sub_batch, offset / (2 * FFTSize), load_modifier_data,
                                store_modifier_data);
=======
        wg_dft<Dir, LayoutIn, FFTSize, N, M, SubgroupSize, BankLinesPerPad>(
            loc, loc_twiddles, wg_twiddles, global_data, scaling_factor, max_num_batches_in_local_mem, sub_batch);
>>>>>>> 71cced16
        sycl::group_barrier(global_data.it.get_group());
      }
      global_data.log_dump_local("computed data in local memory:", loc,
                                 FFTSize * global_data.it.get_local_range(0) / 2);

      if (global_data.it.get_local_linear_id() / 2 < num_batches_in_local_mem) {
        if constexpr (TransposeOut == detail::transpose::NOT_TRANSPOSED) {
          global_data.log_message_global(__func__, "storing data from local to global memory (with 2 transposes)");
          // local2global_transposed cannot be used over here. This is because the data in the local memory is also
          // stored in a strided fashion.
          local_strided_2_global_strided_transposed<detail::pad::DO_PAD>(
              loc, output, offset, 2 * max_num_batches_in_local_mem, N, M, FFTSize, BankLinesPerPad, global_data);
        } else {
          std::size_t current_batch = offset / (2 * FFTSize);
          for (std::size_t j = 0; j < FFTSize; j++) {
            std::size_t local_stride = (j % N) * M + (j / M);
            output[2 * j * n_transforms + 2 * current_batch + global_data.it.get_local_linear_id()] =
                loc[detail::pad_local(
                    2 * local_stride * max_num_batches_in_local_mem + global_data.it.get_local_linear_id(),
                    BankLinesPerPad)];
          }
        }
      }
      sycl::group_barrier(global_data.it.get_group());
    } else {
      global_data.log_message_global(__func__, "loading non-transposed data from global to local memory");
      global2local<level::WORKGROUP, SubgroupSize, pad::DO_PAD, BankLinesPerPad>(global_data, input, loc, 2 * FFTSize,
                                                                                 offset);
      sycl::group_barrier(global_data.it.get_group());
<<<<<<< HEAD
      wg_dft<Dir, TransposeIn, ApplyLoadModifier, ApplyStoreModifier, ApplyScaleFactor, FFTSize, N, M, SubgroupSize,
             BankLinesPerPad>(loc, loc_twiddles, wg_twiddles, global_data, scaling_factor, max_num_batches_in_local_mem,
                              0, offset / (2 * FFTSize), load_modifier_data, store_modifier_data);
=======
      wg_dft<Dir, LayoutIn, FFTSize, N, M, SubgroupSize, BankLinesPerPad>(
          loc, loc_twiddles, wg_twiddles, global_data, scaling_factor, max_num_batches_in_local_mem, 0);
>>>>>>> 71cced16
      sycl::group_barrier(global_data.it.get_group());
      global_data.log_message_global(__func__, "storing non-transposed data from local to global memory");
      // transposition for WG CT
      if constexpr (TransposeOut == detail::transpose::NOT_TRANSPOSED) {
        local2global_transposed<detail::pad::DO_PAD, BankLinesPerPad>(global_data, N, M, M, loc, output, offset);
      } else {
        std::size_t current_batch = offset / (2 * FFTSize);
        for (std::size_t idx = global_data.it.get_local_linear_id(); idx < FFTSize;
             idx += global_data.it.get_local_range(0)) {
          std::size_t source_row = idx / N;
          std::size_t source_col = idx % N;
          std::size_t base_offset = 2 * source_col * M + 2 * source_row;
          output[2 * n_transforms * idx + 2 * current_batch] = loc[detail::pad_local(base_offset, BankLinesPerPad)];
          output[2 * n_transforms * idx + 2 * current_batch + 1] =
              loc[detail::pad_local(base_offset + 1, BankLinesPerPad)];
        }
      }
      sycl::group_barrier(global_data.it.get_group());
    }
  }
  global_data.log_message_global(__func__, "exited");
}

/**
 * Launch specialized subgroup DFT size matching fft_size if one is available.
 *
 * @tparam Dir Direction of the FFT
 * @tparam TransposeIn whether input is transposed (interpreting it as a matrix of batch size times FFT size)
 * @tparam TransposeOut whether output is transposed (interpreting it as a matrix of batch size times FFT size)
 * @tparam ApplyLoadModifier Whether the input data is multiplied with some data array before fft computation.
 * @tparam ApplyStoreModifier Whether the input data is multiplied with some data array after fft computation.
 * @tparam ApplyScaleFactor Whether or not the scale factor is applied
 * @tparam SubgroupSize size of the subgroup
 * @tparam T Scalar type
 * @tparam SizeList The list of sizes that will be specialized.
 * @param input global input pointer
 * @param output global output pointer
 * @param loc Pointer to local memory
 * @param loc_twiddles pointer to twiddles residing in the local memory
 * @param n_transforms number of fft batches
 * @param global_data global data for the kernel
 * @param twiddles Pointer to twiddles residing in the global memory
 * @param scaling_factor scaling factor applied to the result
 * @tparam fft_size Problem size
 * @param load_modifier_data Pointer to the load modifier data in global Memory
 * @param store_modifier_data Pointer to the store modifier data in global Memory
 */
<<<<<<< HEAD
template <direction Dir, detail::transpose TransposeIn, detail::transpose TransposeOut,
          detail::apply_load_modifier ApplyLoadModifier, detail::apply_store_modifier ApplyStoreModifier,
          detail::apply_scale_factor ApplyScaleFactor, int SubgroupSize, typename T, typename SizeList>
=======
template <direction Dir, detail::layout LayoutIn, int SubgroupSize, typename T, typename SizeList>
>>>>>>> 71cced16
PORTFFT_INLINE void workgroup_dispatch_impl(const T* input, T* output, T* loc, T* loc_twiddles,
                                            std::size_t n_transforms, global_data_struct global_data, const T* twiddles,
                                            T scaling_factor, std::size_t fft_size,
                                            const T* load_modifier_data = nullptr,
                                            const T* store_modifier_data = nullptr) {
  if constexpr (!SizeList::ListEnd) {
    constexpr size_t ThisSize = SizeList::Size;
    if (fft_size == ThisSize) {
      if constexpr (!fits_in_sg<T>(ThisSize, SubgroupSize)) {
<<<<<<< HEAD
        workgroup_impl<Dir, TransposeIn, TransposeOut, ApplyLoadModifier, ApplyStoreModifier, ApplyScaleFactor,
                       ThisSize, SubgroupSize>(input, output, loc, loc_twiddles, n_transforms, global_data, twiddles,
                                               scaling_factor, load_modifier_data, store_modifier_data);
      }
    } else {
      workgroup_dispatch_impl<Dir, TransposeIn, TransposeOut, ApplyLoadModifier, ApplyStoreModifier, ApplyScaleFactor,
                              SubgroupSize, T, typename SizeList::child_t>(
          input, output, loc, loc_twiddles, n_transforms, global_data, twiddles, scaling_factor, fft_size,
          load_modifier_data, store_modifier_data);
=======
        workgroup_impl<Dir, LayoutIn, ThisSize, SubgroupSize>(input, output, loc, loc_twiddles, n_transforms,
                                                              global_data, twiddles, scaling_factor);
      }
    } else {
      workgroup_dispatch_impl<Dir, LayoutIn, SubgroupSize, T, typename SizeList::child_t>(
          input, output, loc, loc_twiddles, n_transforms, global_data, twiddles, scaling_factor, fft_size);
>>>>>>> 71cced16
    }
  }
}

}  // namespace detail

template <typename Scalar, domain Domain>
<<<<<<< HEAD
template <direction Dir, detail::transpose TransposeIn, detail::transpose TransposeOut, int SubgroupSize, typename TIn,
          typename TOut>
template <typename Dummy>
struct committed_descriptor<Scalar, Domain>::run_kernel_struct<Dir, TransposeIn, TransposeOut, SubgroupSize, TIn,
=======
template <direction Dir, detail::layout LayoutIn, int SubgroupSize, typename TIn, typename TOut>
template <typename Dummy>
struct committed_descriptor<Scalar, Domain>::run_kernel_struct<Dir, LayoutIn, SubgroupSize, TIn,
>>>>>>> 71cced16
                                                               TOut>::inner<detail::level::WORKGROUP, Dummy> {
  static sycl::event execute(committed_descriptor& desc, const TIn& in, TOut& out, Scalar scale_factor,
                             const std::vector<sycl::event>& dependencies) {
    std::size_t num_batches_in_local_mem = [=]() {
      if constexpr (LayoutIn == detail::layout::BATCH_INTERLEAVED) {
        return static_cast<std::size_t>(desc.used_sg_size * PORTFFT_SGS_IN_WG / 2);
      } else {
        return static_cast<std::size_t>(1);
      }
    }();
    constexpr detail::memory Mem = std::is_pointer<TOut>::value ? detail::memory::USM : detail::memory::BUFFER;
    std::size_t n_transforms = desc.params.number_of_transforms;
    Scalar* twiddles = desc.twiddles_forward.get();
    std::size_t global_size =
        detail::get_global_size_workgroup<Scalar>(n_transforms, SubgroupSize, desc.n_compute_units);
    std::size_t local_elements =
        num_scalars_in_local_mem_struct::template inner<detail::level::WORKGROUP, LayoutIn, Dummy>::execute(desc);
    const std::size_t bank_lines_per_pad =
        bank_lines_per_pad_wg(2 * sizeof(Scalar) * static_cast<std::size_t>(desc.factors[2] * desc.factors[3]));
    return desc.queue.submit([&](sycl::handler& cgh) {
      cgh.depends_on(dependencies);
      cgh.use_kernel_bundle(desc.exec_bundle);
      auto in_acc_or_usm = detail::get_access<const Scalar>(in, cgh);
      auto out_acc_or_usm = detail::get_access<Scalar>(out, cgh);
      sycl::local_accessor<Scalar, 1> loc(local_elements, cgh);
#ifdef PORTFFT_LOG
      sycl::stream s{1024 * 16, 1024, cgh};
#endif
<<<<<<< HEAD
      cgh.parallel_for<detail::workgroup_kernel<
          Scalar, Domain, Dir, Mem, TransposeIn, TransposeOut, detail::apply_load_modifier::NOT_APPLIED,
          detail::apply_store_modifier::NOT_APPLIED, detail::apply_scale_factor::APPLIED, SubgroupSize>>(
          sycl::nd_range<1>{{global_size}, {SubgroupSize * PORTFFT_SGS_IN_WG}},
          [=](sycl::nd_item<1> it, sycl::kernel_handler kh) [[sycl::reqd_sub_group_size(SubgroupSize)]] {
=======
      cgh.parallel_for<detail::workgroup_kernel<Scalar, Domain, Dir, Mem, LayoutIn, SubgroupSize>>(
          sycl::nd_range<1>{{global_size}, {SubgroupSize * PORTFFT_SGS_IN_WG}}, [=
      ](sycl::nd_item<1> it, sycl::kernel_handler kh) [[sycl::reqd_sub_group_size(SubgroupSize)]] {
>>>>>>> 71cced16
            std::size_t fft_size = kh.get_specialization_constant<detail::WorkgroupSpecConstFftSize>();
            detail::global_data_struct global_data{
#ifdef PORTFFT_LOG
                s,
#endif
                it};
            global_data.log_message_global("Running workgroup kernel");
<<<<<<< HEAD
            detail::workgroup_dispatch_impl<Dir, TransposeIn, TransposeOut, detail::apply_load_modifier::NOT_APPLIED,
                                            detail::apply_store_modifier::NOT_APPLIED,
                                            detail::apply_scale_factor::APPLIED, SubgroupSize, Scalar,
                                            detail::cooley_tukey_size_list_t>(
=======
            detail::workgroup_dispatch_impl<Dir, LayoutIn, SubgroupSize, Scalar, detail::cooley_tukey_size_list_t>(
>>>>>>> 71cced16
                &in_acc_or_usm[0], &out_acc_or_usm[0], &loc[0],
                &loc[detail::pad_local<detail::pad::DO_PAD>(2 * fft_size * num_batches_in_local_mem,
                                                            bank_lines_per_pad)],
                n_transforms, global_data, twiddles, scale_factor, fft_size);
            global_data.log_message_global("Exiting workgroup kernel");
          });
    });
  }
};

template <typename Scalar, domain Domain>
template <typename Dummy>
struct committed_descriptor<Scalar, Domain>::set_spec_constants_struct::inner<detail::level::WORKGROUP, Dummy> {
  static void execute(committed_descriptor& desc, sycl::kernel_bundle<sycl::bundle_state::input>& in_bundle) {
    in_bundle.template set_specialization_constant<detail::WorkgroupSpecConstFftSize>(desc.params.lengths[0]);
  }
};

template <typename Scalar, domain Domain>
template <typename detail::layout LayoutIn, typename Dummy>
struct committed_descriptor<Scalar, Domain>::num_scalars_in_local_mem_struct::inner<detail::level::WORKGROUP, LayoutIn,
                                                                                    Dummy> {
  static std::size_t execute(committed_descriptor& desc) {
    std::size_t fft_size = desc.params.lengths[0];
    std::size_t n = static_cast<std::size_t>(desc.factors[0] * desc.factors[1]);
    std::size_t m = static_cast<std::size_t>(desc.factors[2] * desc.factors[3]);
    // working memory + twiddles for subgroup impl for the two sizes
    if (LayoutIn == detail::layout::BATCH_INTERLEAVED) {
      std::size_t num_batches_in_local_mem = static_cast<std::size_t>(desc.used_sg_size) * PORTFFT_SGS_IN_WG / 2;
      return detail::pad_local(2 * fft_size * num_batches_in_local_mem, bank_lines_per_pad_wg(2 * sizeof(Scalar) * m)) +
             2 * (m + n);
    }
    return detail::pad_local(2 * fft_size, bank_lines_per_pad_wg(2 * sizeof(Scalar) * m)) + 2 * (m + n);
  }
};

template <typename Scalar, domain Domain>
template <typename Dummy>
struct committed_descriptor<Scalar, Domain>::calculate_twiddles_struct::inner<detail::level::WORKGROUP, Dummy> {
  static Scalar* execute(committed_descriptor& desc) {
    int factor_wi_n = desc.factors[0];
    int factor_sg_n = desc.factors[1];
    int factor_wi_m = desc.factors[2];
    int factor_sg_m = desc.factors[3];
    std::size_t fft_size = desc.params.lengths[0];
    std::size_t n = static_cast<std::size_t>(factor_wi_n) * static_cast<std::size_t>(factor_sg_n);
    std::size_t m = static_cast<std::size_t>(factor_wi_m) * static_cast<std::size_t>(factor_sg_m);
    Scalar* res = sycl::aligned_alloc_device<Scalar>(
        alignof(sycl::vec<Scalar, PORTFFT_VEC_LOAD_BYTES / sizeof(Scalar)>), 2 * (m + n + fft_size), desc.queue);
    desc.queue.submit([&](sycl::handler& cgh) {
      cgh.parallel_for(sycl::range<2>({static_cast<std::size_t>(factor_sg_n), static_cast<std::size_t>(factor_wi_n)}),
                       [=](sycl::item<2> it) {
                         int n = static_cast<int>(it.get_id(0));
                         int k = static_cast<int>(it.get_id(1));
                         sg_calc_twiddles(factor_sg_n, factor_wi_n, n, k, res + (2 * m));
                       });
    });
    desc.queue.submit([&](sycl::handler& cgh) {
      cgh.parallel_for(sycl::range<2>({static_cast<std::size_t>(factor_sg_m), static_cast<std::size_t>(factor_wi_m)}),
                       [=](sycl::item<2> it) {
                         int n = static_cast<int>(it.get_id(0));
                         int k = static_cast<int>(it.get_id(1));
                         sg_calc_twiddles(factor_sg_m, factor_wi_m, n, k, res);
                       });
    });
    desc.queue.submit([&](sycl::handler& cgh) {
      cgh.parallel_for(sycl::range<3>({static_cast<std::size_t>(n), static_cast<std::size_t>(factor_wi_m),
                                       static_cast<std::size_t>(factor_sg_m)}),
                       [=](sycl::item<3> it) {
                         int i = static_cast<int>(it.get_id(0));
                         int j_wi = static_cast<int>(it.get_id(1));
                         int j_sg = static_cast<int>(it.get_id(2));
                         int j = j_wi + j_sg * factor_wi_m;
                         int j_loc = j_wi * factor_sg_m + j_sg;
                         std::complex<Scalar> twiddle =
                             detail::calculate_twiddle<Scalar>(i * j, static_cast<int>(fft_size));
                         int index = 2 * (static_cast<int>(n + m) + i * static_cast<int>(m) + j_loc);
                         res[index] = twiddle.real();
                         res[index + 1] = twiddle.imag();
                       });
    });
    desc.queue.wait();
    return res;
  }
};

}  // namespace portfft

#endif  // PORTFFT_DISPATCHER_WORKGROUP_DISPATCHER_HPP<|MERGE_RESOLUTION|>--- conflicted
+++ resolved
@@ -57,16 +57,12 @@
  * Implementation of FFT for sizes that can be done by a workgroup.
  *
  * @tparam Dir Direction of the FFT
-<<<<<<< HEAD
- * @tparam TransposeIn Whether or not the input is transposed
- * @tparam TransposeIn whether input is transposed (interpreting it as a matrix of batch size times FFT size)
- * @tparam TransposeOut whether output is transposed (interpreting it as a matrix of batch size times FFT size)
+ * @tparam LayoutIn Whether or not the input is transposed
+ * @tparam LayoutIn whether input is transposed (interpreting it as a matrix of batch size times FFT size)
+ * @tparam LayoutOut whether output is transposed (interpreting it as a matrix of batch size times FFT size)
  * @tparam ApplyLoadModifier Whether the input data is multiplied with some data array before fft computation.
  * @tparam ApplyStoreModifier Whether the input data is multiplied with some data array after fft computation.
  * @tparam ApplyScaleFactor Whether or not the scale factor is applied
-=======
- * @tparam LayoutIn Input layout
->>>>>>> 71cced16
  * @tparam FFTSize Problem size
  * @tparam SubgroupSize size of the subgroup
  * @tparam T Scalar type
@@ -82,13 +78,9 @@
  * @param load_modifier_data Pointer to the load modifier data in global Memory
  * @param store_modifier_data Pointer to the store modifier data in global Memory
  */
-<<<<<<< HEAD
-template <direction Dir, detail::transpose TransposeIn, detail::transpose TransposeOut,
+template <direction Dir, detail::layout LayoutIn, detail::layout LayoutOut,
           detail::apply_load_modifier ApplyLoadModifier, detail::apply_store_modifier ApplyStoreModifier,
           detail::apply_scale_factor ApplyScaleFactor, std::size_t FFTSize, int SubgroupSize, typename T>
-=======
-template <direction Dir, detail::layout LayoutIn, std::size_t FFTSize, int SubgroupSize, typename T>
->>>>>>> 71cced16
 PORTFFT_INLINE void workgroup_impl(const T* input, T* output, T* loc, T* loc_twiddles, std::size_t n_transforms,
                                    global_data_struct global_data, const T* twiddles, T scaling_factor,
                                    const T* load_modifier_data, const T* store_modifier_data) {
@@ -137,22 +129,17 @@
       global_data.log_dump_local("data loaded to local memory:", loc_twiddles,
                                  FFTSize * global_data.it.get_local_range(0) / 2);
       for (std::size_t sub_batch = 0; sub_batch < num_batches_in_local_mem; sub_batch++) {
-<<<<<<< HEAD
-        wg_dft<Dir, TransposeIn, ApplyLoadModifier, ApplyStoreModifier, ApplyScaleFactor, FFTSize, N, M, SubgroupSize,
+        wg_dft<Dir, LayoutIn, ApplyLoadModifier, ApplyStoreModifier, ApplyScaleFactor, FFTSize, N, M, SubgroupSize,
                BankLinesPerPad>(loc, loc_twiddles, wg_twiddles, global_data, scaling_factor,
                                 max_num_batches_in_local_mem, sub_batch, offset / (2 * FFTSize), load_modifier_data,
                                 store_modifier_data);
-=======
-        wg_dft<Dir, LayoutIn, FFTSize, N, M, SubgroupSize, BankLinesPerPad>(
-            loc, loc_twiddles, wg_twiddles, global_data, scaling_factor, max_num_batches_in_local_mem, sub_batch);
->>>>>>> 71cced16
         sycl::group_barrier(global_data.it.get_group());
       }
       global_data.log_dump_local("computed data in local memory:", loc,
                                  FFTSize * global_data.it.get_local_range(0) / 2);
 
       if (global_data.it.get_local_linear_id() / 2 < num_batches_in_local_mem) {
-        if constexpr (TransposeOut == detail::transpose::NOT_TRANSPOSED) {
+        if constexpr (LayoutOut == detail::layout::PACKED) {
           global_data.log_message_global(__func__, "storing data from local to global memory (with 2 transposes)");
           // local2global_transposed cannot be used over here. This is because the data in the local memory is also
           // stored in a strided fashion.
@@ -175,18 +162,13 @@
       global2local<level::WORKGROUP, SubgroupSize, pad::DO_PAD, BankLinesPerPad>(global_data, input, loc, 2 * FFTSize,
                                                                                  offset);
       sycl::group_barrier(global_data.it.get_group());
-<<<<<<< HEAD
-      wg_dft<Dir, TransposeIn, ApplyLoadModifier, ApplyStoreModifier, ApplyScaleFactor, FFTSize, N, M, SubgroupSize,
+      wg_dft<Dir, LayoutIn, ApplyLoadModifier, ApplyStoreModifier, ApplyScaleFactor, FFTSize, N, M, SubgroupSize,
              BankLinesPerPad>(loc, loc_twiddles, wg_twiddles, global_data, scaling_factor, max_num_batches_in_local_mem,
                               0, offset / (2 * FFTSize), load_modifier_data, store_modifier_data);
-=======
-      wg_dft<Dir, LayoutIn, FFTSize, N, M, SubgroupSize, BankLinesPerPad>(
-          loc, loc_twiddles, wg_twiddles, global_data, scaling_factor, max_num_batches_in_local_mem, 0);
->>>>>>> 71cced16
       sycl::group_barrier(global_data.it.get_group());
       global_data.log_message_global(__func__, "storing non-transposed data from local to global memory");
       // transposition for WG CT
-      if constexpr (TransposeOut == detail::transpose::NOT_TRANSPOSED) {
+      if constexpr (LayoutOut == detail::layout::PACKED) {
         local2global_transposed<detail::pad::DO_PAD, BankLinesPerPad>(global_data, N, M, M, loc, output, offset);
       } else {
         std::size_t current_batch = offset / (2 * FFTSize);
@@ -210,8 +192,8 @@
  * Launch specialized subgroup DFT size matching fft_size if one is available.
  *
  * @tparam Dir Direction of the FFT
- * @tparam TransposeIn whether input is transposed (interpreting it as a matrix of batch size times FFT size)
- * @tparam TransposeOut whether output is transposed (interpreting it as a matrix of batch size times FFT size)
+ * @tparam LayoutIn whether input is transposed (interpreting it as a matrix of batch size times FFT size)
+ * @tparam LayoutOut whether output is transposed (interpreting it as a matrix of batch size times FFT size)
  * @tparam ApplyLoadModifier Whether the input data is multiplied with some data array before fft computation.
  * @tparam ApplyStoreModifier Whether the input data is multiplied with some data array after fft computation.
  * @tparam ApplyScaleFactor Whether or not the scale factor is applied
@@ -230,13 +212,9 @@
  * @param load_modifier_data Pointer to the load modifier data in global Memory
  * @param store_modifier_data Pointer to the store modifier data in global Memory
  */
-<<<<<<< HEAD
-template <direction Dir, detail::transpose TransposeIn, detail::transpose TransposeOut,
+template <direction Dir, detail::layout LayoutIn, detail::layout LayoutOut,
           detail::apply_load_modifier ApplyLoadModifier, detail::apply_store_modifier ApplyStoreModifier,
           detail::apply_scale_factor ApplyScaleFactor, int SubgroupSize, typename T, typename SizeList>
-=======
-template <direction Dir, detail::layout LayoutIn, int SubgroupSize, typename T, typename SizeList>
->>>>>>> 71cced16
 PORTFFT_INLINE void workgroup_dispatch_impl(const T* input, T* output, T* loc, T* loc_twiddles,
                                             std::size_t n_transforms, global_data_struct global_data, const T* twiddles,
                                             T scaling_factor, std::size_t fft_size,
@@ -246,24 +224,15 @@
     constexpr size_t ThisSize = SizeList::Size;
     if (fft_size == ThisSize) {
       if constexpr (!fits_in_sg<T>(ThisSize, SubgroupSize)) {
-<<<<<<< HEAD
-        workgroup_impl<Dir, TransposeIn, TransposeOut, ApplyLoadModifier, ApplyStoreModifier, ApplyScaleFactor,
-                       ThisSize, SubgroupSize>(input, output, loc, loc_twiddles, n_transforms, global_data, twiddles,
-                                               scaling_factor, load_modifier_data, store_modifier_data);
+        workgroup_impl<Dir, LayoutIn, LayoutOut, ApplyLoadModifier, ApplyStoreModifier, ApplyScaleFactor, ThisSize,
+                       SubgroupSize>(input, output, loc, loc_twiddles, n_transforms, global_data, twiddles,
+                                     scaling_factor, load_modifier_data, store_modifier_data);
       }
     } else {
-      workgroup_dispatch_impl<Dir, TransposeIn, TransposeOut, ApplyLoadModifier, ApplyStoreModifier, ApplyScaleFactor,
+      workgroup_dispatch_impl<Dir, LayoutIn, LayoutOut, ApplyLoadModifier, ApplyStoreModifier, ApplyScaleFactor,
                               SubgroupSize, T, typename SizeList::child_t>(
           input, output, loc, loc_twiddles, n_transforms, global_data, twiddles, scaling_factor, fft_size,
           load_modifier_data, store_modifier_data);
-=======
-        workgroup_impl<Dir, LayoutIn, ThisSize, SubgroupSize>(input, output, loc, loc_twiddles, n_transforms,
-                                                              global_data, twiddles, scaling_factor);
-      }
-    } else {
-      workgroup_dispatch_impl<Dir, LayoutIn, SubgroupSize, T, typename SizeList::child_t>(
-          input, output, loc, loc_twiddles, n_transforms, global_data, twiddles, scaling_factor, fft_size);
->>>>>>> 71cced16
     }
   }
 }
@@ -271,16 +240,10 @@
 }  // namespace detail
 
 template <typename Scalar, domain Domain>
-<<<<<<< HEAD
-template <direction Dir, detail::transpose TransposeIn, detail::transpose TransposeOut, int SubgroupSize, typename TIn,
+template <direction Dir, detail::layout LayoutIn, detail::layout LayoutOut, int SubgroupSize, typename TIn,
           typename TOut>
 template <typename Dummy>
-struct committed_descriptor<Scalar, Domain>::run_kernel_struct<Dir, TransposeIn, TransposeOut, SubgroupSize, TIn,
-=======
-template <direction Dir, detail::layout LayoutIn, int SubgroupSize, typename TIn, typename TOut>
-template <typename Dummy>
-struct committed_descriptor<Scalar, Domain>::run_kernel_struct<Dir, LayoutIn, SubgroupSize, TIn,
->>>>>>> 71cced16
+struct committed_descriptor<Scalar, Domain>::run_kernel_struct<Dir, LayoutIn, LayoutOut, SubgroupSize, TIn,
                                                                TOut>::inner<detail::level::WORKGROUP, Dummy> {
   static sycl::event execute(committed_descriptor& desc, const TIn& in, TOut& out, Scalar scale_factor,
                              const std::vector<sycl::event>& dependencies) {
@@ -309,17 +272,11 @@
 #ifdef PORTFFT_LOG
       sycl::stream s{1024 * 16, 1024, cgh};
 #endif
-<<<<<<< HEAD
       cgh.parallel_for<detail::workgroup_kernel<
-          Scalar, Domain, Dir, Mem, TransposeIn, TransposeOut, detail::apply_load_modifier::NOT_APPLIED,
+          Scalar, Domain, Dir, Mem, LayoutIn, LayoutOut, detail::apply_load_modifier::NOT_APPLIED,
           detail::apply_store_modifier::NOT_APPLIED, detail::apply_scale_factor::APPLIED, SubgroupSize>>(
           sycl::nd_range<1>{{global_size}, {SubgroupSize * PORTFFT_SGS_IN_WG}},
           [=](sycl::nd_item<1> it, sycl::kernel_handler kh) [[sycl::reqd_sub_group_size(SubgroupSize)]] {
-=======
-      cgh.parallel_for<detail::workgroup_kernel<Scalar, Domain, Dir, Mem, LayoutIn, SubgroupSize>>(
-          sycl::nd_range<1>{{global_size}, {SubgroupSize * PORTFFT_SGS_IN_WG}}, [=
-      ](sycl::nd_item<1> it, sycl::kernel_handler kh) [[sycl::reqd_sub_group_size(SubgroupSize)]] {
->>>>>>> 71cced16
             std::size_t fft_size = kh.get_specialization_constant<detail::WorkgroupSpecConstFftSize>();
             detail::global_data_struct global_data{
 #ifdef PORTFFT_LOG
@@ -327,14 +284,10 @@
 #endif
                 it};
             global_data.log_message_global("Running workgroup kernel");
-<<<<<<< HEAD
-            detail::workgroup_dispatch_impl<Dir, TransposeIn, TransposeOut, detail::apply_load_modifier::NOT_APPLIED,
+            detail::workgroup_dispatch_impl<Dir, LayoutIn, LayoutOut, detail::apply_load_modifier::NOT_APPLIED,
                                             detail::apply_store_modifier::NOT_APPLIED,
                                             detail::apply_scale_factor::APPLIED, SubgroupSize, Scalar,
                                             detail::cooley_tukey_size_list_t>(
-=======
-            detail::workgroup_dispatch_impl<Dir, LayoutIn, SubgroupSize, Scalar, detail::cooley_tukey_size_list_t>(
->>>>>>> 71cced16
                 &in_acc_or_usm[0], &out_acc_or_usm[0], &loc[0],
                 &loc[detail::pad_local<detail::pad::DO_PAD>(2 * fft_size * num_batches_in_local_mem,
                                                             bank_lines_per_pad)],
