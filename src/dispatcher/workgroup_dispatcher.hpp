--- conflicted
+++ resolved
@@ -107,31 +107,15 @@
         return n_transforms - offset / (2 * FFTSize);
       }();
       // Load in a transposed manner, similar to subgroup impl.
-<<<<<<< HEAD
-      // transposition requested by the caller
-      global2local_transposed<level::WORKGROUP, pad::DO_PAD, BankLinesPerPad>(it, input, loc, 2 * offset, FFTSize,
-                                                                              n_transforms, num_batches_in_local_mem);
-      sycl::group_barrier(it.get_group());
-      for (std::size_t i = 0; i < num_batches_in_local_mem; i++) {
-        wg_dft<Dir, FFTSize, N, M, SubgroupSize, BankLinesPerPad>(loc + i * 2 * FFTSize, loc_twiddles, wg_twiddles, it,
-                                                                  scaling_factor, s);
-        sycl::group_barrier(it.get_group());
-        // Once all batches in local memory have been processed, store all of them back to global memory in one go
-        // Viewing it as a rectangle of height as problem size and length as the number of batches in local memory
-        // Which needs to read in a transposed manner and stored in a contiguous one.
-        // transposition for WG CT
-        local2global_transposed<detail::pad::DO_PAD, BankLinesPerPad>(
-            it, N * M, num_batches_in_local_mem, max_num_batches_in_local_mem, loc, output, offset);
-=======
       if (it.get_local_linear_id() / 2 < num_batches_in_local_mem) {
+        // transposition requested by the caller
         global2local_transposed<level::WORKGROUP, pad::DO_PAD, BankLinesPerPad>(
             it, input, loc, offset / FFTSize, FFTSize, n_transforms, max_num_batches_in_local_mem);
       }
       sycl::group_barrier(it.get_group());
       for (std::size_t sub_batch = 0; sub_batch < num_batches_in_local_mem; sub_batch++) {
         wg_dft<Dir, TransposeIn, FFTSize, N, M, SubgroupSize, BankLinesPerPad>(
-            loc, loc_twiddles, wg_twiddles, it, scaling_factor, max_num_batches_in_local_mem, sub_batch);
->>>>>>> 2a98202c
+            loc, loc_twiddles, wg_twiddles, it, scaling_factor, max_num_batches_in_local_mem, sub_batch, s);
         sycl::group_barrier(it.get_group());
       }
       if (it.get_local_linear_id() / 2 < num_batches_in_local_mem) {
@@ -144,12 +128,8 @@
     } else {
       global2local<level::WORKGROUP, SubgroupSize, pad::DO_PAD, BankLinesPerPad>(it, input, loc, 2 * FFTSize, offset);
       sycl::group_barrier(it.get_group());
-<<<<<<< HEAD
-      wg_dft<Dir, FFTSize, N, M, SubgroupSize, BankLinesPerPad>(loc, loc_twiddles, wg_twiddles, it, scaling_factor, s);
-=======
       wg_dft<Dir, TransposeIn, FFTSize, N, M, SubgroupSize, BankLinesPerPad>(
-          loc, loc_twiddles, wg_twiddles, it, scaling_factor, max_num_batches_in_local_mem, 0);
->>>>>>> 2a98202c
+          loc, loc_twiddles, wg_twiddles, it, scaling_factor, max_num_batches_in_local_mem, 0, s);
       sycl::group_barrier(it.get_group());
       // transposition for WG CT
       local2global_transposed<detail::pad::DO_PAD, BankLinesPerPad>(it, N, M, M, loc, output, offset);
@@ -232,14 +212,9 @@
             std::size_t fft_size = kh.get_specialization_constant<detail::WorkgroupSpecConstFftSize>();
             detail::workgroup_dispatch_impl<Dir, TransposeIn, SubgroupSize, Scalar, detail::cooley_tukey_size_list_t>(
                 &in_acc_or_usm[0], &out_acc_or_usm[0], &loc[0],
-<<<<<<< HEAD
-                &loc[detail::pad_local<detail::pad::DO_PAD>(2 * fft_size, bank_lines_per_pad)], n_transforms, it,
-                twiddles, scale_factor, fft_size, s);
-=======
                 &loc[detail::pad_local<detail::pad::DO_PAD>(2 * fft_size * num_batches_in_local_mem,
                                                             bank_lines_per_pad)],
-                n_transforms, it, twiddles, scale_factor, fft_size);
->>>>>>> 2a98202c
+                n_transforms, it, twiddles, scale_factor, fft_size, s);
           });
     });
     e.wait();
