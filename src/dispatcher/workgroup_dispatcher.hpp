--- conflicted
+++ resolved
@@ -209,12 +209,8 @@
       auto in_acc_or_usm = detail::get_access<const Scalar>(in, cgh);
       auto out_acc_or_usm = detail::get_access<Scalar>(out, cgh);
       sycl::local_accessor<Scalar, 1> loc(local_elements, cgh);
-<<<<<<< HEAD
       cgh.parallel_for<detail::workgroup_kernel<Scalar, Domain, Dir, Mem, TransposeIn,
                                                 detail::transpose::NOT_TRANSPOSED, false, false, true, SubgroupSize>>(
-=======
-      cgh.parallel_for<detail::workgroup_kernel<Scalar, Domain, Dir, Mem, TransposeIn, SubgroupSize>>(
->>>>>>> 2a98202c
           sycl::nd_range<1>{{global_size}, {SubgroupSize * PORTFFT_SGS_IN_WG}},
           [=](sycl::nd_item<1> it, sycl::kernel_handler kh) [[sycl::reqd_sub_group_size(SubgroupSize)]] {
             std::size_t fft_size = kh.get_specialization_constant<detail::WorkgroupSpecConstFftSize>();
@@ -338,11 +334,7 @@
     desc.queue.copy(temp_host, global_pointer, 2 * fft_size);
     desc.queue.wait();
     sycl::free(temp_host, desc.queue);
-<<<<<<< HEAD
-    desc.queue.prefetch(res, 2 * (n + m + fft_size) * sizeof(Scalar)).wait();
-=======
     delete[] scratch_memory;
->>>>>>> 2a98202c
     return res;
   }
 };
