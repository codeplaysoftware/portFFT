--- conflicted
+++ resolved
@@ -173,12 +173,8 @@
         }
       } else {
         global_data.log_message_global(__func__, "loading non-transposed data from local to private memory");
-<<<<<<< HEAD
-        //local2private<NReals>(global_data, loc_view, priv, subgroup_local_id, NReals, local_offset);
-        copy_wi(global_data, detail::offset_view{loc_view, local_offset + subgroup_local_id * NReals}, priv, NReals);
-=======
-        local2private(global_data, n_reals, loc_view, priv, subgroup_local_id, n_reals, local_offset);
->>>>>>> 17dc5d0a
+        //local2private(global_data, n_reals, loc_view, priv, subgroup_local_id, n_reals, local_offset);
+        copy_wi(global_data, detail::offset_view{loc_view, local_offset + subgroup_local_id * n_reals}, priv, n_reals);
       }
       global_data.log_dump_private("data loaded in registers:", priv, n_reals);
       if (multiply_on_load == detail::elementwise_multiply::APPLIED) {
@@ -206,14 +202,9 @@
       }
       global_data.log_dump_private("data in registers after scaling:", priv, n_reals);
       global_data.log_message_global(__func__, "loading data from private to local memory");
-<<<<<<< HEAD
-      if constexpr (LayoutOut == detail::layout::PACKED) {
-        //private2local<NReals>(global_data, priv, loc_view, subgroup_local_id, NReals, local_offset);
-        copy_wi(global_data, priv, detail::offset_view{loc_view, local_offset + subgroup_local_id * NReals}, NReals);
-=======
       if (LayoutOut == detail::layout::PACKED) {
-        private2local(global_data, n_reals, priv, loc_view, subgroup_local_id, n_reals, local_offset);
->>>>>>> 17dc5d0a
+        //private2local(global_data, n_reals, priv, loc_view, subgroup_local_id, n_reals, local_offset);
+        copy_wi(global_data, priv, detail::offset_view{loc_view, local_offset + subgroup_local_id * n_reals}, n_reals);
       } else {
         PORTFFT_UNROLL
         for (IdxGlobal j = 0; j < fft_size; j++) {
