--- conflicted
+++ resolved
@@ -119,21 +119,16 @@
 template <typename Scalar, domain Domain>
 template <direction Dir, detail::transpose TransposeIn, int SubgroupSize, typename T_in, typename T_out>
 template <typename Dummy>
-struct committed_descriptor<Scalar, Domain>::run_kernel_struct<Dir, TransposeIn, SubgroupSize, T_in, T_out>::inner<detail::level::WORKITEM, Dummy>{
-  static sycl::event execute(
-      committed_descriptor& desc, const T_in& in, T_out& out, Scalar scale_factor,
-      const std::vector<sycl::event>& dependencies) {
+struct committed_descriptor<Scalar, Domain>::run_kernel_struct<Dir, TransposeIn, SubgroupSize, T_in,
+                                                               T_out>::inner<detail::level::WORKITEM, Dummy> {
+  static sycl::event execute(committed_descriptor& desc, const T_in& in, T_out& out, Scalar scale_factor,
+                             const std::vector<sycl::event>& dependencies) {
     constexpr detail::memory mem = std::is_pointer<T_out>::value ? detail::memory::USM : detail::memory::BUFFER;
     std::size_t n_transforms = desc.params.number_of_transforms;
-<<<<<<< HEAD
-    std::size_t global_size = detail::get_global_size_workitem<Scalar>(n_transforms, SubgroupSize, desc.n_compute_units);
+    std::size_t global_size =
+        detail::get_global_size_workitem<Scalar>(n_transforms, SubgroupSize, desc.num_sgs_per_wg, desc.n_compute_units);
     std::size_t local_elements =
         num_scalars_in_local_mem_struct::template inner<detail::level::WORKITEM, TransposeIn, Dummy>::execute(desc);
-=======
-    std::size_t global_size =
-        detail::get_global_size_workitem<Scalar>(n_transforms, SubgroupSize, desc.num_sgs_per_wg, desc.n_compute_units);
-    std::size_t local_elements = num_scalars_in_local_mem_struct::template inner<detail::level::WORKITEM, Dummy>::execute(desc);
->>>>>>> dc34817c
     return desc.queue.submit([&](sycl::handler& cgh) {
       cgh.depends_on(dependencies);
       cgh.use_kernel_bundle(desc.exec_bundle);
@@ -141,17 +136,17 @@
       auto out_acc_or_usm = detail::get_access<Scalar>(out, cgh);
       sycl::local_accessor<Scalar, 1> loc(local_elements, cgh);
       cgh.parallel_for<detail::workitem_kernel<Scalar, Domain, Dir, mem, TransposeIn, SubgroupSize>>(
-          sycl::nd_range<1>{{global_size}, {SubgroupSize * desc.num_sgs_per_wg}}, [=
-      ](sycl::nd_item<1> it, sycl::kernel_handler kh) [[sycl::reqd_sub_group_size(SubgroupSize)]] {
+          sycl::nd_range<1>{{global_size}, {SubgroupSize * desc.num_sgs_per_wg}},
+          [=](sycl::nd_item<1> it, sycl::kernel_handler kh) [[sycl::reqd_sub_group_size(SubgroupSize)]] {
             std::size_t fft_size = kh.get_specialization_constant<detail::workitem_spec_const_fft_size>();
             switch (fft_size) {
-  #define SYCL_FFT_WI_DISPATCHER_IMPL(N)                                                                         \
-    case N:                                                                                                      \
-      if constexpr (detail::fits_in_wi<Scalar>(N)) {                                                             \
-        detail::workitem_impl<Dir, TransposeIn, N, SubgroupSize>(&in_acc_or_usm[0], &out_acc_or_usm[0], &loc[0], \
-                                                                n_transforms, it, scale_factor);                \
-      }                                                                                                          \
-      break;
+#define SYCL_FFT_WI_DISPATCHER_IMPL(N)                                                                         \
+  case N:                                                                                                      \
+    if constexpr (detail::fits_in_wi<Scalar>(N)) {                                                             \
+      detail::workitem_impl<Dir, TransposeIn, N, SubgroupSize>(&in_acc_or_usm[0], &out_acc_or_usm[0], &loc[0], \
+                                                               n_transforms, it, scale_factor);                \
+    }                                                                                                          \
+    break;
               SYCL_FFT_WI_DISPATCHER_IMPL(1)
               SYCL_FFT_WI_DISPATCHER_IMPL(2)
               SYCL_FFT_WI_DISPATCHER_IMPL(4)
@@ -159,7 +154,7 @@
               SYCL_FFT_WI_DISPATCHER_IMPL(16)
               SYCL_FFT_WI_DISPATCHER_IMPL(32)
           // We compile a limited set of configurations to limit the compilation time
-  #undef SYCL_FFT_WI_DISPATCHER_IMPL
+#undef SYCL_FFT_WI_DISPATCHER_IMPL
             }
           });
     });
@@ -168,9 +163,8 @@
 
 template <typename Scalar, domain Domain>
 template <typename Dummy>
-struct committed_descriptor<Scalar, Domain>::set_spec_constants_struct::inner<detail::level::WORKITEM, Dummy>{
-  static void execute(
-      committed_descriptor& desc, sycl::kernel_bundle<sycl::bundle_state::input>& in_bundle) {
+struct committed_descriptor<Scalar, Domain>::set_spec_constants_struct::inner<detail::level::WORKITEM, Dummy> {
+  static void execute(committed_descriptor& desc, sycl::kernel_bundle<sycl::bundle_state::input>& in_bundle) {
     in_bundle.template set_specialization_constant<detail::workitem_spec_const_fft_size>(desc.params.lengths[0]);
   }
 };
@@ -180,27 +174,20 @@
 struct committed_descriptor<Scalar, Domain>::num_scalars_in_local_mem_struct::inner<detail::level::WORKITEM,
                                                                                     TransposeIn, Dummy> {
   static std::size_t execute(committed_descriptor& desc) {
-<<<<<<< HEAD
-    return detail::pad_local(2 * desc.params.lengths[0] * static_cast<std::size_t>(desc.used_sg_size)) *
-           SYCLFFT_SGS_IN_WG;
-=======
     std::size_t num_scalars_per_sg =
         detail::pad_local(2 * desc.params.lengths[0] * static_cast<std::size_t>(desc.used_sg_size));
     std::size_t max_n_sgs = desc.local_memory_size / sizeof(Scalar) / num_scalars_per_sg;
     desc.num_sgs_per_wg = std::min(static_cast<std::size_t>(SYCLFFT_SGS_IN_WG), std::max(1ul, max_n_sgs));
     return num_scalars_per_sg * desc.num_sgs_per_wg;
->>>>>>> dc34817c
   }
 };
 
 template <typename Scalar, domain Domain>
 template <typename Dummy>
-struct committed_descriptor<Scalar, Domain>::calculate_twiddles_struct::inner<detail::level::WORKITEM, Dummy>{
-  static Scalar* execute(committed_descriptor& /*desc*/) {
-    return nullptr;
-  }
+struct committed_descriptor<Scalar, Domain>::calculate_twiddles_struct::inner<detail::level::WORKITEM, Dummy> {
+  static Scalar* execute(committed_descriptor& /*desc*/) { return nullptr; }
 };
 
 }  // namespace sycl_fft
 
-#endif // SYCL_FFT_DISPATCHER_WORKITEM_DISPATCHER_HPP+#endif  // SYCL_FFT_DISPATCHER_WORKITEM_DISPATCHER_HPP