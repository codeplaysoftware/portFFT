--- conflicted
+++ resolved
@@ -276,17 +276,11 @@
 template <typename Dummy>
 struct committed_descriptor<Scalar, Domain>::run_kernel_struct<Dir, LayoutIn, LayoutOut, SubgroupSize, TIn,
                                                                TOut>::inner<detail::level::WORKITEM, Dummy> {
-<<<<<<< HEAD
   static sycl::event execute(committed_descriptor& desc, const TIn& in, TOut& out,
                              const std::vector<sycl::event>& dependencies,
                              IdxGlobal n_transforms, 
                              IdxGlobal input_offset, IdxGlobal output_offset,
-                             Scalar scale_factor, kernel_data_struct& kernel_data) {
-=======
-  static sycl::event execute(committed_descriptor& desc, const TIn& in, TOut& out, Scalar scale_factor,
-                             const std::vector<sycl::event>& dependencies,
-                             std::vector<kernel_data_struct>& kernel_data) {
->>>>>>> dffa18cd
+                             Scalar scale_factor, std::vector<kernel_data_struct>& kernel_data) {
     constexpr detail::memory Mem = std::is_pointer<TOut>::value ? detail::memory::USM : detail::memory::BUFFER;
     std::size_t global_size = static_cast<std::size_t>(detail::get_global_size_workitem<Scalar>(
         n_transforms, SubgroupSize, kernel_data[0].num_sgs_per_wg, desc.n_compute_units));
