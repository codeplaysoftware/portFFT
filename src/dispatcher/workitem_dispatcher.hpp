/***************************************************************************
 *
 *  Copyright (C) Codeplay Software Ltd.
 *
 *  Licensed under the Apache License, Version 2.0 (the "License");
 *  you may not use this file except in compliance with the License.
 *  You may obtain a copy of the License at
 *
 *      http://www.apache.org/licenses/LICENSE-2.0
 *
 *  Unless required by applicable law or agreed to in writing, software
 *  distributed under the License is distributed on an "AS IS" BASIS,
 *  WITHOUT WARRANTIES OR CONDITIONS OF ANY KIND, either express or implied.
 *  See the License for the specific language governing permissions and
 *  limitations under the License.
 *
 *  Codeplay's portFFT
 *
 **************************************************************************/

#ifndef PORTFFT_DISPATCHER_WORKITEM_DISPATCHER_HPP
#define PORTFFT_DISPATCHER_WORKITEM_DISPATCHER_HPP

#include <common/cooley_tukey_compiled_sizes.hpp>
#include <common/helpers.hpp>
#include <common/logging.hpp>
#include <common/transfers.hpp>
#include <common/workitem.hpp>
#include <descriptor.hpp>
#include <enums.hpp>

namespace portfft {
namespace detail {

/**
 * Calculates the global size needed for given problem.
 *
 * @tparam T type of the scalar used for computations
 * @param n_transforms number of transforms
 * @param subgroup_size size of subgroup used by the compute kernel
 * @param num_sgs_per_wg number of subgroups in a workgroup
 * @param n_compute_units number of compute units on target device
 * @return Number of elements of size T that need to fit into local memory
 */
template <typename T>
std::size_t get_global_size_workitem(std::size_t n_transforms, std::size_t subgroup_size, std::size_t num_sgs_per_wg,
                                     std::size_t n_compute_units) {
  std::size_t maximum_n_sgs = 8 * n_compute_units * 64;
  std::size_t maximum_n_wgs = maximum_n_sgs / num_sgs_per_wg;
  std::size_t wg_size = subgroup_size * num_sgs_per_wg;

  std::size_t n_wgs_we_can_utilize = divide_ceil(n_transforms, wg_size);
  return wg_size * sycl::min(maximum_n_wgs, n_wgs_we_can_utilize);
}
/**
 * Utility function for applying load/store modifiers for workitem impl
 *
 * @tparam N FFTSize, the number of elements each workitem holds
 * @tparam T Type of Scalar
 * @param priv pointer to private memory
 * @param loc_modifier Pointer to local memory in which modifier data is stored
 * @param id_of_wi_in_wg workitem id in workgroup
 * @param num_batches_in_local_mem number of batches in local memory
 * @param bank_lines_per_pad Number of 32 bit banks after which padding is applied
 * @return void
 */
template <int N, typename T>
PORTFFT_INLINE void apply_modifier(T* priv, T* loc_modifier, std::size_t id_of_wi_in_wg,
                                   std::size_t num_batches_in_local_mem, std::size_t bank_lines_per_pad) {
  detail::unrolled_loop<0, N, 1>([&](const std::size_t j) PORTFFT_INLINE {
    std::size_t base_offset = 2 * num_batches_in_local_mem * j + 2 * id_of_wi_in_wg;
    multiply_complex(priv[2 * j], priv[2 * j + 1], loc_modifier[detail::pad_local(base_offset, bank_lines_per_pad)],
                     loc_modifier[detail::pad_local(base_offset, bank_lines_per_pad)], priv[2 * j], priv[2 * j + 1]);
  });
}

/**
 * Implementation of FFT for sizes that can be done by independent work items.
 *
 * @tparam Dir FFT direction, takes either direction::FORWARD or direction::BACKWARD
 * @tparam LayoutIn Input Layout
 * @tparam LayoutOut Output Layout
 * @tparam ApplyLoadModifier Whether the input data is multiplied with some data array before fft computation.
 * @tparam ApplyStoreModifier Whether the input data is multiplied with some data array after fft computation.
 * @tparam ApplyScaleFactor Whether or not the scale factor is applied
 * @tparam N size of each transform
 * @tparam SubgroupSize size of the subgroup
 * @tparam T type of the scalar used for computations
 * @param input accessor or pointer to global memory containing input data
 * @param output accessor or pointer to global memory for output data
 * @param loc local memory pointer. Must have enough space for 2*N*SubgroupSize
 * values
 * @param n_transforms number of FT transforms to do in one call
 * @param global_data global data for the kernel
 * @param scaling_factor Scaling factor applied to the result
 * @param load_modifier_data Pointer to the load modifier data in global Memory
 * @param store_modifier_data Pointer to the store modifier data in global Memory
 * @param loc_load_modifier Pointer to load modifier data in local memory
 * @param loc_store_modifier Pointer to load modifier data in local memory
 */
<<<<<<< HEAD
template <direction Dir, detail::transpose TransposeIn, detail::transpose TransposeOut,
          detail::apply_load_modifier ApplyLoadModifier, detail::apply_store_modifier ApplyStoreModifier,
          detail::apply_scale_factor ApplyScaleFactor, int N, std::size_t SubgroupSize, typename T>
__attribute__((always_inline)) inline void workitem_impl(const T* input, T* output, T* loc, std::size_t n_transforms,
                                                         sycl::nd_item<1> it, T scaling_factor,
                                                         const T* load_modifier_data, const T* store_modifier_data,
                                                         T* loc_load_modifier, T* loc_store_modifier) {
=======
template <direction Dir, detail::layout LayoutIn, detail::layout LayoutOut,
          detail::apply_load_modifier ApplyLoadModifier, detail::apply_store_modifier ApplyStoreModifier,
          detail::apply_scale_factor ApplyScaleFactor, int N, std::size_t SubgroupSize, typename T>
PORTFFT_INLINE void workitem_impl(const T* input, T* output, T* loc, std::size_t n_transforms,
                                  global_data_struct global_data, T scaling_factor, const T* load_modifier_data,
                                  const T* store_modifier_data, T* loc_load_modifier, T* loc_store_modifier) {
  global_data.log_message_global(__func__, "entered", "N", N, "n_transforms", n_transforms);
>>>>>>> 16ad6d19
  constexpr std::size_t NReals = 2 * N;

  T priv[NReals];
  std::size_t subgroup_local_id = global_data.sg.get_local_linear_id();
  std::size_t global_id = global_data.it.get_global_id(0);
  std::size_t global_size = global_data.it.get_global_range(0);
  std::size_t subgroup_id = global_data.sg.get_group_id();
  std::size_t local_offset = NReals * SubgroupSize * subgroup_id;
  constexpr std::size_t BankLinesPerPad = 1;

  for (std::size_t i = global_id; i < round_up_to_multiple(n_transforms, SubgroupSize); i += global_size) {
    bool working = i < n_transforms;
    std::size_t n_working = sycl::min(SubgroupSize, n_transforms - i + subgroup_local_id);
<<<<<<< HEAD
    // TODO: There are possibilities where only one subgroup level barrier is required, relying on compliler to replace
    // and remove barriers as of now.
    if constexpr (ApplyLoadModifier == detail::apply_load_modifier::APPLIED) {
      global2local<level::SUBGROUP, SubgroupSize, pad::DO_PAD, BankLinesPerPad>(
          it, load_modifier_data, loc_load_modifier, NReals * n_working, NReals * (i - subgroup_local_id),
          local_offset);
      sycl::group_barrier(sg);
    }
    if constexpr (ApplyStoreModifier == detail::apply_store_modifier::APPLIED) {
      global2local<level::SUBGROUP, SubgroupSize, pad::DO_PAD, BankLinesPerPad>(
          it, store_modifier_data, loc_store_modifier, NReals * n_working, NReals * (i - subgroup_local_id),
          local_offset);
      sycl::group_barrier(sg);
    }
    if constexpr (TransposeIn == detail::transpose::NOT_TRANSPOSED) {
=======

    if constexpr (LayoutIn == detail::layout::PACKED) {
      global_data.log_message_global(__func__, "loading non-transposed data from global to local memory");
>>>>>>> 16ad6d19
      global2local<level::SUBGROUP, SubgroupSize, pad::DO_PAD, BankLinesPerPad>(
          global_data, input, loc, NReals * n_working, NReals * (i - subgroup_local_id), local_offset);
#ifdef PORTFFT_LOG
      sycl::group_barrier(global_data.sg);
#endif
      global_data.log_dump_local("input data loaded in local memory:", loc, NReals * n_working);
    }

    if constexpr (ApplyLoadModifier == detail::apply_load_modifier::APPLIED) {
      global_data.log_message_global(__func__, "loading load modifier data from global to local memory");
      global2local<level::SUBGROUP, SubgroupSize, pad::DO_PAD, BankLinesPerPad>(
          global_data, load_modifier_data, loc_load_modifier, NReals * n_working, NReals * (i - subgroup_local_id),
          local_offset);
#ifdef PORTFFT_LOG
      sycl::group_barrier(global_data.sg);
#endif
      global_data.log_dump_local("Load Modifier data in local Memory:", loc_load_modifier, NReals * n_working);
    }

    if constexpr (ApplyStoreModifier == detail::apply_store_modifier::APPLIED) {
      global_data.log_message_global(__func__, "loading load modifier data from global to local memory");
      global2local<level::SUBGROUP, SubgroupSize, pad::DO_PAD, BankLinesPerPad>(
          global_data, store_modifier_data, loc_store_modifier, NReals * n_working, NReals * (i - subgroup_local_id),
          local_offset);
#ifdef PORTFFT_LOG
      sycl::group_barrier(global_data.sg);
#endif
      global_data.log_dump_local("Load Modifier data in local Memory:", loc_store_modifier, NReals * n_working);
    }

    sycl::group_barrier(global_data.sg);

    if (working) {
      if constexpr (LayoutIn == detail::layout::BATCH_INTERLEAVED) {
        global_data.log_message_global(__func__, "loading transposed data from global to private memory");
        // Load directly into registers from global memory as all loads will be fully coalesced.
        // No need of going through local memory either as it is an unnecessary extra write step.
        unrolled_loop<0, N, 1>([&](const std::size_t j) PORTFFT_INLINE {
          using T_vec = sycl::vec<T, 2>;
          reinterpret_cast<T_vec*>(&priv[2 * j])
              ->load(0, detail::get_global_multi_ptr(&input[i * 2 + 2 * j * n_transforms]));
        });
      } else {
        global_data.log_message_global(__func__, "loading non-transposed data from local to private memory");
        local2private<NReals, pad::DO_PAD, BankLinesPerPad>(global_data, loc, priv, subgroup_local_id, NReals,
                                                            local_offset);
      }
      global_data.log_dump_private("data loaded in registers:", priv, NReals);
      if constexpr (ApplyLoadModifier == detail::apply_load_modifier::APPLIED) {
        // Assumes load modifier data is stored in a transposed fashion (N x  num_batches_local_mem)
        // to ensure much lesser bank conflicts
        global_data.log_message_global(__func__, "applying load modifier");
        detail::apply_modifier<N>(priv, loc_load_modifier, global_data.it.get_local_linear_id(), local_offset,
                                  BankLinesPerPad);
      }
      if constexpr (ApplyLoadModifier == detail::apply_load_modifier::APPLIED) {
        detail::unrolled_loop<0, N, 1>([&](const std::size_t j) __attribute__((always_inline)) {
          std::size_t base_offset = local_offset + subgroup_local_id * NReals + 2 * j;
          T modifier_real = loc_load_modifier[detail::pad_local(base_offset, BankLinesPerPad)];
          T modifier_complex = loc_load_modifier[detail::pad_local(base_offset + 1, BankLinesPerPad)];
          detail::multiply_complex(static_cast<const T>(priv[2 * j]), static_cast<const T>(priv[2 * j + 1]),
                                   static_cast<const T>(modifier_real), static_cast<const T>(modifier_complex),
                                   priv[2 * j], priv[2 * j + 1]);
        });
      }
      wi_dft<Dir, N, 1, 1>(priv, priv);
<<<<<<< HEAD
      // Relying on compiler optimizations to fuse store_modifier and scale factor.
      if constexpr (ApplyStoreModifier == detail::apply_store_modifier::APPLIED) {
        detail::unrolled_loop<0, N, 1>([&](const std::size_t j) __attribute__((always_inline)) {
          std::size_t base_offset =
              detail::pad_local(local_offset + subgroup_local_id * NReals + 2 * j, BankLinesPerPad);
          T modifier_real = loc_store_modifier[base_offset];
          T modifier_complex = loc_store_modifier[detail::pad_local(base_offset + 1, BankLinesPerPad)];
          if constexpr (Dir == direction::BACKWARD) {
            modifier_complex = -modifier_complex;
          }
          detail::multiply_complex(static_cast<const T>(priv[2 * j]), static_cast<const T>(priv[2 * j + 1]),
                                   static_cast<const T>(modifier_real), static_cast<const T>(modifier_complex),
                                   priv[2 * j], priv[2 * j + 1]);
        });
      }
      if constexpr (ApplyScaleFactor == detail::apply_scale_factor::APPLIED) {
        unrolled_loop<0, NReals, 2>([&](int i) __attribute__((always_inline)) {
=======
      global_data.log_dump_private("data in registers after computation:", priv, NReals);
      if constexpr (ApplyStoreModifier == detail::apply_store_modifier::APPLIED) {
        // Assumes store modifier data is stored in a transposed fashion (N x  num_batches_local_mem)
        // to ensure much lesser bank conflicts
        global_data.log_message_global(__func__, "applying store modifier");
        detail::apply_modifier<N>(priv, loc_store_modifier, global_data.it.get_local_linear_id(), local_offset,
                                  BankLinesPerPad);
      }
      if constexpr (ApplyScaleFactor == detail::apply_scale_factor::APPLIED) {
        unrolled_loop<0, NReals, 2>([&](int i) PORTFFT_INLINE {
>>>>>>> 16ad6d19
          priv[i] *= scaling_factor;
          priv[i + 1] *= scaling_factor;
        });
      }
<<<<<<< HEAD
      if (TransposeOut == detail::transpose::NOT_TRANSPOSED) {
        private2local<NReals, pad::DO_PAD, BankLinesPerPad>(priv, loc, subgroup_local_id, NReals, local_offset);
      } else {
        unrolled_loop<0, NReals, 2>([&](const std::size_t j) __attribute__((always_inline)) {
          using T_vec = sycl::vec<T, 2>;
          reinterpret_cast<T_vec*>(&priv[j])->store(0, detail::get_global_multi_ptr(&output[i * 2 + j * n_transforms]));
        });
      }
    }
    if (TransposeOut == detail::transpose::NOT_TRANSPOSED) {
      sycl::group_barrier(sg);
      local2global<level::SUBGROUP, SubgroupSize, pad::DO_PAD, BankLinesPerPad>(
          it, loc, output, NReals * n_working, local_offset, NReals * (i - subgroup_local_id));
      sycl::group_barrier(sg);
=======
      global_data.log_dump_private("data in registers after scaling:", priv, NReals);
      global_data.log_message_global(__func__, "loading data from private to local memory");
      if constexpr (LayoutOut == detail::layout::PACKED) {
        private2local<NReals, pad::DO_PAD, BankLinesPerPad>(global_data, priv, loc, subgroup_local_id, NReals,
                                                            local_offset);
      } else {
        detail::unrolled_loop<0, N, 1>([&](const std::size_t j) PORTFFT_INLINE {
          using T_vec = sycl::vec<T, 2>;
          reinterpret_cast<T_vec*>(&priv[2 * j])
              ->store(0, detail::get_global_multi_ptr(&output[i * 2 + 2 * j * n_transforms]));
        });
      }
    }
    if constexpr (LayoutOut == detail::layout::PACKED) {
      sycl::group_barrier(global_data.sg);
      global_data.log_dump_local("computed data local memory:", loc, NReals * n_working);
      global_data.log_message_global(__func__, "storing data from local to global memory");
      local2global<level::SUBGROUP, SubgroupSize, pad::DO_PAD, BankLinesPerPad>(
          global_data, loc, output, NReals * n_working, local_offset, NReals * (i - subgroup_local_id));
      sycl::group_barrier(global_data.sg);
>>>>>>> 16ad6d19
    }
  }
  global_data.log_message_global(__func__, "exited");
}

/**
 * Launch specialized WI DFT size matching fft_size if one is available.
 *
 * @tparam Dir FFT direction, takes either direction::FORWARD or direction::BACKWARD
 * @tparam LayoutIn Input Layout
 * @tparam LayoutOut Output Layout
 * @tparam ApplyLoadModifier Whether the input data is multiplied with some data array before fft computation.
 * @tparam ApplyStoreModifier Whether the input data is multiplied with some data array after fft computation.
 * @tparam ApplyScaleFactor Whether or not the scale factor is applied
 * @tparam SubgroupSize size of the subgroup
 * @tparam SizeList The list of sizes that will be specialized.
 * @tparam T type of the scalar used for computations
 * @param input accessor or pointer to global memory containing input data
 * @param output accessor or pointer to global memory for output data
 * @param loc local memory pointer. Must have enough space for 2*N*SubgroupSize values
 * @param n_transforms number of FT transforms to do in one call
 * @param global_data global data for the kernel
 * @param scaling_factor Scaling factor applied to the result
 * @param fft_size The size of the FFT.
 * @param load_modifier_data Pointer to the load modifier data in global Memory
 * @param store_modifier_data Pointer to the store modifier data in global Memory
 * @param loc_load_modifier Pointer to load modifier data in local memory
 * @param loc_store_modifier Pointer to load modifier data in local memory
 */
<<<<<<< HEAD
template <direction Dir, detail::transpose TransposeIn, detail::transpose TransposeOut,
          detail::apply_load_modifier ApplyLoadModifier, detail::apply_store_modifier ApplyStoreModifier,
          detail::apply_scale_factor ApplyScaleFactor, std::size_t SubgroupSize, typename SizeList, typename T>
__attribute__((always_inline)) inline void workitem_dispatch_impl(
    const T* input, T* output, T* loc, std::size_t n_transforms, sycl::nd_item<1> it, T scaling_factor,
    std::size_t fft_size, const T* load_modifier_data = nullptr, const T* store_modifier_data = nullptr,
    T* loc_load_modifier = nullptr, T* loc_store_modifier = nullptr) {
=======
template <direction Dir, detail::layout LayoutIn, detail::layout LayoutOut,
          detail::apply_load_modifier ApplyLoadModifier, detail::apply_store_modifier ApplyStoreModifier,
          detail::apply_scale_factor ApplyScaleFactor, std::size_t SubgroupSize, typename SizeList, typename T>
PORTFFT_INLINE void workitem_dispatch_impl(const T* input, T* output, T* loc, std::size_t n_transforms,
                                           global_data_struct global_data, T scaling_factor, std::size_t fft_size,
                                           const T* load_modifier_data = nullptr,
                                           const T* store_modifier_data = nullptr, T* loc_load_modifier = nullptr,
                                           T* loc_store_modifier = nullptr) {
>>>>>>> 16ad6d19
  if constexpr (!SizeList::ListEnd) {
    constexpr int ThisSize = SizeList::Size;
    if (fft_size == ThisSize) {
      if constexpr (detail::fits_in_wi<T>(ThisSize)) {
<<<<<<< HEAD
        workitem_impl<Dir, TransposeIn, TransposeOut, ApplyLoadModifier, ApplyStoreModifier, ApplyScaleFactor, ThisSize,
                      SubgroupSize, T>(input, output, loc, n_transforms, it, scaling_factor, load_modifier_data,
                                       store_modifier_data, loc_load_modifier, loc_store_modifier);
      }
    } else {
      workitem_dispatch_impl<Dir, TransposeIn, TransposeOut, ApplyLoadModifier, ApplyStoreModifier, ApplyScaleFactor,
                             SubgroupSize, typename SizeList::child_t, T>(
          input, output, loc, n_transforms, it, scaling_factor, fft_size, load_modifier_data, store_modifier_data,
          loc_load_modifier, loc_store_modifier);
=======
        workitem_impl<Dir, LayoutIn, LayoutOut, ApplyLoadModifier, ApplyStoreModifier, ApplyScaleFactor, ThisSize,
                      SubgroupSize>(input, output, loc, n_transforms, global_data, scaling_factor, load_modifier_data,
                                    store_modifier_data, loc_load_modifier, loc_store_modifier);
      }
    } else {
      workitem_dispatch_impl<Dir, LayoutIn, LayoutOut, ApplyLoadModifier, ApplyStoreModifier, ApplyScaleFactor,
                             SubgroupSize, typename SizeList::child_t, T>(
          input, output, loc, n_transforms, global_data, scaling_factor, fft_size, load_modifier_data,
          store_modifier_data, loc_load_modifier, loc_store_modifier);
>>>>>>> 16ad6d19
    }
  }
}

}  // namespace detail

template <typename Scalar, domain Domain>
template <direction Dir, detail::layout LayoutIn, detail::layout LayoutOut, int SubgroupSize, typename TIn,
          typename TOut>
template <typename Dummy>
struct committed_descriptor<Scalar, Domain>::run_kernel_struct<Dir, LayoutIn, LayoutOut, SubgroupSize, TIn,
                                                               TOut>::inner<detail::level::WORKITEM, Dummy> {
  static sycl::event execute(committed_descriptor& desc, const TIn& in, TOut& out, Scalar scale_factor,
                             const std::vector<sycl::event>& dependencies) {
    constexpr detail::memory Mem = std::is_pointer<TOut>::value ? detail::memory::USM : detail::memory::BUFFER;
    std::size_t n_transforms = desc.params.number_of_transforms;
    std::size_t global_size =
        detail::get_global_size_workitem<Scalar>(n_transforms, SubgroupSize, desc.num_sgs_per_wg, desc.n_compute_units);
    std::size_t local_elements =
        num_scalars_in_local_mem_struct::template inner<detail::level::WORKITEM, LayoutIn, Dummy>::execute(desc);
    return desc.queue.submit([&](sycl::handler& cgh) {
      cgh.depends_on(dependencies);
      cgh.use_kernel_bundle(desc.exec_bundle[0]);
      auto in_acc_or_usm = detail::get_access<const Scalar>(in, cgh);
      auto out_acc_or_usm = detail::get_access<Scalar>(out, cgh);
      sycl::local_accessor<Scalar, 1> loc(local_elements, cgh);
<<<<<<< HEAD
      cgh.parallel_for<
          detail::workitem_kernel<Scalar, Domain, Dir, Mem, TransposeIn, detail::transpose::NOT_TRANSPOSED,
                                  detail::apply_load_modifier::NOT_APPLIED, detail::apply_store_modifier::NOT_APPLIED,
                                  detail::apply_scale_factor::APPLIED, SubgroupSize>>(
          sycl::nd_range<1>{{global_size}, {SubgroupSize * desc.num_sgs_per_wg}},
          [=](sycl::nd_item<1> it, sycl::kernel_handler kh) [[sycl::reqd_sub_group_size(SubgroupSize)]] {
            std::size_t fft_size = kh.get_specialization_constant<detail::WorkitemSpecConstFftSize>();
            detail::workitem_dispatch_impl<
                Dir, TransposeIn, detail::transpose::NOT_TRANSPOSED, detail::apply_load_modifier::NOT_APPLIED,
                detail::apply_store_modifier::NOT_APPLIED, detail::apply_scale_factor::APPLIED, SubgroupSize,
                detail::cooley_tukey_size_list_t, Scalar>(&in_acc_or_usm[0], &out_acc_or_usm[0], &loc[0], n_transforms,
                                                          it, scale_factor, fft_size);
=======
#ifdef PORTFFT_LOG
      sycl::stream s{1024 * 16, 1024, cgh};
#endif
      cgh.parallel_for<detail::workitem_kernel<
          Scalar, Domain, Dir, Mem, LayoutIn, LayoutOut, detail::apply_load_modifier::NOT_APPLIED,
          detail::apply_store_modifier::NOT_APPLIED, detail::apply_scale_factor::APPLIED, SubgroupSize>>(
          sycl::nd_range<1>{{global_size}, {SubgroupSize * desc.num_sgs_per_wg}},
          [=](sycl::nd_item<1> it, sycl::kernel_handler kh) [[sycl::reqd_sub_group_size(SubgroupSize)]] {
            std::size_t fft_size = kh.get_specialization_constant<detail::WorkitemSpecConstFftSize>();
            detail::global_data_struct global_data{
#ifdef PORTFFT_LOG
                s,
#endif
                it};
            global_data.log_message_global("Running workitem kernel");
            detail::workitem_dispatch_impl<Dir, LayoutIn, LayoutOut, detail::apply_load_modifier::NOT_APPLIED,
                                           detail::apply_store_modifier::NOT_APPLIED,
                                           detail::apply_scale_factor::APPLIED, SubgroupSize,
                                           detail::cooley_tukey_size_list_t, Scalar>(
                &in_acc_or_usm[0], &out_acc_or_usm[0], &loc[0], n_transforms, global_data, scale_factor, fft_size);
            global_data.log_message_global("Exiting workitem kernel");
>>>>>>> 16ad6d19
          });
    });
  }
};

template <typename Scalar, domain Domain>
template <typename Dummy>
struct committed_descriptor<Scalar, Domain>::set_spec_constants_struct::inner<detail::level::WORKITEM, Dummy> {
  static void execute(committed_descriptor& desc,
                      std::vector<sycl::kernel_bundle<sycl::bundle_state::input>>& in_bundles) {
    for (auto& in_bundle : in_bundles) {
      in_bundle.template set_specialization_constant<detail::WorkitemSpecConstFftSize>(desc.params.lengths[0]);
    }
  }
};

template <typename Scalar, domain Domain>
<<<<<<< HEAD
template <detail::transpose TransposeIn, typename Dummy>
struct committed_descriptor<Scalar, Domain>::num_scalars_in_local_mem_impl_struct::inner<detail::level::WORKITEM,
                                                                                         TransposeIn, Dummy> {
  static std::size_t execute(committed_descriptor& desc, std::size_t fft_size) {
    std::size_t num_scalars_per_sg = detail::pad_local(2 * fft_size * static_cast<std::size_t>(desc.used_sg_size));
=======
template <detail::layout LayoutIn, typename Dummy>
struct committed_descriptor<Scalar, Domain>::num_scalars_in_local_mem_struct::inner<detail::level::WORKITEM, LayoutIn,
                                                                                    Dummy> {
  static std::size_t execute(committed_descriptor& desc) {
    std::size_t num_scalars_per_sg =
        detail::pad_local(2 * desc.params.lengths[0] * static_cast<std::size_t>(desc.used_sg_size), 1);
>>>>>>> 16ad6d19
    std::size_t max_n_sgs = desc.local_memory_size / sizeof(Scalar) / num_scalars_per_sg;
    desc.num_sgs_per_wg = std::min(static_cast<std::size_t>(PORTFFT_SGS_IN_WG), std::max(1UL, max_n_sgs));
    return num_scalars_per_sg * desc.num_sgs_per_wg;
  }
};

template <typename Scalar, domain Domain>
template <detail::transpose TransposeIn, typename Dummy>
struct committed_descriptor<Scalar, Domain>::num_scalars_in_local_mem_struct::inner<detail::level::WORKITEM,
                                                                                    TransposeIn, Dummy, std::size_t> {
  static std::size_t execute(committed_descriptor& desc, std::size_t fft_size) {
    return num_scalars_in_local_mem_impl_struct::template inner<detail::level::WORKITEM, TransposeIn, Dummy>::execute(
        desc, fft_size);
  }
};

template <typename Scalar, domain Domain>
template <detail::transpose TransposeIn, typename Dummy>
struct committed_descriptor<Scalar, Domain>::num_scalars_in_local_mem_struct::inner<detail::level::WORKITEM,
                                                                                    TransposeIn, Dummy> {
  static std::size_t execute(committed_descriptor& desc) {
    return num_scalars_in_local_mem_impl_struct::template inner<detail::level::WORKITEM, TransposeIn, Dummy>::execute(
        desc, desc.params.lengths[0]);
  }
};

template <typename Scalar, domain Domain>
template <typename Dummy>
struct committed_descriptor<Scalar, Domain>::calculate_twiddles_struct::inner<detail::level::WORKITEM, Dummy> {
  static Scalar* execute(committed_descriptor& /*desc*/) { return nullptr; }
};

}  // namespace portfft

#endif  // PORTFFT_DISPATCHER_WORKITEM_DISPATCHER_HPP<|MERGE_RESOLUTION|>--- conflicted
+++ resolved
@@ -98,15 +98,6 @@
  * @param loc_load_modifier Pointer to load modifier data in local memory
  * @param loc_store_modifier Pointer to load modifier data in local memory
  */
-<<<<<<< HEAD
-template <direction Dir, detail::transpose TransposeIn, detail::transpose TransposeOut,
-          detail::apply_load_modifier ApplyLoadModifier, detail::apply_store_modifier ApplyStoreModifier,
-          detail::apply_scale_factor ApplyScaleFactor, int N, std::size_t SubgroupSize, typename T>
-__attribute__((always_inline)) inline void workitem_impl(const T* input, T* output, T* loc, std::size_t n_transforms,
-                                                         sycl::nd_item<1> it, T scaling_factor,
-                                                         const T* load_modifier_data, const T* store_modifier_data,
-                                                         T* loc_load_modifier, T* loc_store_modifier) {
-=======
 template <direction Dir, detail::layout LayoutIn, detail::layout LayoutOut,
           detail::apply_load_modifier ApplyLoadModifier, detail::apply_store_modifier ApplyStoreModifier,
           detail::apply_scale_factor ApplyScaleFactor, int N, std::size_t SubgroupSize, typename T>
@@ -114,7 +105,6 @@
                                   global_data_struct global_data, T scaling_factor, const T* load_modifier_data,
                                   const T* store_modifier_data, T* loc_load_modifier, T* loc_store_modifier) {
   global_data.log_message_global(__func__, "entered", "N", N, "n_transforms", n_transforms);
->>>>>>> 16ad6d19
   constexpr std::size_t NReals = 2 * N;
 
   T priv[NReals];
@@ -128,27 +118,9 @@
   for (std::size_t i = global_id; i < round_up_to_multiple(n_transforms, SubgroupSize); i += global_size) {
     bool working = i < n_transforms;
     std::size_t n_working = sycl::min(SubgroupSize, n_transforms - i + subgroup_local_id);
-<<<<<<< HEAD
-    // TODO: There are possibilities where only one subgroup level barrier is required, relying on compliler to replace
-    // and remove barriers as of now.
-    if constexpr (ApplyLoadModifier == detail::apply_load_modifier::APPLIED) {
-      global2local<level::SUBGROUP, SubgroupSize, pad::DO_PAD, BankLinesPerPad>(
-          it, load_modifier_data, loc_load_modifier, NReals * n_working, NReals * (i - subgroup_local_id),
-          local_offset);
-      sycl::group_barrier(sg);
-    }
-    if constexpr (ApplyStoreModifier == detail::apply_store_modifier::APPLIED) {
-      global2local<level::SUBGROUP, SubgroupSize, pad::DO_PAD, BankLinesPerPad>(
-          it, store_modifier_data, loc_store_modifier, NReals * n_working, NReals * (i - subgroup_local_id),
-          local_offset);
-      sycl::group_barrier(sg);
-    }
-    if constexpr (TransposeIn == detail::transpose::NOT_TRANSPOSED) {
-=======
 
     if constexpr (LayoutIn == detail::layout::PACKED) {
       global_data.log_message_global(__func__, "loading non-transposed data from global to local memory");
->>>>>>> 16ad6d19
       global2local<level::SUBGROUP, SubgroupSize, pad::DO_PAD, BankLinesPerPad>(
           global_data, input, loc, NReals * n_working, NReals * (i - subgroup_local_id), local_offset);
 #ifdef PORTFFT_LOG
@@ -215,25 +187,6 @@
         });
       }
       wi_dft<Dir, N, 1, 1>(priv, priv);
-<<<<<<< HEAD
-      // Relying on compiler optimizations to fuse store_modifier and scale factor.
-      if constexpr (ApplyStoreModifier == detail::apply_store_modifier::APPLIED) {
-        detail::unrolled_loop<0, N, 1>([&](const std::size_t j) __attribute__((always_inline)) {
-          std::size_t base_offset =
-              detail::pad_local(local_offset + subgroup_local_id * NReals + 2 * j, BankLinesPerPad);
-          T modifier_real = loc_store_modifier[base_offset];
-          T modifier_complex = loc_store_modifier[detail::pad_local(base_offset + 1, BankLinesPerPad)];
-          if constexpr (Dir == direction::BACKWARD) {
-            modifier_complex = -modifier_complex;
-          }
-          detail::multiply_complex(static_cast<const T>(priv[2 * j]), static_cast<const T>(priv[2 * j + 1]),
-                                   static_cast<const T>(modifier_real), static_cast<const T>(modifier_complex),
-                                   priv[2 * j], priv[2 * j + 1]);
-        });
-      }
-      if constexpr (ApplyScaleFactor == detail::apply_scale_factor::APPLIED) {
-        unrolled_loop<0, NReals, 2>([&](int i) __attribute__((always_inline)) {
-=======
       global_data.log_dump_private("data in registers after computation:", priv, NReals);
       if constexpr (ApplyStoreModifier == detail::apply_store_modifier::APPLIED) {
         // Assumes store modifier data is stored in a transposed fashion (N x  num_batches_local_mem)
@@ -244,27 +197,10 @@
       }
       if constexpr (ApplyScaleFactor == detail::apply_scale_factor::APPLIED) {
         unrolled_loop<0, NReals, 2>([&](int i) PORTFFT_INLINE {
->>>>>>> 16ad6d19
           priv[i] *= scaling_factor;
           priv[i + 1] *= scaling_factor;
         });
       }
-<<<<<<< HEAD
-      if (TransposeOut == detail::transpose::NOT_TRANSPOSED) {
-        private2local<NReals, pad::DO_PAD, BankLinesPerPad>(priv, loc, subgroup_local_id, NReals, local_offset);
-      } else {
-        unrolled_loop<0, NReals, 2>([&](const std::size_t j) __attribute__((always_inline)) {
-          using T_vec = sycl::vec<T, 2>;
-          reinterpret_cast<T_vec*>(&priv[j])->store(0, detail::get_global_multi_ptr(&output[i * 2 + j * n_transforms]));
-        });
-      }
-    }
-    if (TransposeOut == detail::transpose::NOT_TRANSPOSED) {
-      sycl::group_barrier(sg);
-      local2global<level::SUBGROUP, SubgroupSize, pad::DO_PAD, BankLinesPerPad>(
-          it, loc, output, NReals * n_working, local_offset, NReals * (i - subgroup_local_id));
-      sycl::group_barrier(sg);
-=======
       global_data.log_dump_private("data in registers after scaling:", priv, NReals);
       global_data.log_message_global(__func__, "loading data from private to local memory");
       if constexpr (LayoutOut == detail::layout::PACKED) {
@@ -285,7 +221,6 @@
       local2global<level::SUBGROUP, SubgroupSize, pad::DO_PAD, BankLinesPerPad>(
           global_data, loc, output, NReals * n_working, local_offset, NReals * (i - subgroup_local_id));
       sycl::group_barrier(global_data.sg);
->>>>>>> 16ad6d19
     }
   }
   global_data.log_message_global(__func__, "exited");
@@ -315,15 +250,6 @@
  * @param loc_load_modifier Pointer to load modifier data in local memory
  * @param loc_store_modifier Pointer to load modifier data in local memory
  */
-<<<<<<< HEAD
-template <direction Dir, detail::transpose TransposeIn, detail::transpose TransposeOut,
-          detail::apply_load_modifier ApplyLoadModifier, detail::apply_store_modifier ApplyStoreModifier,
-          detail::apply_scale_factor ApplyScaleFactor, std::size_t SubgroupSize, typename SizeList, typename T>
-__attribute__((always_inline)) inline void workitem_dispatch_impl(
-    const T* input, T* output, T* loc, std::size_t n_transforms, sycl::nd_item<1> it, T scaling_factor,
-    std::size_t fft_size, const T* load_modifier_data = nullptr, const T* store_modifier_data = nullptr,
-    T* loc_load_modifier = nullptr, T* loc_store_modifier = nullptr) {
-=======
 template <direction Dir, detail::layout LayoutIn, detail::layout LayoutOut,
           detail::apply_load_modifier ApplyLoadModifier, detail::apply_store_modifier ApplyStoreModifier,
           detail::apply_scale_factor ApplyScaleFactor, std::size_t SubgroupSize, typename SizeList, typename T>
@@ -332,22 +258,10 @@
                                            const T* load_modifier_data = nullptr,
                                            const T* store_modifier_data = nullptr, T* loc_load_modifier = nullptr,
                                            T* loc_store_modifier = nullptr) {
->>>>>>> 16ad6d19
   if constexpr (!SizeList::ListEnd) {
     constexpr int ThisSize = SizeList::Size;
     if (fft_size == ThisSize) {
       if constexpr (detail::fits_in_wi<T>(ThisSize)) {
-<<<<<<< HEAD
-        workitem_impl<Dir, TransposeIn, TransposeOut, ApplyLoadModifier, ApplyStoreModifier, ApplyScaleFactor, ThisSize,
-                      SubgroupSize, T>(input, output, loc, n_transforms, it, scaling_factor, load_modifier_data,
-                                       store_modifier_data, loc_load_modifier, loc_store_modifier);
-      }
-    } else {
-      workitem_dispatch_impl<Dir, TransposeIn, TransposeOut, ApplyLoadModifier, ApplyStoreModifier, ApplyScaleFactor,
-                             SubgroupSize, typename SizeList::child_t, T>(
-          input, output, loc, n_transforms, it, scaling_factor, fft_size, load_modifier_data, store_modifier_data,
-          loc_load_modifier, loc_store_modifier);
-=======
         workitem_impl<Dir, LayoutIn, LayoutOut, ApplyLoadModifier, ApplyStoreModifier, ApplyScaleFactor, ThisSize,
                       SubgroupSize>(input, output, loc, n_transforms, global_data, scaling_factor, load_modifier_data,
                                     store_modifier_data, loc_load_modifier, loc_store_modifier);
@@ -357,7 +271,6 @@
                              SubgroupSize, typename SizeList::child_t, T>(
           input, output, loc, n_transforms, global_data, scaling_factor, fft_size, load_modifier_data,
           store_modifier_data, loc_load_modifier, loc_store_modifier);
->>>>>>> 16ad6d19
     }
   }
 }
@@ -384,20 +297,6 @@
       auto in_acc_or_usm = detail::get_access<const Scalar>(in, cgh);
       auto out_acc_or_usm = detail::get_access<Scalar>(out, cgh);
       sycl::local_accessor<Scalar, 1> loc(local_elements, cgh);
-<<<<<<< HEAD
-      cgh.parallel_for<
-          detail::workitem_kernel<Scalar, Domain, Dir, Mem, TransposeIn, detail::transpose::NOT_TRANSPOSED,
-                                  detail::apply_load_modifier::NOT_APPLIED, detail::apply_store_modifier::NOT_APPLIED,
-                                  detail::apply_scale_factor::APPLIED, SubgroupSize>>(
-          sycl::nd_range<1>{{global_size}, {SubgroupSize * desc.num_sgs_per_wg}},
-          [=](sycl::nd_item<1> it, sycl::kernel_handler kh) [[sycl::reqd_sub_group_size(SubgroupSize)]] {
-            std::size_t fft_size = kh.get_specialization_constant<detail::WorkitemSpecConstFftSize>();
-            detail::workitem_dispatch_impl<
-                Dir, TransposeIn, detail::transpose::NOT_TRANSPOSED, detail::apply_load_modifier::NOT_APPLIED,
-                detail::apply_store_modifier::NOT_APPLIED, detail::apply_scale_factor::APPLIED, SubgroupSize,
-                detail::cooley_tukey_size_list_t, Scalar>(&in_acc_or_usm[0], &out_acc_or_usm[0], &loc[0], n_transforms,
-                                                          it, scale_factor, fft_size);
-=======
 #ifdef PORTFFT_LOG
       sycl::stream s{1024 * 16, 1024, cgh};
 #endif
@@ -419,7 +318,6 @@
                                            detail::cooley_tukey_size_list_t, Scalar>(
                 &in_acc_or_usm[0], &out_acc_or_usm[0], &loc[0], n_transforms, global_data, scale_factor, fft_size);
             global_data.log_message_global("Exiting workitem kernel");
->>>>>>> 16ad6d19
           });
     });
   }
@@ -437,42 +335,33 @@
 };
 
 template <typename Scalar, domain Domain>
-<<<<<<< HEAD
-template <detail::transpose TransposeIn, typename Dummy>
+template <detail::layout LayoutIn, typename Dummy>
 struct committed_descriptor<Scalar, Domain>::num_scalars_in_local_mem_impl_struct::inner<detail::level::WORKITEM,
-                                                                                         TransposeIn, Dummy> {
+                                                                                         LayoutIn, Dummy> {
   static std::size_t execute(committed_descriptor& desc, std::size_t fft_size) {
-    std::size_t num_scalars_per_sg = detail::pad_local(2 * fft_size * static_cast<std::size_t>(desc.used_sg_size));
-=======
+    std::size_t num_scalars_per_sg = detail::pad_local(2 * fft_size * static_cast<std::size_t>(desc.used_sg_size), 1);
+    std::size_t max_n_sgs = desc.local_memory_size / sizeof(Scalar) / num_scalars_per_sg;
+    desc.num_sgs_per_wg = std::min(static_cast<std::size_t>(PORTFFT_SGS_IN_WG), std::max(1UL, max_n_sgs));
+    return num_scalars_per_sg * desc.num_sgs_per_wg;
+  }
+};
+
+template <typename Scalar, domain Domain>
+template <detail::layout LayoutIn, typename Dummy>
+struct committed_descriptor<Scalar, Domain>::num_scalars_in_local_mem_struct::inner<detail::level::WORKITEM, LayoutIn,
+                                                                                    Dummy, std::size_t> {
+  static std::size_t execute(committed_descriptor& desc, std::size_t fft_size) {
+    return num_scalars_in_local_mem_impl_struct::template inner<detail::level::WORKITEM, LayoutIn, Dummy>::execute(
+        desc, fft_size);
+  }
+};
+
+template <typename Scalar, domain Domain>
 template <detail::layout LayoutIn, typename Dummy>
 struct committed_descriptor<Scalar, Domain>::num_scalars_in_local_mem_struct::inner<detail::level::WORKITEM, LayoutIn,
                                                                                     Dummy> {
   static std::size_t execute(committed_descriptor& desc) {
-    std::size_t num_scalars_per_sg =
-        detail::pad_local(2 * desc.params.lengths[0] * static_cast<std::size_t>(desc.used_sg_size), 1);
->>>>>>> 16ad6d19
-    std::size_t max_n_sgs = desc.local_memory_size / sizeof(Scalar) / num_scalars_per_sg;
-    desc.num_sgs_per_wg = std::min(static_cast<std::size_t>(PORTFFT_SGS_IN_WG), std::max(1UL, max_n_sgs));
-    return num_scalars_per_sg * desc.num_sgs_per_wg;
-  }
-};
-
-template <typename Scalar, domain Domain>
-template <detail::transpose TransposeIn, typename Dummy>
-struct committed_descriptor<Scalar, Domain>::num_scalars_in_local_mem_struct::inner<detail::level::WORKITEM,
-                                                                                    TransposeIn, Dummy, std::size_t> {
-  static std::size_t execute(committed_descriptor& desc, std::size_t fft_size) {
-    return num_scalars_in_local_mem_impl_struct::template inner<detail::level::WORKITEM, TransposeIn, Dummy>::execute(
-        desc, fft_size);
-  }
-};
-
-template <typename Scalar, domain Domain>
-template <detail::transpose TransposeIn, typename Dummy>
-struct committed_descriptor<Scalar, Domain>::num_scalars_in_local_mem_struct::inner<detail::level::WORKITEM,
-                                                                                    TransposeIn, Dummy> {
-  static std::size_t execute(committed_descriptor& desc) {
-    return num_scalars_in_local_mem_impl_struct::template inner<detail::level::WORKITEM, TransposeIn, Dummy>::execute(
+    return num_scalars_in_local_mem_impl_struct::template inner<detail::level::WORKITEM, LayoutIn, Dummy>::execute(
         desc, desc.params.lengths[0]);
   }
 };
