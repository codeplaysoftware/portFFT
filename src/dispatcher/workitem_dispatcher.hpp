/***************************************************************************
 *
 *  Copyright (C) Codeplay Software Ltd.
 *
 *  Licensed under the Apache License, Version 2.0 (the "License");
 *  you may not use this file except in compliance with the License.
 *  You may obtain a copy of the License at
 *
 *      http://www.apache.org/licenses/LICENSE-2.0
 *
 *  Unless required by applicable law or agreed to in writing, software
 *  distributed under the License is distributed on an "AS IS" BASIS,
 *  WITHOUT WARRANTIES OR CONDITIONS OF ANY KIND, either express or implied.
 *  See the License for the specific language governing permissions and
 *  limitations under the License.
 *
 *  Codeplay's portFFT
 *
 **************************************************************************/

#ifndef PORTFFT_DISPATCHER_WORKITEM_DISPATCHER_HPP
#define PORTFFT_DISPATCHER_WORKITEM_DISPATCHER_HPP

#include <common/cooley_tukey_compiled_sizes.hpp>
#include <common/helpers.hpp>
#include <common/logging.hpp>
#include <common/transfers.hpp>
#include <common/workitem.hpp>
#include <defines.hpp>
#include <descriptor.hpp>
#include <enums.hpp>

namespace portfft {
namespace detail {
// specialization constants
constexpr static sycl::specialization_id<Idx> WorkitemSpecConstFftSize{};

/**
 * Calculates the global size needed for given problem.
 *
 * @tparam T type of the scalar used for computations
 * @param n_transforms number of transforms
 * @param subgroup_size size of subgroup used by the compute kernel
 * @param num_sgs_per_wg number of subgroups in a workgroup
 * @param n_compute_units number of compute units on target device
 * @return Number of elements of size T that need to fit into local memory
 */
template <typename T>
IdxGlobal get_global_size_workitem(IdxGlobal n_transforms, Idx subgroup_size, Idx num_sgs_per_wg, Idx n_compute_units) {
  Idx maximum_n_sgs = 8 * n_compute_units * 64;
  Idx maximum_n_wgs = maximum_n_sgs / num_sgs_per_wg;
  Idx wg_size = subgroup_size * num_sgs_per_wg;

  IdxGlobal n_wgs_we_can_utilize = divide_ceil(n_transforms, static_cast<IdxGlobal>(wg_size));
  return static_cast<IdxGlobal>(wg_size) * sycl::min(static_cast<IdxGlobal>(maximum_n_wgs), n_wgs_we_can_utilize);
}
/**
 * Utility function for applying load/store modifiers for workitem impl
 *
 * @tparam N FFTSize, the number of elements each workitem holds
 * @tparam T Type of Scalar
 * @param priv pointer to private memory
 * @param loc_modifier Pointer to local memory in which modifier data is stored
 * @param id_of_wi_in_wg workitem id in workgroup
 * @param num_batches_in_local_mem number of batches in local memory
 * @param bank_lines_per_pad Number of 32 bit banks after which padding is applied
 * @return void
 */
template <int N, typename T>
PORTFFT_INLINE void apply_modifier(T* priv, T* loc_modifier, std::size_t id_of_wi_in_wg,
                                   std::size_t num_batches_in_local_mem, std::size_t bank_lines_per_pad) {
  detail::unrolled_loop<0, N, 1>([&](const std::size_t j) PORTFFT_INLINE {
    std::size_t base_offset =
        detail::pad_local(2 * num_batches_in_local_mem * j + 2 * id_of_wi_in_wg, bank_lines_per_pad);
    multiply_complex(priv[2 * j], priv[2 * j + 1], loc_modifier[base_offset], loc_modifier[base_offset + 1],
                     priv[2 * j], priv[2 * j + 1]);
  });
}

/**
 * Implementation of FFT for sizes that can be done by independent work items.
 *
 * @tparam Dir FFT direction, takes either direction::FORWARD or direction::BACKWARD
 * @tparam LayoutIn Input Layout
 * @tparam LayoutOut Output Layout
 * @tparam ApplyLoadModifier Whether the input data is multiplied with some data array before fft computation.
 * @tparam ApplyStoreModifier Whether the input data is multiplied with some data array after fft computation.
 * @tparam ApplyScaleFactor Whether or not the scale factor is applied
 * @tparam N size of each transform
 * @tparam SubgroupSize size of the subgroup
 * @tparam T type of the scalar used for computations
 * @param input accessor or pointer to global memory containing input data
 * @param output accessor or pointer to global memory for output data
 * @param loc local memory pointer. Must have enough space for 2*N*SubgroupSize
 * values
 * @param n_transforms number of FT transforms to do in one call
 * @param global_data global data for the kernel
 * @param scaling_factor Scaling factor applied to the result
 * @param load_modifier_data Pointer to the load modifier data in global memory
 * @param store_modifier_data Pointer to the store modifier data in global memory
 * @param loc_load_modifier Pointer to load modifier data in local memory
 * @param loc_store_modifier Pointer to store modifier data in local memory
 */
<<<<<<< HEAD
template <direction Dir, detail::layout LayoutIn, detail::layout LayoutOut,
          detail::apply_load_modifier ApplyLoadModifier, detail::apply_store_modifier ApplyStoreModifier,
          detail::apply_scale_factor ApplyScaleFactor, int N, std::size_t SubgroupSize, typename T>
PORTFFT_INLINE void workitem_impl(const T* input, T* output, T* loc, std::size_t n_transforms,
                                  global_data_struct global_data, T scaling_factor, const T* load_modifier_data,
                                  const T* store_modifier_data, T* loc_load_modifier, T* loc_store_modifier) {
=======
template <direction Dir, detail::layout LayoutIn, Idx N, Idx SubgroupSize, typename T>
PORTFFT_INLINE void workitem_impl(const T* input, T* output, T* loc, IdxGlobal n_transforms,
                                  global_data_struct global_data, T scaling_factor) {
>>>>>>> da412c97
  global_data.log_message_global(__func__, "entered", "N", N, "n_transforms", n_transforms);
  constexpr Idx NReals = 2 * N;

  T priv[NReals];
  Idx subgroup_local_id = static_cast<Idx>(global_data.sg.get_local_linear_id());
  IdxGlobal global_id = static_cast<IdxGlobal>(global_data.it.get_global_id(0));
  IdxGlobal global_size = static_cast<IdxGlobal>(global_data.it.get_global_range(0));
  Idx subgroup_id = static_cast<Idx>(global_data.sg.get_group_id());
  Idx local_offset = NReals * SubgroupSize * subgroup_id;
  constexpr Idx BankLinesPerPad = 1;

  for (IdxGlobal i = global_id; i < round_up_to_multiple(n_transforms, static_cast<IdxGlobal>(SubgroupSize));
       i += global_size) {
    bool working = i < n_transforms;
    Idx n_working = sycl::min(SubgroupSize, static_cast<Idx>(n_transforms - i) + subgroup_local_id);

    IdxGlobal global_offset = static_cast<IdxGlobal>(NReals) * (i - static_cast<IdxGlobal>(subgroup_local_id));
    if constexpr (LayoutIn == detail::layout::PACKED) {
      global_data.log_message_global(__func__, "loading non-transposed data from global to local memory");
      global2local<level::SUBGROUP, SubgroupSize, pad::DO_PAD, BankLinesPerPad>(
<<<<<<< HEAD
          global_data, input, loc, NReals * n_working, NReals * (i - subgroup_local_id), local_offset);
#ifdef PORTFFT_LOG
      sycl::group_barrier(global_data.sg);
#endif
      global_data.log_dump_local("input data loaded in local memory:", loc, NReals * n_working);
    }

    if constexpr (ApplyLoadModifier == detail::apply_load_modifier::APPLIED) {
      global_data.log_message_global(__func__, "loading load modifier data from global to local memory");
      global2local<level::SUBGROUP, SubgroupSize, pad::DO_PAD, BankLinesPerPad>(
          global_data, load_modifier_data, loc_load_modifier, NReals * n_working, NReals * (i - subgroup_local_id),
          local_offset);
#ifdef PORTFFT_LOG
=======
          global_data, input, loc, NReals * n_working, global_offset, local_offset);
>>>>>>> da412c97
      sycl::group_barrier(global_data.sg);
#endif
      global_data.log_dump_local("Load Modifier data in local Memory:", loc_load_modifier, NReals * n_working);
    }

    if constexpr (ApplyStoreModifier == detail::apply_store_modifier::APPLIED) {
      global_data.log_message_global(__func__, "loading store modifier data from global to local memory");
      global2local<level::SUBGROUP, SubgroupSize, pad::DO_PAD, BankLinesPerPad>(
          global_data, store_modifier_data, loc_store_modifier, NReals * n_working, NReals * (i - subgroup_local_id),
          local_offset);
#ifdef PORTFFT_LOG
      sycl::group_barrier(global_data.sg);
#endif
      global_data.log_dump_local("Store Modifier data in local Memory:", loc_store_modifier, NReals * n_working);
    }

    sycl::group_barrier(global_data.sg);

    if (working) {
      if constexpr (LayoutIn == detail::layout::BATCH_INTERLEAVED) {
        global_data.log_message_global(__func__, "loading transposed data from global to private memory");
        // Load directly into registers from global memory as all loads will be fully coalesced.
        // No need of going through local memory either as it is an unnecessary extra write step.
<<<<<<< HEAD
        unrolled_loop<0, N, 1>([&](const std::size_t j) PORTFFT_INLINE {
=======
        unrolled_loop<0, NReals, 2>([&](const IdxGlobal j) PORTFFT_INLINE {
>>>>>>> da412c97
          using T_vec = sycl::vec<T, 2>;
          reinterpret_cast<T_vec*>(&priv[2 * j])
              ->load(0, detail::get_global_multi_ptr(&input[i * 2 + 2 * j * n_transforms]));
        });
      } else {
        global_data.log_message_global(__func__, "loading non-transposed data from local to private memory");
        local2private<NReals, pad::DO_PAD, BankLinesPerPad>(global_data, loc, priv, subgroup_local_id, NReals,
                                                            local_offset);
      }
      global_data.log_dump_private("data loaded in registers:", priv, NReals);
      if constexpr (ApplyLoadModifier == detail::apply_load_modifier::APPLIED) {
        // Assumes load modifier data is stored in a transposed fashion (N x  num_batches_local_mem)
        // to ensure much lesser bank conflicts
        global_data.log_message_global(__func__, "applying load modifier");
        detail::apply_modifier<N>(priv, loc_load_modifier, global_data.it.get_local_linear_id(), local_offset,
                                  BankLinesPerPad);
      }
      wi_dft<Dir, N, 1, 1>(priv, priv);
      global_data.log_dump_private("data in registers after computation:", priv, NReals);
<<<<<<< HEAD
      if constexpr (ApplyStoreModifier == detail::apply_store_modifier::APPLIED) {
        // Assumes store modifier data is stored in a transposed fashion (N x  num_batches_local_mem)
        // to ensure much lesser bank conflicts
        global_data.log_message_global(__func__, "applying store modifier");
        detail::apply_modifier<N>(priv, loc_store_modifier, global_data.it.get_local_linear_id(), local_offset,
                                  BankLinesPerPad);
      }
      if constexpr (ApplyScaleFactor == detail::apply_scale_factor::APPLIED) {
        unrolled_loop<0, NReals, 2>([&](int i) PORTFFT_INLINE {
          priv[i] *= scaling_factor;
          priv[i + 1] *= scaling_factor;
        });
      }
=======
      unrolled_loop<0, NReals, 2>([&](Idx i) PORTFFT_INLINE {
        priv[i] *= scaling_factor;
        priv[i + 1] *= scaling_factor;
      });
>>>>>>> da412c97
      global_data.log_dump_private("data in registers after scaling:", priv, NReals);
      global_data.log_message_global(__func__, "loading data from private to local memory");
      if constexpr (LayoutOut == detail::layout::PACKED) {
        private2local<NReals, pad::DO_PAD, BankLinesPerPad>(global_data, priv, loc, subgroup_local_id, NReals,
                                                            local_offset);
      } else {
        detail::unrolled_loop<0, N, 1>([&](const std::size_t j) PORTFFT_INLINE {
          using T_vec = sycl::vec<T, 2>;
          reinterpret_cast<T_vec*>(&priv[2 * j])
              ->store(0, detail::get_global_multi_ptr(&output[i * 2 + 2 * j * n_transforms]));
        });
      }
    }
    if constexpr (LayoutOut == detail::layout::PACKED) {
      sycl::group_barrier(global_data.sg);
      global_data.log_dump_local("computed data local memory:", loc, NReals * n_working);
      global_data.log_message_global(__func__, "storing data from local to global memory");
      local2global<level::SUBGROUP, SubgroupSize, pad::DO_PAD, BankLinesPerPad>(
          global_data, loc, output, NReals * n_working, local_offset, NReals * (i - subgroup_local_id));
      sycl::group_barrier(global_data.sg);
    }
<<<<<<< HEAD
=======
    sycl::group_barrier(global_data.sg);
    global_data.log_dump_local("computed data local memory:", loc, NReals * n_working);
    global_data.log_message_global(__func__, "storing data from local to global memory");
    // Store back to global in the same manner irrespective of input data layout, as
    //  the transposed case is assumed to be used only in OOP scenario.
    local2global<level::SUBGROUP, SubgroupSize, pad::DO_PAD, BankLinesPerPad>(
        global_data, loc, output, NReals * n_working, local_offset, global_offset);
    sycl::group_barrier(global_data.sg);
>>>>>>> da412c97
  }
  global_data.log_message_global(__func__, "exited");
}

/**
 * Launch specialized WI DFT size matching fft_size if one is available.
 *
 * @tparam Dir FFT direction, takes either direction::FORWARD or direction::BACKWARD
 * @tparam LayoutIn Input Layout
 * @tparam LayoutOut Output Layout
 * @tparam ApplyLoadModifier Whether the input data is multiplied with some data array before fft computation.
 * @tparam ApplyStoreModifier Whether the input data is multiplied with some data array after fft computation.
 * @tparam ApplyScaleFactor Whether or not the scale factor is applied
 * @tparam SubgroupSize size of the subgroup
 * @tparam SizeList The list of sizes that will be specialized.
 * @tparam T type of the scalar used for computations
 * @param input accessor or pointer to global memory containing input data
 * @param output accessor or pointer to global memory for output data
 * @param loc local memory pointer. Must have enough space for 2*N*SubgroupSize values
 * @param n_transforms number of FT transforms to do in one call
 * @param global_data global data for the kernel
 * @param scaling_factor Scaling factor applied to the result
 * @param fft_size The size of the FFT.
 * @param load_modifier_data Pointer to the load modifier data in global memory
 * @param store_modifier_data Pointer to the store modifier data in global memory
 * @param loc_load_modifier Pointer to load modifier data in local memory
 * @param loc_store_modifier Pointer to store modifier data in local memory
 */
<<<<<<< HEAD
template <direction Dir, detail::layout LayoutIn, detail::layout LayoutOut,
          detail::apply_load_modifier ApplyLoadModifier, detail::apply_store_modifier ApplyStoreModifier,
          detail::apply_scale_factor ApplyScaleFactor, std::size_t SubgroupSize, typename SizeList, typename T>
PORTFFT_INLINE void workitem_dispatch_impl(const T* input, T* output, T* loc, std::size_t n_transforms,
                                           global_data_struct global_data, T scaling_factor, std::size_t fft_size,
                                           const T* load_modifier_data = nullptr,
                                           const T* store_modifier_data = nullptr, T* loc_load_modifier = nullptr,
                                           T* loc_store_modifier = nullptr) {
=======
template <direction Dir, detail::layout LayoutIn, Idx SubgroupSize, typename SizeList, typename T>
PORTFFT_INLINE void workitem_dispatch_impl(const T* input, T* output, T* loc, IdxGlobal n_transforms,
                                           global_data_struct global_data, T scaling_factor, Idx fft_size) {
>>>>>>> da412c97
  if constexpr (!SizeList::ListEnd) {
    constexpr Idx ThisSize = SizeList::Size;
    if (fft_size == ThisSize) {
      if constexpr (detail::fits_in_wi<T>(ThisSize)) {
        workitem_impl<Dir, LayoutIn, LayoutOut, ApplyLoadModifier, ApplyStoreModifier, ApplyScaleFactor, ThisSize,
                      SubgroupSize>(input, output, loc, n_transforms, global_data, scaling_factor, load_modifier_data,
                                    store_modifier_data, loc_load_modifier, loc_store_modifier);
      }
    } else {
      workitem_dispatch_impl<Dir, LayoutIn, LayoutOut, ApplyLoadModifier, ApplyStoreModifier, ApplyScaleFactor,
                             SubgroupSize, typename SizeList::child_t, T>(
          input, output, loc, n_transforms, global_data, scaling_factor, fft_size, load_modifier_data,
          store_modifier_data, loc_load_modifier, loc_store_modifier);
    }
  }
}

}  // namespace detail

template <typename Scalar, domain Domain>
<<<<<<< HEAD
template <direction Dir, detail::layout LayoutIn, detail::layout LayoutOut, int SubgroupSize, typename TIn,
          typename TOut>
=======
template <direction Dir, detail::layout LayoutIn, Idx SubgroupSize, typename TIn, typename TOut>
>>>>>>> da412c97
template <typename Dummy>
struct committed_descriptor<Scalar, Domain>::run_kernel_struct<Dir, LayoutIn, LayoutOut, SubgroupSize, TIn,
                                                               TOut>::inner<detail::level::WORKITEM, Dummy> {
  static sycl::event execute(committed_descriptor& desc, const TIn& in, TOut& out, Scalar scale_factor,
                             const std::vector<sycl::event>& dependencies) {
    constexpr detail::memory Mem = std::is_pointer<TOut>::value ? detail::memory::USM : detail::memory::BUFFER;
    IdxGlobal n_transforms = static_cast<IdxGlobal>(desc.params.number_of_transforms);
    std::size_t global_size = static_cast<std::size_t>(detail::get_global_size_workitem<Scalar>(
        n_transforms, SubgroupSize, desc.num_sgs_per_wg, desc.n_compute_units));
    std::size_t local_elements =
        num_scalars_in_local_mem_struct::template inner<detail::level::WORKITEM, LayoutIn, Dummy>::execute(desc);
    return desc.queue.submit([&](sycl::handler& cgh) {
      cgh.depends_on(dependencies);
      cgh.use_kernel_bundle(desc.exec_bundle);
      auto in_acc_or_usm = detail::get_access<const Scalar>(in, cgh);
      auto out_acc_or_usm = detail::get_access<Scalar>(out, cgh);
      sycl::local_accessor<Scalar, 1> loc(static_cast<std::size_t>(local_elements), cgh);
#ifdef PORTFFT_LOG
      sycl::stream s{1024 * 16, 1024, cgh};
#endif
<<<<<<< HEAD
      cgh.parallel_for<detail::workitem_kernel<
          Scalar, Domain, Dir, Mem, LayoutIn, LayoutOut, detail::apply_load_modifier::NOT_APPLIED,
          detail::apply_store_modifier::NOT_APPLIED, detail::apply_scale_factor::APPLIED, SubgroupSize>>(
          sycl::nd_range<1>{{global_size}, {SubgroupSize * desc.num_sgs_per_wg}},
          [=](sycl::nd_item<1> it, sycl::kernel_handler kh) [[sycl::reqd_sub_group_size(SubgroupSize)]] {
            std::size_t fft_size = kh.get_specialization_constant<detail::WorkitemSpecConstFftSize>();
=======
      cgh.parallel_for<detail::workitem_kernel<Scalar, Domain, Dir, Mem, LayoutIn, SubgroupSize>>(
          sycl::nd_range<1>{{global_size}, {static_cast<std::size_t>(SubgroupSize * desc.num_sgs_per_wg)}},
          [=](sycl::nd_item<1> it, sycl::kernel_handler kh) [[sycl::reqd_sub_group_size(SubgroupSize)]] {
            Idx fft_size = kh.get_specialization_constant<detail::WorkitemSpecConstFftSize>();
>>>>>>> da412c97
            detail::global_data_struct global_data{
#ifdef PORTFFT_LOG
                s,
#endif
                it};
            global_data.log_message_global("Running workitem kernel");
            detail::workitem_dispatch_impl<Dir, LayoutIn, LayoutOut, detail::apply_load_modifier::NOT_APPLIED,
                                           detail::apply_store_modifier::NOT_APPLIED,
                                           detail::apply_scale_factor::APPLIED, SubgroupSize,
                                           detail::cooley_tukey_size_list_t, Scalar>(
                &in_acc_or_usm[0], &out_acc_or_usm[0], &loc[0], n_transforms, global_data, scale_factor, fft_size);
            global_data.log_message_global("Exiting workitem kernel");
          });
    });
  }
};

template <typename Scalar, domain Domain>
template <typename Dummy>
struct committed_descriptor<Scalar, Domain>::set_spec_constants_struct::inner<detail::level::WORKITEM, Dummy> {
  static void execute(committed_descriptor& desc, sycl::kernel_bundle<sycl::bundle_state::input>& in_bundle) {
    in_bundle.template set_specialization_constant<detail::WorkitemSpecConstFftSize>(
        static_cast<Idx>(desc.params.lengths[0]));
  }
};

template <typename Scalar, domain Domain>
template <detail::layout LayoutIn, typename Dummy>
struct committed_descriptor<Scalar, Domain>::num_scalars_in_local_mem_struct::inner<detail::level::WORKITEM, LayoutIn,
                                                                                    Dummy> {
  static std::size_t execute(committed_descriptor& desc) {
    Idx num_scalars_per_sg = detail::pad_local(2 * static_cast<Idx>(desc.params.lengths[0]) * desc.used_sg_size, 1);
    Idx max_n_sgs = desc.local_memory_size / static_cast<Idx>(sizeof(Scalar)) / num_scalars_per_sg;
    desc.num_sgs_per_wg = std::min(Idx(PORTFFT_SGS_IN_WG), std::max(Idx(1), max_n_sgs));
    return static_cast<std::size_t>(num_scalars_per_sg * desc.num_sgs_per_wg);
  }
};

template <typename Scalar, domain Domain>
template <typename Dummy>
struct committed_descriptor<Scalar, Domain>::calculate_twiddles_struct::inner<detail::level::WORKITEM, Dummy> {
  static Scalar* execute(committed_descriptor& /*desc*/) { return nullptr; }
};

}  // namespace portfft

#endif  // PORTFFT_DISPATCHER_WORKITEM_DISPATCHER_HPP<|MERGE_RESOLUTION|>--- conflicted
+++ resolved
@@ -67,11 +67,10 @@
  * @return void
  */
 template <int N, typename T>
-PORTFFT_INLINE void apply_modifier(T* priv, T* loc_modifier, std::size_t id_of_wi_in_wg,
-                                   std::size_t num_batches_in_local_mem, std::size_t bank_lines_per_pad) {
-  detail::unrolled_loop<0, N, 1>([&](const std::size_t j) PORTFFT_INLINE {
-    std::size_t base_offset =
-        detail::pad_local(2 * num_batches_in_local_mem * j + 2 * id_of_wi_in_wg, bank_lines_per_pad);
+PORTFFT_INLINE void apply_modifier(T* priv, T* loc_modifier, Idx id_of_wi_in_wg, Idx num_batches_in_local_mem,
+                                   Idx bank_lines_per_pad) {
+  detail::unrolled_loop<0, N, 1>([&](const Idx j) PORTFFT_INLINE {
+    Idx base_offset = detail::pad_local(2 * num_batches_in_local_mem * j + 2 * id_of_wi_in_wg, bank_lines_per_pad);
     multiply_complex(priv[2 * j], priv[2 * j + 1], loc_modifier[base_offset], loc_modifier[base_offset + 1],
                      priv[2 * j], priv[2 * j + 1]);
   });
@@ -101,18 +100,12 @@
  * @param loc_load_modifier Pointer to load modifier data in local memory
  * @param loc_store_modifier Pointer to store modifier data in local memory
  */
-<<<<<<< HEAD
 template <direction Dir, detail::layout LayoutIn, detail::layout LayoutOut,
           detail::apply_load_modifier ApplyLoadModifier, detail::apply_store_modifier ApplyStoreModifier,
-          detail::apply_scale_factor ApplyScaleFactor, int N, std::size_t SubgroupSize, typename T>
-PORTFFT_INLINE void workitem_impl(const T* input, T* output, T* loc, std::size_t n_transforms,
-                                  global_data_struct global_data, T scaling_factor, const T* load_modifier_data,
-                                  const T* store_modifier_data, T* loc_load_modifier, T* loc_store_modifier) {
-=======
-template <direction Dir, detail::layout LayoutIn, Idx N, Idx SubgroupSize, typename T>
-PORTFFT_INLINE void workitem_impl(const T* input, T* output, T* loc, IdxGlobal n_transforms,
-                                  global_data_struct global_data, T scaling_factor) {
->>>>>>> da412c97
+          detail::apply_scale_factor ApplyScaleFactor, Idx N, Idx SubgroupSize, typename T>
+PORTFFT_INLINE void workitem_impl(const T* input, T* output, T* loc, IdxGlobal n_transforms, T scaling_factor,
+                                  const T* load_modifier_data, const T* store_modifier_data, T* loc_load_modifier,
+                                  T* loc_store_modifier, global_data_struct global_data) {
   global_data.log_message_global(__func__, "entered", "N", N, "n_transforms", n_transforms);
   constexpr Idx NReals = 2 * N;
 
@@ -133,8 +126,7 @@
     if constexpr (LayoutIn == detail::layout::PACKED) {
       global_data.log_message_global(__func__, "loading non-transposed data from global to local memory");
       global2local<level::SUBGROUP, SubgroupSize, pad::DO_PAD, BankLinesPerPad>(
-<<<<<<< HEAD
-          global_data, input, loc, NReals * n_working, NReals * (i - subgroup_local_id), local_offset);
+          global_data, input, loc, NReals * n_working, global_offset, local_offset);
 #ifdef PORTFFT_LOG
       sycl::group_barrier(global_data.sg);
 #endif
@@ -144,12 +136,8 @@
     if constexpr (ApplyLoadModifier == detail::apply_load_modifier::APPLIED) {
       global_data.log_message_global(__func__, "loading load modifier data from global to local memory");
       global2local<level::SUBGROUP, SubgroupSize, pad::DO_PAD, BankLinesPerPad>(
-          global_data, load_modifier_data, loc_load_modifier, NReals * n_working, NReals * (i - subgroup_local_id),
-          local_offset);
-#ifdef PORTFFT_LOG
-=======
-          global_data, input, loc, NReals * n_working, global_offset, local_offset);
->>>>>>> da412c97
+          global_data, load_modifier_data, loc_load_modifier, NReals * n_working, global_offset, local_offset);
+#ifdef PORTFFT_LOG
       sycl::group_barrier(global_data.sg);
 #endif
       global_data.log_dump_local("Load Modifier data in local Memory:", loc_load_modifier, NReals * n_working);
@@ -158,8 +146,7 @@
     if constexpr (ApplyStoreModifier == detail::apply_store_modifier::APPLIED) {
       global_data.log_message_global(__func__, "loading store modifier data from global to local memory");
       global2local<level::SUBGROUP, SubgroupSize, pad::DO_PAD, BankLinesPerPad>(
-          global_data, store_modifier_data, loc_store_modifier, NReals * n_working, NReals * (i - subgroup_local_id),
-          local_offset);
+          global_data, store_modifier_data, loc_store_modifier, NReals * n_working, global_offset, local_offset);
 #ifdef PORTFFT_LOG
       sycl::group_barrier(global_data.sg);
 #endif
@@ -173,11 +160,7 @@
         global_data.log_message_global(__func__, "loading transposed data from global to private memory");
         // Load directly into registers from global memory as all loads will be fully coalesced.
         // No need of going through local memory either as it is an unnecessary extra write step.
-<<<<<<< HEAD
-        unrolled_loop<0, N, 1>([&](const std::size_t j) PORTFFT_INLINE {
-=======
-        unrolled_loop<0, NReals, 2>([&](const IdxGlobal j) PORTFFT_INLINE {
->>>>>>> da412c97
+        unrolled_loop<0, N, 1>([&](IdxGlobal j) PORTFFT_INLINE {
           using T_vec = sycl::vec<T, 2>;
           reinterpret_cast<T_vec*>(&priv[2 * j])
               ->load(0, detail::get_global_multi_ptr(&input[i * 2 + 2 * j * n_transforms]));
@@ -197,7 +180,6 @@
       }
       wi_dft<Dir, N, 1, 1>(priv, priv);
       global_data.log_dump_private("data in registers after computation:", priv, NReals);
-<<<<<<< HEAD
       if constexpr (ApplyStoreModifier == detail::apply_store_modifier::APPLIED) {
         // Assumes store modifier data is stored in a transposed fashion (N x  num_batches_local_mem)
         // to ensure much lesser bank conflicts
@@ -211,19 +193,13 @@
           priv[i + 1] *= scaling_factor;
         });
       }
-=======
-      unrolled_loop<0, NReals, 2>([&](Idx i) PORTFFT_INLINE {
-        priv[i] *= scaling_factor;
-        priv[i + 1] *= scaling_factor;
-      });
->>>>>>> da412c97
       global_data.log_dump_private("data in registers after scaling:", priv, NReals);
       global_data.log_message_global(__func__, "loading data from private to local memory");
       if constexpr (LayoutOut == detail::layout::PACKED) {
         private2local<NReals, pad::DO_PAD, BankLinesPerPad>(global_data, priv, loc, subgroup_local_id, NReals,
                                                             local_offset);
       } else {
-        detail::unrolled_loop<0, N, 1>([&](const std::size_t j) PORTFFT_INLINE {
+        detail::unrolled_loop<0, N, 1>([&](IdxGlobal j) PORTFFT_INLINE {
           using T_vec = sycl::vec<T, 2>;
           reinterpret_cast<T_vec*>(&priv[2 * j])
               ->store(0, detail::get_global_multi_ptr(&output[i * 2 + 2 * j * n_transforms]));
@@ -238,17 +214,6 @@
           global_data, loc, output, NReals * n_working, local_offset, NReals * (i - subgroup_local_id));
       sycl::group_barrier(global_data.sg);
     }
-<<<<<<< HEAD
-=======
-    sycl::group_barrier(global_data.sg);
-    global_data.log_dump_local("computed data local memory:", loc, NReals * n_working);
-    global_data.log_message_global(__func__, "storing data from local to global memory");
-    // Store back to global in the same manner irrespective of input data layout, as
-    //  the transposed case is assumed to be used only in OOP scenario.
-    local2global<level::SUBGROUP, SubgroupSize, pad::DO_PAD, BankLinesPerPad>(
-        global_data, loc, output, NReals * n_working, local_offset, global_offset);
-    sycl::group_barrier(global_data.sg);
->>>>>>> da412c97
   }
   global_data.log_message_global(__func__, "exited");
 }
@@ -277,27 +242,21 @@
  * @param loc_load_modifier Pointer to load modifier data in local memory
  * @param loc_store_modifier Pointer to store modifier data in local memory
  */
-<<<<<<< HEAD
 template <direction Dir, detail::layout LayoutIn, detail::layout LayoutOut,
           detail::apply_load_modifier ApplyLoadModifier, detail::apply_store_modifier ApplyStoreModifier,
-          detail::apply_scale_factor ApplyScaleFactor, std::size_t SubgroupSize, typename SizeList, typename T>
-PORTFFT_INLINE void workitem_dispatch_impl(const T* input, T* output, T* loc, std::size_t n_transforms,
-                                           global_data_struct global_data, T scaling_factor, std::size_t fft_size,
+          detail::apply_scale_factor ApplyScaleFactor, Idx SubgroupSize, typename SizeList, typename T>
+PORTFFT_INLINE void workitem_dispatch_impl(const T* input, T* output, T* loc, IdxGlobal n_transforms,
+                                           global_data_struct global_data, T scaling_factor, Idx fft_size,
                                            const T* load_modifier_data = nullptr,
                                            const T* store_modifier_data = nullptr, T* loc_load_modifier = nullptr,
                                            T* loc_store_modifier = nullptr) {
-=======
-template <direction Dir, detail::layout LayoutIn, Idx SubgroupSize, typename SizeList, typename T>
-PORTFFT_INLINE void workitem_dispatch_impl(const T* input, T* output, T* loc, IdxGlobal n_transforms,
-                                           global_data_struct global_data, T scaling_factor, Idx fft_size) {
->>>>>>> da412c97
   if constexpr (!SizeList::ListEnd) {
     constexpr Idx ThisSize = SizeList::Size;
     if (fft_size == ThisSize) {
       if constexpr (detail::fits_in_wi<T>(ThisSize)) {
         workitem_impl<Dir, LayoutIn, LayoutOut, ApplyLoadModifier, ApplyStoreModifier, ApplyScaleFactor, ThisSize,
-                      SubgroupSize>(input, output, loc, n_transforms, global_data, scaling_factor, load_modifier_data,
-                                    store_modifier_data, loc_load_modifier, loc_store_modifier);
+                      SubgroupSize>(input, output, loc, n_transforms, scaling_factor, load_modifier_data,
+                                    store_modifier_data, loc_load_modifier, loc_store_modifier, global_data);
       }
     } else {
       workitem_dispatch_impl<Dir, LayoutIn, LayoutOut, ApplyLoadModifier, ApplyStoreModifier, ApplyScaleFactor,
@@ -311,12 +270,8 @@
 }  // namespace detail
 
 template <typename Scalar, domain Domain>
-<<<<<<< HEAD
-template <direction Dir, detail::layout LayoutIn, detail::layout LayoutOut, int SubgroupSize, typename TIn,
+template <direction Dir, detail::layout LayoutIn, detail::layout LayoutOut, Idx SubgroupSize, typename TIn,
           typename TOut>
-=======
-template <direction Dir, detail::layout LayoutIn, Idx SubgroupSize, typename TIn, typename TOut>
->>>>>>> da412c97
 template <typename Dummy>
 struct committed_descriptor<Scalar, Domain>::run_kernel_struct<Dir, LayoutIn, LayoutOut, SubgroupSize, TIn,
                                                                TOut>::inner<detail::level::WORKITEM, Dummy> {
@@ -337,19 +292,12 @@
 #ifdef PORTFFT_LOG
       sycl::stream s{1024 * 16, 1024, cgh};
 #endif
-<<<<<<< HEAD
       cgh.parallel_for<detail::workitem_kernel<
           Scalar, Domain, Dir, Mem, LayoutIn, LayoutOut, detail::apply_load_modifier::NOT_APPLIED,
           detail::apply_store_modifier::NOT_APPLIED, detail::apply_scale_factor::APPLIED, SubgroupSize>>(
-          sycl::nd_range<1>{{global_size}, {SubgroupSize * desc.num_sgs_per_wg}},
-          [=](sycl::nd_item<1> it, sycl::kernel_handler kh) [[sycl::reqd_sub_group_size(SubgroupSize)]] {
-            std::size_t fft_size = kh.get_specialization_constant<detail::WorkitemSpecConstFftSize>();
-=======
-      cgh.parallel_for<detail::workitem_kernel<Scalar, Domain, Dir, Mem, LayoutIn, SubgroupSize>>(
           sycl::nd_range<1>{{global_size}, {static_cast<std::size_t>(SubgroupSize * desc.num_sgs_per_wg)}},
           [=](sycl::nd_item<1> it, sycl::kernel_handler kh) [[sycl::reqd_sub_group_size(SubgroupSize)]] {
             Idx fft_size = kh.get_specialization_constant<detail::WorkitemSpecConstFftSize>();
->>>>>>> da412c97
             detail::global_data_struct global_data{
 #ifdef PORTFFT_LOG
                 s,
