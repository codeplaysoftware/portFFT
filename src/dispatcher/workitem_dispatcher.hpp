--- conflicted
+++ resolved
@@ -259,17 +259,9 @@
 #endif
                 it};
             global_data.log_message_global("Running workitem kernel");
-<<<<<<< HEAD
             detail::workitem_impl<Dir, SubgroupSize, LayoutIn, LayoutOut>(
-                &in_acc_or_usm[0], &out_acc_or_usm[0], &loc[0], n_transforms, scale_factor, global_data, kh);
-=======
-            detail::workitem_dispatch_impl<Dir, LayoutIn, LayoutOut, detail::elementwise_multiply::NOT_APPLIED,
-                                           detail::elementwise_multiply::NOT_APPLIED,
-                                           detail::apply_scale_factor::APPLIED, SubgroupSize,
-                                           detail::cooley_tukey_size_list_t, Scalar>(
                 &in_acc_or_usm[0] + 2 * input_offset, &out_acc_or_usm[0] + 2 * output_offset, &loc[0], n_transforms,
-                global_data, scale_factor, fft_size);
->>>>>>> 28f986e2
+                scale_factor, global_data, kh);
             global_data.log_message_global("Exiting workitem kernel");
           });
     });
