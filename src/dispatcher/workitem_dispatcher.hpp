/***************************************************************************
 *
 *  Copyright (C) Codeplay Software Ltd.
 *
 *  Licensed under the Apache License, Version 2.0 (the "License");
 *  you may not use this file except in compliance with the License.
 *  You may obtain a copy of the License at
 *
 *      http://www.apache.org/licenses/LICENSE-2.0
 *
 *  Unless required by applicable law or agreed to in writing, software
 *  distributed under the License is distributed on an "AS IS" BASIS,
 *  WITHOUT WARRANTIES OR CONDITIONS OF ANY KIND, either express or implied.
 *  See the License for the specific language governing permissions and
 *  limitations under the License.
 *
 *  Codeplay's portFFT
 *
 **************************************************************************/

#ifndef PORTFFT_DISPATCHER_WORKITEM_DISPATCHER_HPP
#define PORTFFT_DISPATCHER_WORKITEM_DISPATCHER_HPP

#include <common/cooley_tukey_compiled_sizes.hpp>
#include <common/helpers.hpp>
#include <common/logging.hpp>
#include <common/memory_views.hpp>
#include <common/transfers.hpp>
#include <common/workitem.hpp>
#include <defines.hpp>
#include <descriptor.hpp>
#include <enums.hpp>

namespace portfft {
namespace detail {
// specialization constants
constexpr static sycl::specialization_id<Idx> WorkitemSpecConstFftSize{};

/**
 * Calculates the global size needed for given problem.
 *
 * @tparam T type of the scalar used for computations
 * @param n_transforms number of transforms
 * @param subgroup_size size of subgroup used by the compute kernel
 * @param num_sgs_per_wg number of subgroups in a workgroup
 * @param n_compute_units number of compute units on target device
 * @return Number of elements of size T that need to fit into local memory
 */
template <typename T>
IdxGlobal get_global_size_workitem(IdxGlobal n_transforms, Idx subgroup_size, Idx num_sgs_per_wg, Idx n_compute_units) {
  Idx maximum_n_sgs = 8 * n_compute_units * 64;
  Idx maximum_n_wgs = maximum_n_sgs / num_sgs_per_wg;
  Idx wg_size = subgroup_size * num_sgs_per_wg;

  IdxGlobal n_wgs_we_can_utilize = divide_ceil(n_transforms, static_cast<IdxGlobal>(wg_size));
  return static_cast<IdxGlobal>(wg_size) * sycl::min(static_cast<IdxGlobal>(maximum_n_wgs), n_wgs_we_can_utilize);
}
/**
 * Utility function for applying load/store modifiers for workitem impl
 *
 * @tparam N FFTSize, the number of elements each workitem holds
 * @tparam PrivT Private view type
 * @tparam LocalT Local view type
 * @param priv pointer to private memory
 * @param loc_modifier Pointer to local memory in which modifier data is stored
 * @param id_of_wi_in_wg workitem id in workgroup
 * @param num_batches_in_local_mem number of batches in local memory
 * @return void
 */
template <int N, typename PrivT, typename LocalT>
PORTFFT_INLINE void apply_modifier(PrivT priv, LocalT loc_modifier, Idx id_of_wi_in_wg, Idx num_batches_in_local_mem) {
  detail::unrolled_loop<0, N, 1>([&](const Idx j) PORTFFT_INLINE {
    Idx base_offset = 2 * num_batches_in_local_mem * j + 2 * id_of_wi_in_wg;
    multiply_complex(priv[2 * j], priv[2 * j + 1], loc_modifier[base_offset], loc_modifier[base_offset + 1],
                     priv[2 * j], priv[2 * j + 1]);
  });
}

/**
 * Implementation of FFT for sizes that can be done by independent work items.
 *
 * @tparam Dir FFT direction, takes either direction::FORWARD or direction::BACKWARD
 * @tparam LayoutIn Input Layout
 * @tparam LayoutOut Output Layout
 * @tparam MultiplyOnLoad Whether the input data is multiplied with some data array before fft computation.
 * @tparam MultiplyOnStore Whether the input data is multiplied with some data array after fft computation.
 * @tparam ApplyScaleFactor Whether or not the scale factor is applied
 * @tparam N size of each transform
 * @tparam SubgroupSize size of the subgroup
 * @tparam T type of the scalar used for computations
 * @param input accessor or pointer to global memory containing input data
 * @param output accessor or pointer to global memory for output data
 * @param loc local memory pointer. Must have enough space for 2*N*SubgroupSize
 * values
 * @param n_transforms number of FT transforms to do in one call
 * @param global_data global data for the kernel
 * @param scaling_factor Scaling factor applied to the result
 * @param load_modifier_data Pointer to the load modifier data in global memory
 * @param store_modifier_data Pointer to the store modifier data in global memory
 * @param loc_load_modifier Pointer to load modifier data in local memory
 * @param loc_store_modifier Pointer to store modifier data in local memory
 */
template <direction Dir, detail::layout LayoutIn, detail::layout LayoutOut, detail::elementwise_multiply MultiplyOnLoad,
          detail::elementwise_multiply MultiplyOnStore, detail::apply_scale_factor ApplyScaleFactor, Idx N,
          Idx SubgroupSize, typename T>
PORTFFT_INLINE void workitem_impl(const T* input, T* output, T* loc, IdxGlobal n_transforms, T scaling_factor,
                                  const T* load_modifier_data, const T* store_modifier_data, T* loc_load_modifier,
                                  T* loc_store_modifier, global_data_struct global_data) {
  global_data.log_message_global(__func__, "entered", "N", N, "n_transforms", n_transforms);
  constexpr Idx NReals = 2 * N;

  T priv[NReals];
  Idx subgroup_local_id = static_cast<Idx>(global_data.sg.get_local_linear_id());
  IdxGlobal global_id = static_cast<IdxGlobal>(global_data.it.get_global_id(0));
  IdxGlobal global_size = static_cast<IdxGlobal>(global_data.it.get_global_range(0));
  Idx subgroup_id = static_cast<Idx>(global_data.sg.get_group_id());
  Idx local_offset = NReals * SubgroupSize * subgroup_id;
  constexpr Idx BankLinesPerPad = 1;
  auto loc_view = detail::make_padded_view<BankLinesPerPad>(loc);
  auto loc_load_modifier_view = detail::make_padded_view<BankLinesPerPad>(loc_load_modifier);
  auto loc_store_modifier_view = detail::make_padded_view<BankLinesPerPad>(loc_store_modifier);

  for (IdxGlobal i = global_id; i < round_up_to_multiple(n_transforms, static_cast<IdxGlobal>(SubgroupSize));
       i += global_size) {
    bool working = i < n_transforms;
    Idx n_working = sycl::min(SubgroupSize, static_cast<Idx>(n_transforms - i) + subgroup_local_id);

    IdxGlobal global_offset = static_cast<IdxGlobal>(NReals) * (i - static_cast<IdxGlobal>(subgroup_local_id));
    if constexpr (LayoutIn == detail::layout::PACKED) {
      global_data.log_message_global(__func__, "loading non-transposed data from global to local memory");
      global2local<level::SUBGROUP, SubgroupSize>(global_data, input, loc_view, NReals * n_working, global_offset,
                                                  local_offset);
#ifdef PORTFFT_LOG
      sycl::group_barrier(global_data.sg);
#endif
      global_data.log_dump_local("input data loaded in local memory:", loc, NReals * n_working);
    }

    if constexpr (MultiplyOnLoad == detail::elementwise_multiply::APPLIED) {
      global_data.log_message_global(__func__, "loading load modifier data from global to local memory");
      global2local<level::SUBGROUP, SubgroupSize>(global_data, load_modifier_data, loc_load_modifier_view,
                                                  NReals * n_working, global_offset, local_offset);
#ifdef PORTFFT_LOG
      sycl::group_barrier(global_data.sg);
#endif
      global_data.log_dump_local("Load Modifier data in local Memory:", loc_load_modifier, NReals * n_working);
    }

    if constexpr (MultiplyOnStore == detail::elementwise_multiply::APPLIED) {
      global_data.log_message_global(__func__, "loading store modifier data from global to local memory");
      global2local<level::SUBGROUP, SubgroupSize>(global_data, store_modifier_data, loc_store_modifier_view,
                                                  NReals * n_working, global_offset, local_offset);
#ifdef PORTFFT_LOG
      sycl::group_barrier(global_data.sg);
#endif
      global_data.log_dump_local("Store Modifier data in local Memory:", loc_store_modifier, NReals * n_working);
    }

    sycl::group_barrier(global_data.sg);

    if (working) {
      if constexpr (LayoutIn == detail::layout::BATCH_INTERLEAVED) {
        global_data.log_message_global(__func__, "loading transposed data from global to private memory");
        // Load directly into registers from global memory as all loads will be fully coalesced.
        // No need of going through local memory either as it is an unnecessary extra write step.
        unrolled_loop<0, N, 1>([&](IdxGlobal j) PORTFFT_INLINE {
          using T_vec = sycl::vec<T, 2>;
          reinterpret_cast<T_vec*>(&priv[2 * j])
              ->load(0, detail::get_global_multi_ptr(&input[i * 2 + 2 * j * n_transforms]));
        });
      } else {
        global_data.log_message_global(__func__, "loading non-transposed data from local to private memory");
        local2private<NReals>(global_data, loc_view, priv, subgroup_local_id, NReals, local_offset);
      }
      global_data.log_dump_private("data loaded in registers:", priv, NReals);
      if constexpr (MultiplyOnLoad == detail::elementwise_multiply::APPLIED) {
        // Assumes load modifier data is stored in a transposed fashion (N x  num_batches_local_mem)
        // to ensure much lesser bank conflicts
        global_data.log_message_global(__func__, "applying load modifier");
        detail::apply_modifier<N>(priv, loc_load_modifier_view, global_data.it.get_local_linear_id(),
                                  NReals * n_working / 2);
      }
      wi_dft<Dir, N, 1, 1>(priv, priv);
      global_data.log_dump_private("data in registers after computation:", priv, NReals);
      if constexpr (MultiplyOnStore == detail::elementwise_multiply::APPLIED) {
        // Assumes store modifier data is stored in a transposed fashion (N x  num_batches_local_mem)
        // to ensure much lesser bank conflicts
        global_data.log_message_global(__func__, "applying store modifier");
        detail::apply_modifier<N>(priv, loc_store_modifier_view, global_data.it.get_local_linear_id(),
                                  NReals * n_working / 2);
      }
      if constexpr (ApplyScaleFactor == detail::apply_scale_factor::APPLIED) {
        unrolled_loop<0, NReals, 2>([&](Idx i) PORTFFT_INLINE {
          priv[i] *= scaling_factor;
          priv[i + 1] *= scaling_factor;
        });
      }
      global_data.log_dump_private("data in registers after scaling:", priv, NReals);
      global_data.log_message_global(__func__, "loading data from private to local memory");
      if constexpr (LayoutOut == detail::layout::PACKED) {
        private2local<NReals>(global_data, priv, loc_view, subgroup_local_id, NReals, local_offset);
      } else {
        detail::unrolled_loop<0, N, 1>([&](IdxGlobal j) PORTFFT_INLINE {
          using T_vec = sycl::vec<T, 2>;
          reinterpret_cast<T_vec*>(&priv[2 * j])
              ->store(0, detail::get_global_multi_ptr(&output[i * 2 + 2 * j * n_transforms]));
        });
      }
    }
    if constexpr (LayoutOut == detail::layout::PACKED) {
      sycl::group_barrier(global_data.sg);
      global_data.log_dump_local("computed data local memory:", loc, NReals * n_working);
      global_data.log_message_global(__func__, "storing data from local to global memory");
      local2global<level::SUBGROUP, SubgroupSize>(global_data, loc_view, output, NReals * n_working, local_offset,
                                                  NReals * (i - subgroup_local_id));
      sycl::group_barrier(global_data.sg);
    }
  }
  global_data.log_message_global(__func__, "exited");
}

/**
 * Launch specialized WI DFT size matching fft_size if one is available.
 *
 * @tparam Dir FFT direction, takes either direction::FORWARD or direction::BACKWARD
 * @tparam LayoutIn Input Layout
 * @tparam LayoutOut Output Layout
 * @tparam MultiplyOnLoad Whether the input data is multiplied with some data array before fft computation.
 * @tparam MultiplyOnStore Whether the input data is multiplied with some data array after fft computation.
 * @tparam ApplyScaleFactor Whether or not the scale factor is applied
 * @tparam SubgroupSize size of the subgroup
 * @tparam SizeList The list of sizes that will be specialized.
 * @tparam T type of the scalar used for computations
 * @param input accessor or pointer to global memory containing input data
 * @param output accessor or pointer to global memory for output data
 * @param loc local memory pointer. Must have enough space for 2*N*SubgroupSize values
 * @param n_transforms number of FT transforms to do in one call
 * @param global_data global data for the kernel
 * @param scaling_factor Scaling factor applied to the result
 * @param fft_size The size of the FFT.
 * @param load_modifier_data Pointer to the load modifier data in global memory
 * @param store_modifier_data Pointer to the store modifier data in global memory
 * @param loc_load_modifier Pointer to load modifier data in local memory
 * @param loc_store_modifier Pointer to store modifier data in local memory
 */
template <direction Dir, detail::layout LayoutIn, detail::layout LayoutOut, detail::elementwise_multiply MultiplyOnLoad,
          detail::elementwise_multiply MultiplyOnStore, detail::apply_scale_factor ApplyScaleFactor, Idx SubgroupSize,
          typename SizeList, typename T>
PORTFFT_INLINE void workitem_dispatch_impl(const T* input, T* output, T* loc, IdxGlobal n_transforms,
                                           global_data_struct global_data, T scaling_factor, Idx fft_size,
                                           const T* load_modifier_data = nullptr,
                                           const T* store_modifier_data = nullptr, T* loc_load_modifier = nullptr,
                                           T* loc_store_modifier = nullptr) {
  if constexpr (!SizeList::ListEnd) {
    constexpr Idx ThisSize = SizeList::Size;
    if (fft_size == ThisSize) {
      if constexpr (detail::fits_in_wi<T>(ThisSize)) {
        workitem_impl<Dir, LayoutIn, LayoutOut, MultiplyOnLoad, MultiplyOnStore, ApplyScaleFactor, ThisSize,
                      SubgroupSize>(input, output, loc, n_transforms, scaling_factor, load_modifier_data,
                                    store_modifier_data, loc_load_modifier, loc_store_modifier, global_data);
      }
    } else {
      workitem_dispatch_impl<Dir, LayoutIn, LayoutOut, MultiplyOnLoad, MultiplyOnStore, ApplyScaleFactor, SubgroupSize,
                             typename SizeList::child_t, T>(input, output, loc, n_transforms, global_data,
                                                            scaling_factor, fft_size, load_modifier_data,
                                                            store_modifier_data, loc_load_modifier, loc_store_modifier);
    }
  }
}

}  // namespace detail

template <typename Scalar, domain Domain>
template <direction Dir, detail::layout LayoutIn, detail::layout LayoutOut, Idx SubgroupSize, typename TIn,
          typename TOut>
template <typename Dummy>
struct committed_descriptor<Scalar, Domain>::run_kernel_struct<Dir, LayoutIn, LayoutOut, SubgroupSize, TIn,
                                                               TOut>::inner<detail::level::WORKITEM, Dummy> {
<<<<<<< HEAD
  static sycl::event execute(committed_descriptor& desc, const TIn& in, TOut& out,
                             const std::vector<sycl::event>& dependencies,
                             IdxGlobal n_transforms, 
                             IdxGlobal input_offset, IdxGlobal output_offset,
                             Scalar scale_factor, std::size_t length, kernel_data_struct& kernel_data) {
=======
  static sycl::event execute(committed_descriptor& desc, const TIn& in, TOut& out, Scalar scale_factor,
                             const std::vector<sycl::event>& dependencies, kernel_data_struct& kernel_data) {
>>>>>>> 4c1006a9
    constexpr detail::memory Mem = std::is_pointer<TOut>::value ? detail::memory::USM : detail::memory::BUFFER;
    std::size_t global_size = static_cast<std::size_t>(detail::get_global_size_workitem<Scalar>(
        n_transforms, SubgroupSize, kernel_data.num_sgs_per_wg, desc.n_compute_units));
    std::size_t local_elements =
<<<<<<< HEAD
        num_scalars_in_local_mem_struct::template inner<detail::level::WORKITEM, LayoutIn, Dummy>::execute(desc, length, kernel_data);
=======
        num_scalars_in_local_mem_struct::template inner<detail::level::WORKITEM, LayoutIn, Dummy>::execute(desc,
                                                                                                           kernel_data);
>>>>>>> 4c1006a9
    return desc.queue.submit([&](sycl::handler& cgh) {
      cgh.depends_on(dependencies);
      cgh.use_kernel_bundle(kernel_data.exec_bundle);
      auto in_acc_or_usm = detail::get_access<const Scalar>(in, cgh);
      auto out_acc_or_usm = detail::get_access<Scalar>(out, cgh);
      sycl::local_accessor<Scalar, 1> loc(static_cast<std::size_t>(local_elements), cgh);
#ifdef PORTFFT_LOG
      sycl::stream s{1024 * 16, 1024, cgh};
#endif
      cgh.parallel_for<detail::workitem_kernel<
          Scalar, Domain, Dir, Mem, LayoutIn, LayoutOut, detail::elementwise_multiply::NOT_APPLIED,
          detail::elementwise_multiply::NOT_APPLIED, detail::apply_scale_factor::APPLIED, SubgroupSize>>(
          sycl::nd_range<1>{{global_size}, {static_cast<std::size_t>(SubgroupSize * kernel_data.num_sgs_per_wg)}},
          [=](sycl::nd_item<1> it, sycl::kernel_handler kh) [[sycl::reqd_sub_group_size(SubgroupSize)]] {
            Idx fft_size = kh.get_specialization_constant<detail::WorkitemSpecConstFftSize>();
            detail::global_data_struct global_data{
#ifdef PORTFFT_LOG
                s,
#endif
                it};
            global_data.log_message_global("Running workitem kernel");
            detail::workitem_dispatch_impl<Dir, LayoutIn, LayoutOut, detail::elementwise_multiply::NOT_APPLIED,
                                           detail::elementwise_multiply::NOT_APPLIED,
                                           detail::apply_scale_factor::APPLIED, SubgroupSize,
                                           detail::cooley_tukey_size_list_t, Scalar>(
                &in_acc_or_usm[0] + input_offset, &out_acc_or_usm[0] + output_offset, &loc[0], n_transforms, global_data, scale_factor, fft_size);
            global_data.log_message_global("Exiting workitem kernel");
          });
    });
  }
};

template <typename Scalar, domain Domain>
template <typename Dummy>
struct committed_descriptor<Scalar, Domain>::set_spec_constants_struct::inner<detail::level::WORKITEM, Dummy> {
<<<<<<< HEAD
  static void execute(committed_descriptor& /*desc*/, sycl::kernel_bundle<sycl::bundle_state::input>& in_bundle, 
                      std::size_t length, const std::vector<Idx>& /*factors*/) {
    in_bundle.template set_specialization_constant<detail::WorkitemSpecConstFftSize>(
        static_cast<Idx>(length));
=======
  static void execute(committed_descriptor& /*desc*/, sycl::kernel_bundle<sycl::bundle_state::input>& in_bundle,
                      std::size_t length, const std::vector<Idx>& /*factors*/) {
    in_bundle.template set_specialization_constant<detail::WorkitemSpecConstFftSize>(static_cast<Idx>(length));
>>>>>>> 4c1006a9
  }
};

template <typename Scalar, domain Domain>
template <detail::layout LayoutIn, typename Dummy>
struct committed_descriptor<Scalar, Domain>::num_scalars_in_local_mem_struct::inner<detail::level::WORKITEM, LayoutIn,
                                                                                    Dummy> {
<<<<<<< HEAD
  static std::size_t execute(committed_descriptor& desc, std::size_t length, kernel_data_struct& kernel_data) {
    Idx num_scalars_per_sg = detail::pad_local(2 * static_cast<Idx>(length) * kernel_data.used_sg_size, 1);
=======
  static std::size_t execute(committed_descriptor& desc, kernel_data_struct& kernel_data) {
    Idx num_scalars_per_sg = detail::pad_local(2 * static_cast<Idx>(kernel_data.length) * kernel_data.used_sg_size, 1);
>>>>>>> 4c1006a9
    Idx max_n_sgs = desc.local_memory_size / static_cast<Idx>(sizeof(Scalar)) / num_scalars_per_sg;
    kernel_data.num_sgs_per_wg = std::min(Idx(PORTFFT_SGS_IN_WG), std::max(Idx(1), max_n_sgs));
    return static_cast<std::size_t>(num_scalars_per_sg * kernel_data.num_sgs_per_wg);
  }
};

template <typename Scalar, domain Domain>
template <typename Dummy>
struct committed_descriptor<Scalar, Domain>::calculate_twiddles_struct::inner<detail::level::WORKITEM, Dummy> {
<<<<<<< HEAD
  static Scalar* execute(committed_descriptor& /*desc*/, std::size_t /*length*/, kernel_data_struct& /*kernel_data*/) { return nullptr; }
=======
  static Scalar* execute(committed_descriptor& /*desc*/, kernel_data_struct& /*kernel_data*/) { return nullptr; }
>>>>>>> 4c1006a9
};

}  // namespace portfft

#endif  // PORTFFT_DISPATCHER_WORKITEM_DISPATCHER_HPP<|MERGE_RESOLUTION|>--- conflicted
+++ resolved
@@ -276,26 +276,17 @@
 template <typename Dummy>
 struct committed_descriptor<Scalar, Domain>::run_kernel_struct<Dir, LayoutIn, LayoutOut, SubgroupSize, TIn,
                                                                TOut>::inner<detail::level::WORKITEM, Dummy> {
-<<<<<<< HEAD
   static sycl::event execute(committed_descriptor& desc, const TIn& in, TOut& out,
                              const std::vector<sycl::event>& dependencies,
                              IdxGlobal n_transforms, 
                              IdxGlobal input_offset, IdxGlobal output_offset,
-                             Scalar scale_factor, std::size_t length, kernel_data_struct& kernel_data) {
-=======
-  static sycl::event execute(committed_descriptor& desc, const TIn& in, TOut& out, Scalar scale_factor,
-                             const std::vector<sycl::event>& dependencies, kernel_data_struct& kernel_data) {
->>>>>>> 4c1006a9
+                             Scalar scale_factor, kernel_data_struct& kernel_data) {
     constexpr detail::memory Mem = std::is_pointer<TOut>::value ? detail::memory::USM : detail::memory::BUFFER;
     std::size_t global_size = static_cast<std::size_t>(detail::get_global_size_workitem<Scalar>(
         n_transforms, SubgroupSize, kernel_data.num_sgs_per_wg, desc.n_compute_units));
     std::size_t local_elements =
-<<<<<<< HEAD
-        num_scalars_in_local_mem_struct::template inner<detail::level::WORKITEM, LayoutIn, Dummy>::execute(desc, length, kernel_data);
-=======
         num_scalars_in_local_mem_struct::template inner<detail::level::WORKITEM, LayoutIn, Dummy>::execute(desc,
                                                                                                            kernel_data);
->>>>>>> 4c1006a9
     return desc.queue.submit([&](sycl::handler& cgh) {
       cgh.depends_on(dependencies);
       cgh.use_kernel_bundle(kernel_data.exec_bundle);
@@ -331,16 +322,9 @@
 template <typename Scalar, domain Domain>
 template <typename Dummy>
 struct committed_descriptor<Scalar, Domain>::set_spec_constants_struct::inner<detail::level::WORKITEM, Dummy> {
-<<<<<<< HEAD
-  static void execute(committed_descriptor& /*desc*/, sycl::kernel_bundle<sycl::bundle_state::input>& in_bundle, 
-                      std::size_t length, const std::vector<Idx>& /*factors*/) {
-    in_bundle.template set_specialization_constant<detail::WorkitemSpecConstFftSize>(
-        static_cast<Idx>(length));
-=======
   static void execute(committed_descriptor& /*desc*/, sycl::kernel_bundle<sycl::bundle_state::input>& in_bundle,
                       std::size_t length, const std::vector<Idx>& /*factors*/) {
     in_bundle.template set_specialization_constant<detail::WorkitemSpecConstFftSize>(static_cast<Idx>(length));
->>>>>>> 4c1006a9
   }
 };
 
@@ -348,13 +332,8 @@
 template <detail::layout LayoutIn, typename Dummy>
 struct committed_descriptor<Scalar, Domain>::num_scalars_in_local_mem_struct::inner<detail::level::WORKITEM, LayoutIn,
                                                                                     Dummy> {
-<<<<<<< HEAD
-  static std::size_t execute(committed_descriptor& desc, std::size_t length, kernel_data_struct& kernel_data) {
-    Idx num_scalars_per_sg = detail::pad_local(2 * static_cast<Idx>(length) * kernel_data.used_sg_size, 1);
-=======
   static std::size_t execute(committed_descriptor& desc, kernel_data_struct& kernel_data) {
     Idx num_scalars_per_sg = detail::pad_local(2 * static_cast<Idx>(kernel_data.length) * kernel_data.used_sg_size, 1);
->>>>>>> 4c1006a9
     Idx max_n_sgs = desc.local_memory_size / static_cast<Idx>(sizeof(Scalar)) / num_scalars_per_sg;
     kernel_data.num_sgs_per_wg = std::min(Idx(PORTFFT_SGS_IN_WG), std::max(Idx(1), max_n_sgs));
     return static_cast<std::size_t>(num_scalars_per_sg * kernel_data.num_sgs_per_wg);
@@ -364,11 +343,7 @@
 template <typename Scalar, domain Domain>
 template <typename Dummy>
 struct committed_descriptor<Scalar, Domain>::calculate_twiddles_struct::inner<detail::level::WORKITEM, Dummy> {
-<<<<<<< HEAD
-  static Scalar* execute(committed_descriptor& /*desc*/, std::size_t /*length*/, kernel_data_struct& /*kernel_data*/) { return nullptr; }
-=======
   static Scalar* execute(committed_descriptor& /*desc*/, kernel_data_struct& /*kernel_data*/) { return nullptr; }
->>>>>>> 4c1006a9
 };
 
 }  // namespace portfft
