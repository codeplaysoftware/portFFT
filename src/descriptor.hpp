--- conflicted
+++ resolved
@@ -101,14 +101,7 @@
   sycl::context ctx;
   sycl::kernel_bundle<sycl::bundle_state::executable> exec_bundle;
   std::size_t n_compute_units;
-<<<<<<< HEAD
-  std::size_t buffer_kernel_fwd_subgroup_size;
-  std::size_t usm_kernel_fwd_subgroup_size;
-  std::size_t buffer_kernel_bwd_subgroup_size;
-  std::size_t usm_kernel_bwd_subgroup_size;
   std::size_t local_memory_size;
-=======
->>>>>>> d3786ec5
   Scalar* twiddles_forward;
   /**
    * Builds the kernel bundle with appropriate values of specialization constants.
@@ -141,7 +134,6 @@
 
     // get some properties we will use for tunning
     n_compute_units = dev.get_info<sycl::info::device::max_compute_units>();
-<<<<<<< HEAD
     local_memory_size = queue.get_device().get_info<sycl::info::device::local_mem_size>();
     std::size_t minimum_local_mem_required =
         2 *
@@ -152,10 +144,7 @@
       throw std::runtime_error(
           "Local Memory size of the selected device is lesser than required for the commited size");
     }
-    twiddles_forward = detail::calculate_twiddles<Scalar>(params.lengths[0], queue, usm_kernel_fwd_subgroup_size);
-=======
     twiddles_forward = detail::calculate_twiddles<Scalar>(params.lengths[0], queue, SYCLFFT_TARGET_SUBGROUP_SIZE);
->>>>>>> d3786ec5
   }
 
  public:
