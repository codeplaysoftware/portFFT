/***************************************************************************
 *
 *  Copyright (C) Codeplay Software Ltd.
 *
 *  Licensed under the Apache License, Version 2.0 (the "License");
 *  you may not use this file except in compliance with the License.
 *  You may obtain a copy of the License at
 *
 *      http://www.apache.org/licenses/LICENSE-2.0
 *
 *  Unless required by applicable law or agreed to in writing, software
 *  distributed under the License is distributed on an "AS IS" BASIS,
 *  WITHOUT WARRANTIES OR CONDITIONS OF ANY KIND, either express or implied.
 *  See the License for the specific language governing permissions and
 *  limitations under the License.
 *
 *  Codeplay's SYCL-FFT
 *
 **************************************************************************/

#ifndef SYCL_FFT_DESCRIPTOR_HPP
#define SYCL_FFT_DESCRIPTOR_HPP

#include <enums.hpp>
#include <general/dispatcher.hpp>
#include <utils.hpp>

#include <sycl/sycl.hpp>

#include <complex>
#include <cstdint>
#include <functional>
#include <numeric>
#include <vector>

namespace sycl_fft {

namespace detail {

// kernel names
template <typename Scalar, domain Domain, direction dir>
class buffer_kernel;
template <typename Scalar, domain Domain, direction dir>
class usm_kernel;
}  // namespace detail

// forward declaration
template <typename Scalar, domain Domain>
struct descriptor;

// specialization constants
constexpr static sycl::specialization_id<int> fft_size_spec_const;

/**
 * A commited descriptor that contains everything that is needed to run FFT.
 *
 * @tparam Scalar type of the scalar used for computations
 * @tparam Domain domain of the FFT
 */
template <typename Scalar, domain Domain>
class committed_descriptor {
  using complex_type = std::complex<Scalar>;

  friend class descriptor<Scalar, Domain>;
  descriptor<Scalar, Domain> params;
  sycl::queue queue;
  sycl::device dev;
  sycl::context ctx;
  sycl::kernel_bundle<sycl::bundle_state::executable> exec_bundle;
  std::size_t n_compute_units;
  std::size_t buffer_kernel_fwd_subgroup_size;
  std::size_t usm_kernel_fwd_subgroup_size;
  std::size_t buffer_kernel_bwd_subgroup_size;
  std::size_t usm_kernel_bwd_subgroup_size;
  Scalar* twiddles_forward;

  /**
   * Builds the kernel bundle with appropriate values of specialization constants.
   *
   * @return sycl::kernel_bundle<sycl::bundle_state::executable>
   */
  sycl::kernel_bundle<sycl::bundle_state::executable> build_w_spec_const() {
    // This function is called from constructor initializer list and it accesses other data members of the class. These
    // are already initialized by the time this is called only if they are declared in the class definition before the
    // member that is initialized by this function.
    auto in_bundle = sycl::get_kernel_bundle<sycl::bundle_state::input>(queue.get_context());
    in_bundle.set_specialization_constant<fft_size_spec_const>(params.lengths[0]);
    return sycl::build(in_bundle);
  }

  /**
   * Constructor.
   *
   * @param params descriptor this is created from
   * @param queue queue to use qhen enqueueing device work
   */
  committed_descriptor(const descriptor<Scalar, Domain>& params, sycl::queue& queue)
      : params{params},
        queue(queue),
        dev(queue.get_device()),
        ctx(queue.get_context()),
        exec_bundle(build_w_spec_const()) {
    // TODO: check and support all the parameter values
    assert(params.lengths.size() == 1);

    // query the kernels associated with the queue, and get the sub_group info
    buffer_kernel_fwd_subgroup_size =
        get_max_sub_group_size<detail::buffer_kernel<Scalar, Domain, direction::FORWARD>>(dev, exec_bundle);
    usm_kernel_fwd_subgroup_size =
        get_max_sub_group_size<detail::usm_kernel<Scalar, Domain, direction::FORWARD>>(dev, exec_bundle);
    buffer_kernel_bwd_subgroup_size =
        get_max_sub_group_size<detail::buffer_kernel<Scalar, Domain, direction::BACKWARD>>(dev, exec_bundle);
    usm_kernel_bwd_subgroup_size =
        get_max_sub_group_size<detail::usm_kernel<Scalar, Domain, direction::BACKWARD>>(dev, exec_bundle);
    if (buffer_kernel_fwd_subgroup_size != SYCLFFT_TARGET_SUBGROUP_SIZE) {
      throw std::runtime_error("Subgroup size " + std::to_string(buffer_kernel_fwd_subgroup_size) +
                               " of the fwd buffer kernel doe not match required size of " +
                               std::to_string(SYCLFFT_TARGET_SUBGROUP_SIZE));
    }
    if (usm_kernel_fwd_subgroup_size != SYCLFFT_TARGET_SUBGROUP_SIZE) {
      throw std::runtime_error("Subgroup size " + std::to_string(usm_kernel_fwd_subgroup_size) +
                               " of the fwd usm kernel doe not match required size of " +
                               std::to_string(SYCLFFT_TARGET_SUBGROUP_SIZE));
    }
    if (buffer_kernel_bwd_subgroup_size != SYCLFFT_TARGET_SUBGROUP_SIZE) {
      throw std::runtime_error("Subgroup size " + std::to_string(buffer_kernel_bwd_subgroup_size) +
                               " of the bwd buffer kernel doe not match required size of " +
                               std::to_string(SYCLFFT_TARGET_SUBGROUP_SIZE));
    }
    if (usm_kernel_bwd_subgroup_size != SYCLFFT_TARGET_SUBGROUP_SIZE) {
      throw std::runtime_error("Subgroup size " + std::to_string(usm_kernel_bwd_subgroup_size) +
                               " of the bwd usm kernel doe not match required size of " +
                               std::to_string(SYCLFFT_TARGET_SUBGROUP_SIZE));
    }
    // get some properties we will use for tunning
    n_compute_units = dev.get_info<sycl::info::device::max_compute_units>();
    twiddles_forward = detail::calculate_twiddles<Scalar>(params.lengths[0], queue, usm_kernel_fwd_subgroup_size);
  }

 public:
  static_assert(std::is_same_v<Scalar, float> || std::is_same_v<Scalar, double>,
                "Scalar must be either float or double!");
  /**
   * Alias for `Scalar`.
   */
  using scalar_type = Scalar;
  /**
   * Alias for `Domain`.
   */
  static constexpr domain domain_value = Domain;

  /**
   * Destructor
   */
  ~committed_descriptor() {
    queue.wait();
    if (twiddles_forward != nullptr) {
      sycl::free(twiddles_forward, queue);
    }
  }

  /**
   * Computes in-place forward FFT, working on a buffer.
   *
   * @param inout buffer containing input and output data
   */
  void compute_forward(sycl::buffer<complex_type, 1>& inout) {
    // For now we can just call out-of-place implementation.
    // This might need to be changed once we implement support for large sizes that work in global memory.
    compute_forward(inout, inout);
  }

  /**
   * Computes in-place backward FFT, working on a buffer.
   *
   * @param inout buffer containing input and output data
   */
  void compute_backward(sycl::buffer<complex_type, 1>& inout) {
    // For now we can just call out-of-place implementation.
    // This might need to be changed once we implement support for large sizes that work in global memory.
    compute_backward(inout, inout);
  }

  /**
   * Computes out-of-place forward FFT, working on buffers.
   *
   * @param in buffer containing input data
   * @param out buffer containing output data
   */
  void compute_forward(const sycl::buffer<complex_type, 1>& in, sycl::buffer<complex_type, 1>& out) {
    dispatch_compute<direction::FORWARD, 1, complex_type>(in, out, params.forward_scale);
  }

  /**
   * Compute out of place backward FFT, working on buffers
   *
   * @param in buffer containing input data
   * @param out buffer containing output data
   */
  void compute_backward(const sycl::buffer<complex_type, 1>& in, sycl::buffer<complex_type, 1>& out) {
    dispatch_compute<direction::BACKWARD, 1, complex_type>(in, out, params.backward_scale);
  }

  /**
   * Computes in-place forward FFT, working on USM memory.
   *
   * @param inout USM pointer to memory containing input and output data
   * @param dependencies events that must complete before the computation
   * @return sycl::event associated with this computation
   */
  sycl::event compute_forward(complex_type* inout, const std::vector<sycl::event>& dependencies = {}) {
    // For now we can just call out-of-place implementation.
    // This might need to be changed once we implement support for large sizes that work in global memory.
    return compute_forward(inout, inout, dependencies);
  }

  /**
   * Computes in-place backward FFT, working on USM memory.
   *
   * @param inout USM pointer to memory containing input and output data
   * @param dependencies events that must complete before the computation
   * @return sycl::event associated with this computation
   */
  sycl::event compute_backward(complex_type* inout, const std::vector<sycl::event>& dependencies = {}) {
    return compute_backward(inout, inout, dependencies);
  }

  /**
   * Computes out-of-place forward FFT, working on USM memory.
   *
   * @param in USM pointer to memory containing input data
   * @param out USM pointer to memory containing output data
   * @param dependencies events that must complete before the computation
   * @return sycl::event associated with this computation
   */
  sycl::event compute_forward(const complex_type* in, complex_type* out,
                              const std::vector<sycl::event>& dependencies = {}) {
    return dispatch_compute<direction::FORWARD>(in, out, params.forward_scale, dependencies);
  }

  /**
   * Computes out-of-place backward FFT, working on USM memory.
   *
   * @param in USM pointer to memory containing input data
   * @param out USM pointer to memory containing output data
   * @param dependencies events that must complete before the computation
   * @return sycl::event associated with this computation
   */
  sycl::event compute_backward(const complex_type* in, complex_type* out,
                               const std::vector<sycl::event>& dependencies = {}) {
    return dispatch_compute<direction::BACKWARD>(in, out, params.backward_scale, dependencies);
  }

 private:
  /**
   * Common interface to dispatch compute called by compute_forward and compute_backward
   *
   * @tparam dir FFT direction, takes either direction::FORWARD or direction::BACKWARD
   * @tparam Tin Type of the input USM pointer
   * @tparam Tout Type of the output USM pointer
   * @param in USM pointer to memory containing input data
   * @param out USM pointer to memory containing output data
   * @param scale_factor Value with which the result of the FFT will be multiplied
   * @param dependencies events that must complete before the computation
   * @return sycl::event
   */
  template <direction dir, typename Tin, typename Tout>
  inline sycl::event dispatch_compute(const Tin in, Tout out, Scalar scale_factor = 1.0f,
                                      const std::vector<sycl::event>& dependencies = {}) {
    std::size_t n_transforms = params.number_of_transforms;
    std::size_t fft_size = params.lengths[0];  // 1d only for now
    const std::size_t subgroup_size = [&]() {
      if constexpr (dir == direction::FORWARD)
        return usm_kernel_fwd_subgroup_size;
      else
        return usm_kernel_bwd_subgroup_size;
    }();
    std::size_t global_size = detail::get_global_size<Scalar>(fft_size, n_transforms, subgroup_size, n_compute_units);
    std::size_t input_distance = [&]() {
      if constexpr (dir == direction::FORWARD)
        return params.forward_distance * 2;
      else
        return params.backward_distance * 2;
    }();
    std::size_t output_distance = [&]() {
      if constexpr (dir == direction::FORWARD)
        return params.backward_distance * 2;
      else
        return params.forward_distance * 2;
    }();
    auto in_scalar = reinterpret_cast<const Scalar*>(in);
    auto out_scalar = reinterpret_cast<Scalar*>(out);
    Scalar* twiddles_local = twiddles_forward;
    std::size_t local_elements = detail::num_scalars_in_local_mem<Scalar>(fft_size, subgroup_size);
    return queue.submit([&](sycl::handler& cgh) {
      cgh.depends_on(dependencies);
      cgh.use_kernel_bundle(exec_bundle);
      sycl::local_accessor<Scalar, 1> loc(local_elements, cgh);
      cgh.parallel_for<detail::usm_kernel<Scalar, Domain, dir>>(
<<<<<<< HEAD
          sycl::nd_range<1>{{global_size}, {subgroup_size}}, [=
      ](sycl::nd_item<1> it) [[sycl::reqd_sub_group_size(SYCLFFT_TARGET_SUBGROUP_SIZE)]] {
            detail::dispatcher<dir>(in_scalar, out_scalar, loc, fft_size, n_transforms, it, twiddles_local, 
                                    scale_factor);
=======
          sycl::nd_range<1>{{global_size}, {subgroup_size}}, [=](sycl::nd_item<1> it, sycl::kernel_handler kh) {
            detail::dispatcher<dir>(in_scalar, out_scalar, loc, kh.get_specialization_constant<fft_size_spec_const>(),
                                    n_transforms, it, twiddles_local, scale_factor);
>>>>>>> 264a7e47
          });
    });
  }

  /**
   * @brief Common interface to dispatch compute called by compute_forward and compute_backward
   *
   * @tparam dir FFT direction, takes either direction::FORWARD or direction::BACKWARD
   * @tparam dim Dimention of the buffer
   * @tparam T Type of buffer
   * @param in buffer containing input data
   * @param out buffer containing output data
   * @param scale_factor Value with which the result of the FFT will be multiplied
   * @param dependencies events that must complete before the computation
   */
  template <direction dir, int dim, typename T>
  void dispatch_compute(const sycl::buffer<T, dim>& in, sycl::buffer<T, dim>& out, Scalar scale_factor = 1.0f,
                        const std::vector<sycl::event>& dependencies = {}) {
    std::size_t n_transforms = params.number_of_transforms;
    std::size_t fft_size = params.lengths[0];  // 1d only for now
    const std::size_t subgroup_size = [&]() {
      if constexpr (dir == direction::FORWARD)
        return buffer_kernel_fwd_subgroup_size;
      else
        return buffer_kernel_bwd_subgroup_size;
    }();
    std::size_t global_size = detail::get_global_size<Scalar>(fft_size, n_transforms, subgroup_size, n_compute_units);
    std::size_t input_distance = [&]() {
      if constexpr (dir == direction::FORWARD)
        return params.forward_distance * 2;
      else
        return params.backward_distance * 2;
    }();
    std::size_t output_distance = [&]() {
      if constexpr (dir == direction::FORWARD)
        return params.backward_distance * 2;
      else
        return params.forward_distance * 2;
    }();
    auto in_scalar = in.template reinterpret<Scalar, dim>(2 * in.size());
    auto out_scalar = out.template reinterpret<Scalar, dim>(2 * out.size());
    Scalar* twiddles_local = twiddles_forward;
    std::size_t local_elements = detail::num_scalars_in_local_mem<Scalar>(fft_size, subgroup_size);
    queue.submit([&](sycl::handler& cgh) {
      auto in_acc = in_scalar.template get_access<sycl::access::mode::read>(cgh);
      auto out_acc = out_scalar.template get_access<sycl::access::mode::write>(cgh);
      sycl::local_accessor<Scalar, 1> loc(local_elements, cgh);
      cgh.use_kernel_bundle(exec_bundle);
      cgh.parallel_for<detail::buffer_kernel<Scalar, Domain, dir>>(
<<<<<<< HEAD
          sycl::nd_range<1>{{global_size}, {subgroup_size}}, [=
      ](sycl::nd_item<1> it) [[sycl::reqd_sub_group_size(SYCLFFT_TARGET_SUBGROUP_SIZE)]] {
            detail::dispatcher<dir>(in_acc.get_pointer(), out_acc.get_pointer(), loc, fft_size, n_transforms,
                                    it, twiddles_local, scale_factor);
=======
          sycl::nd_range<1>{{global_size}, {subgroup_size}}, [=](sycl::nd_item<1> it, sycl::kernel_handler kh) {
            detail::dispatcher<dir>(in_acc.get_pointer(), out_acc.get_pointer(), loc,
                                    kh.get_specialization_constant<fft_size_spec_const>(), n_transforms, it, 
                                    twiddles_local, scale_factor);
>>>>>>> 264a7e47
          });
    });
  }
};

/**
 * A descriptor containing FFT problem parameters.
 *
 * @tparam Scalar type of the scalar used for computations
 * @tparam Domain domain of the FFT
 */
template <typename Scalar, domain Domain>
struct descriptor {
  std::vector<std::size_t> lengths;
  Scalar forward_scale = 1;
  Scalar backward_scale = 1;
  std::size_t number_of_transforms = 1;
  complex_storage complex_storage = complex_storage::COMPLEX;
  placement placement = placement::OUT_OF_PLACE;
  std::vector<std::size_t> forward_strides;
  std::vector<std::size_t> backward_strides;
  std::size_t forward_distance = 1;
  std::size_t backward_distance = 1;
  // TODO: add TRANSPOSE, WORKSPACE and ORDERING if we determine they make sense

  /**
   * Construct a new descriptor object.
   *
   * @param lengths size of the FFT transform
   */
  explicit descriptor(std::vector<std::size_t> lengths) : lengths(lengths), forward_strides{1}, backward_strides{1} {
    // TODO: properly set default values for forward_strides, backward_strides, forward_distance, backward_distance
    forward_distance = lengths[0];
    backward_distance = lengths[0];
    for (auto l : lengths) {
      backward_scale *= 1.0 / l;
    }
  }

  /**
   * Commits the descriptor, precalculating what can be done in advance.
   *
   * @param queue queue to use for computations
   * @return commited_descriptor<Scalar, Domain>
   */
  committed_descriptor<Scalar, Domain> commit(sycl::queue& queue) { return {*this, queue}; }

  std::size_t get_total_length() const noexcept {
    return std::accumulate(lengths.begin(), lengths.end(), 1, std::multiplies<std::size_t>());
  }
};

}  // namespace sycl_fft

#endif<|MERGE_RESOLUTION|>--- conflicted
+++ resolved
@@ -297,16 +297,10 @@
       cgh.use_kernel_bundle(exec_bundle);
       sycl::local_accessor<Scalar, 1> loc(local_elements, cgh);
       cgh.parallel_for<detail::usm_kernel<Scalar, Domain, dir>>(
-<<<<<<< HEAD
-          sycl::nd_range<1>{{global_size}, {subgroup_size}}, [=
-      ](sycl::nd_item<1> it) [[sycl::reqd_sub_group_size(SYCLFFT_TARGET_SUBGROUP_SIZE)]] {
-            detail::dispatcher<dir>(in_scalar, out_scalar, loc, fft_size, n_transforms, it, twiddles_local, 
-                                    scale_factor);
-=======
-          sycl::nd_range<1>{{global_size}, {subgroup_size}}, [=](sycl::nd_item<1> it, sycl::kernel_handler kh) {
+          sycl::nd_range<1>{{global_size}, {subgroup_size}}, [=](sycl::nd_item<1> it, sycl::kernel_handler kh)
+            [[sycl::reqd_sub_group_size(SYCLFFT_TARGET_SUBGROUP_SIZE)]] {
             detail::dispatcher<dir>(in_scalar, out_scalar, loc, kh.get_specialization_constant<fft_size_spec_const>(),
                                     n_transforms, it, twiddles_local, scale_factor);
->>>>>>> 264a7e47
           });
     });
   }
@@ -356,17 +350,11 @@
       sycl::local_accessor<Scalar, 1> loc(local_elements, cgh);
       cgh.use_kernel_bundle(exec_bundle);
       cgh.parallel_for<detail::buffer_kernel<Scalar, Domain, dir>>(
-<<<<<<< HEAD
-          sycl::nd_range<1>{{global_size}, {subgroup_size}}, [=
-      ](sycl::nd_item<1> it) [[sycl::reqd_sub_group_size(SYCLFFT_TARGET_SUBGROUP_SIZE)]] {
-            detail::dispatcher<dir>(in_acc.get_pointer(), out_acc.get_pointer(), loc, fft_size, n_transforms,
-                                    it, twiddles_local, scale_factor);
-=======
-          sycl::nd_range<1>{{global_size}, {subgroup_size}}, [=](sycl::nd_item<1> it, sycl::kernel_handler kh) {
+          sycl::nd_range<1>{{global_size}, {subgroup_size}}, [=](sycl::nd_item<1> it, sycl::kernel_handler kh) 
+            [[sycl::reqd_sub_group_size(SYCLFFT_TARGET_SUBGROUP_SIZE)]] {
             detail::dispatcher<dir>(in_acc.get_pointer(), out_acc.get_pointer(), loc,
                                     kh.get_specialization_constant<fft_size_spec_const>(), n_transforms, it, 
                                     twiddles_local, scale_factor);
->>>>>>> 264a7e47
           });
     });
   }
