--- conflicted
+++ resolved
@@ -105,25 +105,6 @@
   Idx n_compute_units;
   std::vector<std::size_t> supported_sg_sizes;
   Idx local_memory_size;
-<<<<<<< HEAD
-  // per kernel
-  /*Idx used_sg_size;
-  std::shared_ptr<Scalar> twiddles_forward;
-  detail::level level;
-  std::vector<Idx> factors;
-  sycl::kernel_bundle<sycl::bundle_state::executable> exec_bundle;*/
-
-  struct kernel_data_struct{
-    sycl::kernel_bundle<sycl::bundle_state::executable> exec_bundle;
-    std::vector<Idx> factors;
-    Idx used_sg_size;
-    Idx num_sgs_per_wg;
-    std::shared_ptr<Scalar> twiddles_forward;
-    detail::level level;
-  };
-  std::vector<kernel_data_struct> kernels;
-=======
->>>>>>> 4c1006a9
 
   struct kernel_data_struct {
     sycl::kernel_bundle<sycl::bundle_state::executable> exec_bundle;
@@ -193,27 +174,16 @@
    * @return tuple of: implementation to use, vector of kernel ids, factors
    */
   template <Idx SubgroupSize>
-<<<<<<< HEAD
-  detail::level prepare_implementation(std::size_t kernel_num, std::vector<sycl::kernel_id>& ids, std::vector<Idx>& factors) {
-=======
   std::tuple<detail::level, std::vector<sycl::kernel_id>, std::vector<Idx>> prepare_implementation(
-      std::size_t /*kernel_num*/) {
->>>>>>> 4c1006a9
+      std::size_t kernel_num) {
     // TODO: check and support all the parameter values
     if constexpr (Domain != domain::COMPLEX) {
       throw unsupported_configuration("portFFT only supports complex to complex transforms");
     }
-<<<<<<< HEAD
-
-    IdxGlobal fft_size = static_cast<IdxGlobal>(params.lengths[kernel_num]);
-=======
-    if (params.lengths.size() != 1) {
-      throw unsupported_configuration("portFFT only supports 1D FFT for now");
-    }
+
     std::vector<sycl::kernel_id> ids;
     std::vector<Idx> factors;
-    IdxGlobal fft_size = static_cast<IdxGlobal>(params.lengths[0]);
->>>>>>> 4c1006a9
+    IdxGlobal fft_size = static_cast<IdxGlobal>(params.lengths[kernel_num]);
     if (!detail::cooley_tukey_size_list_t::has_size(fft_size)) {
       throw unsupported_configuration("FFT size ", fft_size, " is not compiled in!");
     }
@@ -260,12 +230,8 @@
     // Dummy parameter is needed as only partial specializations are allowed without specializing the containing class
     template <detail::level Lev, typename Dummy>
     struct inner {
-<<<<<<< HEAD
-      static void execute(committed_descriptor& desc, sycl::kernel_bundle<sycl::bundle_state::input>& in_bundle, std::size_t length, const std::vector<Idx>& factors);
-=======
       static void execute(committed_descriptor& desc, sycl::kernel_bundle<sycl::bundle_state::input>& in_bundle,
                           std::size_t length, const std::vector<Idx>& factors);
->>>>>>> 4c1006a9
     };
   };
 
@@ -277,12 +243,8 @@
    * @param length length of the FFT the kernel will execute
    * @param factors factorization of the FFT size the kernel will use
    */
-<<<<<<< HEAD
-  void set_spec_constants(detail::level level, sycl::kernel_bundle<sycl::bundle_state::input>& in_bundle, std::size_t length, const std::vector<Idx>& factors) {
-=======
   void set_spec_constants(detail::level level, sycl::kernel_bundle<sycl::bundle_state::input>& in_bundle,
                           std::size_t length, const std::vector<Idx>& factors) {
->>>>>>> 4c1006a9
     dispatch<set_spec_constants_struct>(level, in_bundle, length, factors);
   }
 
@@ -305,13 +267,8 @@
    * @return the number of scalars
    */
   template <detail::layout LayoutIn>
-<<<<<<< HEAD
-  std::size_t num_scalars_in_local_mem(std::size_t length, kernel_data_struct& kernel_data) {
-    return dispatch<num_scalars_in_local_mem_struct, LayoutIn>(kernel_data.level, length, kernel_data);
-=======
   std::size_t num_scalars_in_local_mem(kernel_data_struct& kernel_data) {
     return dispatch<num_scalars_in_local_mem_struct, LayoutIn>(kernel_data.level, kernel_data);
->>>>>>> 4c1006a9
   }
 
   /**
@@ -321,11 +278,7 @@
     // Dummy parameter is needed as only partial specializations are allowed without specializing the containing class
     template <detail::level Lev, typename Dummy>
     struct inner {
-<<<<<<< HEAD
-      static Scalar* execute(committed_descriptor& desc, std::size_t length, kernel_data_struct& kernel_data);
-=======
       static Scalar* execute(committed_descriptor& desc, kernel_data_struct& kernel_data);
->>>>>>> 4c1006a9
     };
   };
 
@@ -335,15 +288,9 @@
    * @param kernel_data data about the kernel the twiddles are needed for
    * @return Scalar* USM pointer to the twiddle factors
    */
-<<<<<<< HEAD
-  Scalar* calculate_twiddles(std::size_t length, kernel_data_struct& kernel_data) {
-    return dispatch<calculate_twiddles_struct>(kernel_data.level, length, kernel_data);
-    }
-=======
   Scalar* calculate_twiddles(kernel_data_struct& kernel_data) {
     return dispatch<calculate_twiddles_struct>(kernel_data.level, kernel_data);
   }
->>>>>>> 4c1006a9
 
   /**
    * Builds the kernel bundle with appropriate values of specialization constants for the first supported subgroup size.
@@ -359,24 +306,14 @@
     // are already initialized by the time this is called only if they are declared in the class definition before the
     // member that is initialized by this function.
     if (std::count(supported_sg_sizes.begin(), supported_sg_sizes.end(), SubgroupSize)) {
-<<<<<<< HEAD
-      std::vector<sycl::kernel_id> ids;
-      std::vector<Idx> factors;
-      detail::level level = prepare_implementation<SubgroupSize>(kernel_num, ids, factors);
-=======
       auto [level, ids, factors] = prepare_implementation<SubgroupSize>(kernel_num);
->>>>>>> 4c1006a9
 
       if (sycl::is_compatible(ids, dev)) {
         auto in_bundle = sycl::get_kernel_bundle<sycl::bundle_state::input>(queue.get_context(), ids);
         set_spec_constants(level, in_bundle, params.lengths[kernel_num], factors);
         try {
-<<<<<<< HEAD
-          return {sycl::build(in_bundle), factors, SubgroupSize, PORTFFT_SGS_IN_WG, {}, level};
-=======
           return {
               sycl::build(in_bundle), factors, params.lengths[kernel_num], SubgroupSize, PORTFFT_SGS_IN_WG, {}, level};
->>>>>>> 4c1006a9
         } catch (std::exception& e) {
           std::cerr << "Build for subgroup size " << SubgroupSize << " failed with message:\n" << e.what() << std::endl;
         }
@@ -402,38 +339,22 @@
         ctx(queue.get_context()),
         // get some properties we will use for tunning
         n_compute_units(static_cast<Idx>(dev.get_info<sycl::info::device::max_compute_units>())),
-<<<<<<< HEAD
         supported_sg_sizes(dev.get_info<sycl::info::device::sub_group_sizes>())
-        //exec_bundle(build_w_spec_const<PORTFFT_SUBGROUP_SIZES>()),
-        //num_sgs_per_wg(PORTFFT_SGS_IN_WG) 
         {
     // get some properties we will use for tuning
     n_compute_units = static_cast<Idx>(dev.get_info<sycl::info::device::max_compute_units>());
     local_memory_size = static_cast<Idx>(queue.get_device().get_info<sycl::info::device::local_mem_size>());
+    
     // compile the kernels and precalculate twiddles
     std::size_t n_kernels = params.lengths.size();
     for(std::size_t i=0;i<n_kernels;i++){
       kernels.push_back(build_w_spec_const<PORTFFT_SUBGROUP_SIZES>(i));
-      kernels.back().twiddles_forward = std::shared_ptr<Scalar>(calculate_twiddles(params.lengths[i], kernels.back()), [queue](Scalar* ptr) {
+      kernels.back().twiddles_forward = std::shared_ptr<Scalar>(calculate_twiddles(kernels.back()), [queue](Scalar* ptr) {
         if (ptr != nullptr) {
           sycl::free(ptr, queue);
         }
       });
     }
-=======
-        supported_sg_sizes(dev.get_info<sycl::info::device::sub_group_sizes>()) {
-    // get some properties we will use for tuning
-    n_compute_units = static_cast<Idx>(dev.get_info<sycl::info::device::max_compute_units>());
-    local_memory_size = static_cast<Idx>(queue.get_device().get_info<sycl::info::device::local_mem_size>());
-
-    // compile the kernels and precalculate twiddles
-    kernels.push_back(build_w_spec_const<PORTFFT_SUBGROUP_SIZES>(0));
-    kernels.back().twiddles_forward = std::shared_ptr<Scalar>(calculate_twiddles(kernels.back()), [queue](Scalar* ptr) {
-      if (ptr != nullptr) {
-        sycl::free(ptr, queue);
-      }
-    });
->>>>>>> 4c1006a9
   }
 
  public:
@@ -618,7 +539,7 @@
    */
   template <direction Dir, typename TIn, typename TOut>
   sycl::event dispatch_dimensions(const TIn& in, TOut& out, const std::vector<sycl::event>& dependencies,
-                                       std::vector<std::size_t> input_strides, std::vector<std::size_t> output_strides,
+                                       const std::vector<std::size_t>& input_strides, const std::vector<std::size_t>& output_strides,
                                        std::size_t input_distance, std::size_t output_distance,
                                        std::size_t input_offset, std::size_t output_offset,
                                        Scalar scale_factor) {
@@ -634,44 +555,42 @@
       std::size_t inner_size = 1;
       // product of sizes of all dimension outer relative to the one we are currently working on
       std::size_t outer_size = total_size / params.lengths.back();
-      sycl::event previous_event = dispatch_kernel_1d<Dir, TIn, TOut>(in, out, dependencies, params.lengths.back(),
+      sycl::event previous_event = dispatch_kernel_1d<Dir, TIn, TOut>(in, out, dependencies, 
                                                                   params.number_of_transforms * outer_size,
                                                                   inner_size, inner_size,
                                                                   params.lengths.back(), params.lengths.back(),
                                                                   input_offset, output_offset, scale_factor, kernels.back());
       if(params.lengths.size() == 1){
         return previous_event;
-      } else {
-        std::vector<sycl::event> previous_events {previous_event};
-        std::vector<sycl::event> next_events;
-        inner_size *= params.lengths[0];
-        for(std::size_t i=n_dimensions-1;i>=1;i--){
-          outer_size /= params.lengths[i];
-          //TODO do everything from the next loop in a single kernel once we support more than one distnace in the kernels.
-          for(std::size_t j = 0; j < params.number_of_transforms * outer_size; j++){
-            sycl::event e = dispatch_kernel_1d<Dir, TOutConst, TOut>(out, out, previous_events, 
-                                                             params.lengths[i], inner_size,
-                                                             inner_size, inner_size,
-                                                             1, 1,
-                                                             input_offset + j * outer_size, 
-                                                             output_offset + j * outer_size, static_cast<Scalar>(1.0), kernels[i]);
-            next_events.push_back(e);
-          }
-          inner_size *= params.lengths[i];
-          std::swap(previous_events, next_events);
-          next_events.clear();
+      }
+      std::vector<sycl::event> previous_events {previous_event};
+      std::vector<sycl::event> next_events;
+      inner_size *= params.lengths[0];
+      for(std::size_t i=n_dimensions-1;i>=1;i--){
+        outer_size /= params.lengths[i];
+        //TODO do everything from the next loop in a single kernel once we support more than one distnace in the kernels.
+        for(std::size_t j = 0; j < params.number_of_transforms * outer_size; j++){
+          sycl::event e = dispatch_kernel_1d<Dir, TOutConst, TOut>(out, out, previous_events, 
+                                                            inner_size,
+                                                            inner_size, inner_size,
+                                                            1, 1,
+                                                            input_offset + j * outer_size, 
+                                                            output_offset + j * outer_size, static_cast<Scalar>(1.0), kernels[i]);
+          next_events.push_back(e);
         }
-        outer_size /= params.lengths[0]; //outer size == 1 at this point
-        return dispatch_kernel_1d<Dir, TOutConst, TOut>(out, out, previous_events, 
-                                                params.lengths[0], params.number_of_transforms * inner_size,
-                                                inner_size, inner_size,
-                                                1,1,
-                                                input_offset, 
-                                                output_offset, static_cast<Scalar>(1.0), kernels[0]);
+        inner_size *= params.lengths[i];
+        std::swap(previous_events, next_events);
+        next_events.clear();
       }
-    } else{
-      throw unsupported_configuration("Multi-dimensional transforms are only supported with default data layout!");
-    }
+      outer_size /= params.lengths[0]; //outer size == 1 at this point
+      return dispatch_kernel_1d<Dir, TOutConst, TOut>(out, out, previous_events, 
+                                              params.number_of_transforms * inner_size,
+                                              inner_size, inner_size,
+                                              1,1,
+                                              input_offset, 
+                                              output_offset, static_cast<Scalar>(1.0), kernels[0]);
+    }
+    throw unsupported_configuration("Multi-dimensional transforms are only supported with default data layout!");
   }
 
   /**
@@ -687,13 +606,13 @@
    */
   template <direction Dir, typename TIn, typename TOut>
   sycl::event dispatch_kernel_1d(const TIn& in, TOut& out, const std::vector<sycl::event>& dependencies, 
-                              std::size_t length, std::size_t n_transforms, 
+                              std::size_t n_transforms, 
                               std::size_t forward_stride, std::size_t backward_stride, 
                               std::size_t forward_distance, std::size_t backward_distance, 
                               std::size_t forward_offset, std::size_t backward_offset, 
                               Scalar scale_factor, kernel_data_struct& kernel_data) {
     return dispatch_kernel_1d_helper<Dir, TIn, TOut, PORTFFT_SUBGROUP_SIZES>(in, out, dependencies, 
-                                                      length, n_transforms, 
+                                                      n_transforms, 
                                                       forward_stride, backward_stride,
                                                       forward_distance, backward_distance, 
                                                       forward_offset, backward_offset, scale_factor, kernel_data);
@@ -713,89 +632,47 @@
    * @return sycl::event
    */
   template <direction Dir, typename TIn, typename TOut, Idx SubgroupSize, Idx... OtherSGSizes>
-<<<<<<< HEAD
   sycl::event dispatch_kernel_1d_helper(const TIn& in, TOut& out, const std::vector<sycl::event>& dependencies, 
-                              std::size_t length, std::size_t n_transforms, 
+                              std::size_t n_transforms, 
                               std::size_t input_stride, std::size_t output_stride, 
                               std::size_t input_distance, std::size_t output_distance, 
                               std::size_t input_offset, std::size_t output_offset,
                               Scalar scale_factor, kernel_data_struct& kernel_data) {
     if (SubgroupSize == kernel_data.used_sg_size) {
       std::size_t minimum_local_mem_required;
-      bool input_packed = input_distance == length && input_stride == 1;
-      bool output_packed = output_distance == length && output_stride == 1;
+      bool input_packed = input_distance == kernel_data.length && input_stride == 1;
+      bool output_packed = output_distance == kernel_data.length && output_stride == 1;
       bool input_batch_interleaved = input_distance == 1 && input_stride == n_transforms;
       bool output_batch_interleaved = output_distance == 1 && output_stride == n_transforms;
       if (input_batch_interleaved) {
-        minimum_local_mem_required = num_scalars_in_local_mem<detail::layout::BATCH_INTERLEAVED>(length, kernel_data) * sizeof(Scalar);
+        minimum_local_mem_required = num_scalars_in_local_mem<detail::layout::BATCH_INTERLEAVED>(kernel_data) * sizeof(Scalar);
       } else {
-        minimum_local_mem_required = num_scalars_in_local_mem<detail::layout::PACKED>(length, kernel_data) * sizeof(Scalar);
-=======
-  sycl::event dispatch_kernel_helper(const TIn in, TOut out, const std::vector<sycl::event>& dependencies = {}) {
-    if (SubgroupSize == kernels.back().used_sg_size) {
-      std::size_t fft_size = params.lengths[0];  // 1d only for now
-      std::size_t input_distance;
-      std::size_t output_distance;
-      Scalar scale_factor;
-      if constexpr (Dir == direction::FORWARD) {
-        input_distance = params.forward_distance;
-        output_distance = params.backward_distance;
-        scale_factor = params.forward_scale;
-      } else {
-        input_distance = params.backward_distance;
-        output_distance = params.forward_distance;
-        scale_factor = params.backward_scale;
-      }
-      std::size_t minimum_local_mem_required;
-      if (input_distance == 1) {
-        minimum_local_mem_required =
-            num_scalars_in_local_mem<detail::layout::BATCH_INTERLEAVED>(kernels[0]) * sizeof(Scalar);
-      } else {
-        minimum_local_mem_required = num_scalars_in_local_mem<detail::layout::PACKED>(kernels[0]) * sizeof(Scalar);
->>>>>>> 4c1006a9
+        minimum_local_mem_required = num_scalars_in_local_mem<detail::layout::PACKED>(kernel_data) * sizeof(Scalar);
       }
       if (static_cast<Idx>(minimum_local_mem_required) > local_memory_size) {
         throw out_of_local_memory_error(
             "Insufficient amount of local memory available: " + std::to_string(local_memory_size) +
             "B. Required: " + std::to_string(minimum_local_mem_required) + "B.");
       }
-<<<<<<< HEAD
       if (input_packed && output_packed) {
         return run_kernel<Dir, detail::layout::PACKED, detail::layout::PACKED, SubgroupSize>(
             in, out, dependencies, 
-            length, n_transforms, input_offset, output_offset, scale_factor, kernel_data);
-=======
-      if (input_distance == fft_size && output_distance == fft_size) {
-        return run_kernel<Dir, detail::layout::PACKED, detail::layout::PACKED, SubgroupSize>(in, out, scale_factor,
-                                                                                             dependencies, kernels[0]);
->>>>>>> 4c1006a9
+             n_transforms, input_offset, output_offset, scale_factor, kernel_data);
       }
       if (input_batch_interleaved && output_packed && in != out) {
         return run_kernel<Dir, detail::layout::BATCH_INTERLEAVED, detail::layout::PACKED, SubgroupSize>(
-<<<<<<< HEAD
             in, out, dependencies, 
-            length, n_transforms, input_offset, output_offset, scale_factor, kernel_data);
-=======
-            in, out, scale_factor, dependencies, kernels[0]);
->>>>>>> 4c1006a9
+             n_transforms, input_offset, output_offset, scale_factor, kernel_data);
       }
       if (input_packed && output_batch_interleaved && in != out) {
         return run_kernel<Dir, detail::layout::PACKED, detail::layout::BATCH_INTERLEAVED, SubgroupSize>(
-<<<<<<< HEAD
             in, out, dependencies, 
-            length, n_transforms, input_offset, output_offset, scale_factor, kernel_data);
-=======
-            in, out, scale_factor, dependencies, kernels[0]);
->>>>>>> 4c1006a9
+             n_transforms, input_offset, output_offset, scale_factor, kernel_data);
       }
       if (input_batch_interleaved && output_batch_interleaved) {
         return run_kernel<Dir, detail::layout::BATCH_INTERLEAVED, detail::layout::BATCH_INTERLEAVED, SubgroupSize>(
-<<<<<<< HEAD
             in, out, dependencies, 
-            length, n_transforms, input_offset, output_offset, scale_factor, kernel_data);
-=======
-            in, out, scale_factor, dependencies, kernels[0]);
->>>>>>> 4c1006a9
+             n_transforms, input_offset, output_offset, scale_factor, kernel_data);
       }
       throw unsupported_configuration("Only PACKED or BATCH_INTERLEAVED transforms are supported");
     }
@@ -803,7 +680,7 @@
       throw invalid_configuration("None of the compiled subgroup sizes are supported by the device!");
     } else {
       return dispatch_kernel_1d_helper<Dir, TIn, TOut, OtherSGSizes...>(in, out, dependencies, 
-                                                      length, n_transforms, 
+                                                      n_transforms, 
                                                       input_stride, output_stride,
                                                       input_distance, output_distance, 
                                                       input_offset, output_offset, scale_factor, kernel_data);
@@ -826,16 +703,11 @@
     // Dummy parameter is needed as only partial specializations are allowed without specializing the containing class
     template <detail::level Lev, typename Dummy>
     struct inner {
-<<<<<<< HEAD
       static sycl::event execute(committed_descriptor& desc, const TIn& in, TOut& out, 
                                  const std::vector<sycl::event>& dependencies,
                                  std::size_t n_transforms, 
                                  std::size_t forward_offset, std::size_t backward_offset,
-                                 Scalar scale_factor, std::size_t length, kernel_data_struct& kernel_data);
-=======
-      static sycl::event execute(committed_descriptor& desc, const TIn& in, TOut& out, Scalar scale_factor,
-                                 const std::vector<sycl::event>& dependencies, kernel_data_struct& kernel_data);
->>>>>>> 4c1006a9
+                                 Scalar scale_factor, kernel_data_struct& kernel_data);
     };
   };
 
@@ -856,9 +728,8 @@
    */
   template <direction Dir, detail::layout LayoutIn, detail::layout LayoutOut, Idx SubgroupSize, typename TIn,
             typename TOut>
-<<<<<<< HEAD
   sycl::event run_kernel(const TIn& in, TOut& out, const std::vector<sycl::event>& dependencies,
-                              std::size_t length, std::size_t n_transforms, 
+                              std::size_t n_transforms, 
                               std::size_t input_offset, std::size_t output_offset,
                               Scalar scale_factor, kernel_data_struct& kernel_data) {
     // mixing const and non-const inputs leads to hard-to-debug linking errors, as both use the same kernel name, but are called from different template instantiations.
@@ -872,13 +743,7 @@
                                                                                           static_cast<IdxGlobal>(n_transforms), 
                                                                                           static_cast<IdxGlobal>(input_offset),
                                                                                           static_cast<IdxGlobal>(output_offset), 
-                                                                                          scale_factor, length, kernel_data);
-=======
-  sycl::event run_kernel(const TIn& in, TOut& out, Scalar scale_factor, const std::vector<sycl::event>& dependencies,
-                         kernel_data_struct& kernel_data) {
-    return dispatch<run_kernel_struct<Dir, LayoutIn, LayoutOut, SubgroupSize, TIn, TOut>>(
-        kernel_data.level, in, out, scale_factor, dependencies, kernel_data);
->>>>>>> 4c1006a9
+                                                                                          scale_factor, kernel_data);
   }
 };
 
@@ -973,7 +838,7 @@
    *
    * @param lengths size of the FFT transform
    */
-  explicit descriptor(std::vector<std::size_t> lengths)
+  explicit descriptor(const std::vector<std::size_t>& lengths)
       : lengths(lengths),
         forward_strides{1},
         backward_strides{1}{
