/***************************************************************************
 *
 *  Copyright (C) Codeplay Software Ltd.
 *
 *  Licensed under the Apache License, Version 2.0 (the "License");
 *  you may not use this file except in compliance with the License.
 *  You may obtain a copy of the License at
 *
 *      http://www.apache.org/licenses/LICENSE-2.0
 *
 *  Unless required by applicable law or agreed to in writing, software
 *  distributed under the License is distributed on an "AS IS" BASIS,
 *  WITHOUT WARRANTIES OR CONDITIONS OF ANY KIND, either express or implied.
 *  See the License for the specific language governing permissions and
 *  limitations under the License.
 *
 *  Codeplay's portFFT
 *
 **************************************************************************/

#ifndef PORTFFT_DESCRIPTOR_HPP
#define PORTFFT_DESCRIPTOR_HPP

#include <common/cooley_tukey_compiled_sizes.hpp>
#include <common/exceptions.hpp>
#include <common/subgroup.hpp>
#include <enums.hpp>
#include <utils.hpp>

#include <sycl/sycl.hpp>

#include <complex>
#include <cstdint>
#include <functional>
#include <numeric>
#include <vector>

#include <utils.hpp>

namespace portfft {

namespace detail {

// kernel names
template <typename Scalar, domain Domain, direction Dir, detail::memory, detail::transpose TransposeIn,
<<<<<<< HEAD
          detail::transpose TransposeOut, bool ApplyLoadCallback, bool ApplyStoreCallback, int SubgroupSize,
          int kernel_id = 0>
class workitem_kernel;
template <typename Scalar, domain Domain, direction Dir, detail::memory, detail::transpose TransposeIn,
          detail::transpose TransposeOut, bool ApplyLoadCallback, bool ApplyStoreCallback, int SubgroupSize,
          int kernel_id = 0>
class subgroup_kernel;
template <typename Scalar, domain Domain, direction Dir, detail::memory, detail::transpose TransposeIn,
          detail::transpose TransposeOut, bool ApplyLoadCallback, bool ApplyStoreCallback, int SubgroupSize,
          int kernel_id = 0>
class workgroup_kernel;
template <typename Scalar, domain Domain, direction Dir, detail::memory, detail::transpose TransposeIn,
          detail::transpose TransposeOut, bool ApplyLoadCallback, bool ApplyStoreCallback, int SubgroupSize,
          int kernel_id = 0>
class global_kernel;

template <int, direction, typename, domain, memory, transpose, transpose, bool, bool, int, typename, typename>
struct dispatch_kernel_struct;
=======
          detail::transpose TransposeOut, bool ApplyLoadCallback, bool ApplyStoreCallback, bool ApplyScaleFactor,
          int SubgroupSize, int KernelID = 0>
class workitem_kernel;
template <typename Scalar, domain Domain, direction Dir, detail::memory, detail::transpose TransposeIn,
          detail::transpose TransposeOut, bool ApplyLoadCallback, bool ApplyStoreCallback, bool ApplyScaleFactor,
          int SubgroupSize, int KernelID = 0>
class subgroup_kernel;
template <typename Scalar, domain Domain, direction Dir, detail::memory, detail::transpose TransposeIn,
          detail::transpose TransposeOut, bool ApplyLoadCallback, bool ApplyStoreCallback, bool ApplyScaleFactor,
          int SubgroupSize, int KernelID = 0>
class workgroup_kernel;
template <typename Scalar, domain Domain, direction Dir, detail::memory, detail::transpose TransposeIn,
          detail::transpose TransposeOut, bool ApplyLoadCallback, bool ApplyStoreCallback, bool ApplyScaleFactor,
          int SubgroupSize, int KernelID = 0>
class global_kernel;

template <int, direction, typename, domain, memory, transpose, transpose, bool, bool, bool, int, typename, typename>
struct dispatch_kernel_struct;

template <typename Scalar, domain Domain, direction Dir, detail::memory, detail::transpose TransposeIn,
          detail::transpose TransposeOut, bool ApplyLoadModifier, bool ApplyStoreModifier, bool ApplyScaleFactor,
          int SubgroupSize, int KernelID = 0>
class transpose_kernel;
>>>>>>> f5367fec

}  // namespace detail

// forward declaration
template <typename, domain>
struct descriptor;

/*
Compute functions in the `committed_descriptor` call `dispatch_kernel` and `dispatch_kernel_helper`. These two functions
ensure the kernel is run with a supported subgroup size. Next `dispatch_kernel_helper` calls `run_kernel`. The
`run_kernel` member function picks appropriate implementation and calls the static `run_kernel of that implementation`.
The implementation specific `run_kernel` handles differences between forward and backward computations, casts the memory
(USM or buffers) from complex to scalars and launches the kernel. Each function described in this doc has only one
templated overload that handles both directions of transforms and buffer and USM memory.

Device functions make no assumptions on the size of a work group or the number of workgroups in a kernel. These numbers
can be tuned for each device.

Implementation-specific `run_kernel` function make the size of the FFT that is handled by the individual workitems
compile time constant. The one for subgroup implementation also calls `cross_sg_dispatcher` that makes the
cross-subgroup factor of FFT size compile time constant. They do that by using a switch on the FFT size for one
workitem, before calling `workitem_impl`, `subgroup_impl` or `workgroup_impl` . The `_impl` functions take the FFT size
for one workitem as a template  parameter. Only the calls that are determined to fit into available registers (depending
on the value of PORTFFT_TARGET_REGS_PER_WI macro) are actually instantiated.

The `_impl` functions iterate over the batch of problems, loading data for each first in
local memory then from there into private one. This is done in these two steps to avoid non-coalesced global memory
accesses. `workitem_impl` loads one problem per workitem, `subgroup_impl` loads one problem per subgroup and
`workgroup_impl` loads one problem per workgroup. After doing computations by the calls to `wi_dft` for workitem,
`sg_dft` for subgroup and `wg_dft` for workgroup, the data is written out, going through local memory again.

The computational parts of the implementations are further documented in files with their implementations
`workitem.hpp`, `subgroup.hpp` and `workgroup.hpp`.
*/

/**
 * A committed descriptor that contains everything that is needed to run FFT.
 *
 * @tparam Scalar type of the scalar used for computations
 * @tparam Domain domain of the FFT
 */
template <typename Scalar, domain Domain>
class committed_descriptor {
  using complex_type = std::complex<Scalar>;

  friend struct descriptor<Scalar, Domain>;
<<<<<<< HEAD
  template <int, direction, typename, domain, detail::memory, detail::transpose, detail::transpose, bool, bool, int,
            typename, typename>
=======
  template <int, direction, typename, domain, detail::memory, detail::transpose, detail::transpose, bool, bool, bool,
            int, typename, typename>
>>>>>>> f5367fec
  friend struct detail::dispatch_kernel_struct;

  descriptor<Scalar, Domain> params;
  sycl::queue queue;
  sycl::device dev;
  sycl::context ctx;
  std::size_t local_memory_size;
  std::size_t n_compute_units;
  std::vector<std::size_t> supported_sg_sizes;
  int used_sg_size;
  std::shared_ptr<Scalar> twiddles_forward;
  std::shared_ptr<Scalar> scratch_1;
  std::shared_ptr<Scalar> scratch_2;
  std::shared_ptr<std::size_t> dev_factors;
  detail::level level;
  std::vector<std::size_t> factors;
  std::vector<std::size_t> sub_batches;
  std::vector<std::size_t> inclusive_scan;
  std::vector<detail::level> levels;
  std::vector<std::size_t> local_mem_per_factor;
  std::vector<std::pair<sycl::range<1>, sycl::range<1>>> launch_configurations;
  std::vector<sycl::kernel_bundle<sycl::bundle_state::executable>> exec_bundle;
<<<<<<< HEAD
  std::size_t num_sgs_per_wg;
  std::size_t local_memory_size;
=======
  std::vector<sycl::kernel_bundle<sycl::bundle_state::executable>> transpose_kernel_bundle;
  std::size_t num_sgs_per_wg;
>>>>>>> f5367fec
  std::size_t l2_cache_size;
  std::size_t num_batches_in_l2;

  template <typename Impl, typename... Args>
  auto dispatch(Args&&... args) {
    switch (level) {
      case detail::level::WORKITEM:
        return Impl::template inner<detail::level::WORKITEM, void>::execute(*this, args...);
      case detail::level::SUBGROUP:
        return Impl::template inner<detail::level::SUBGROUP, void>::execute(*this, args...);
      case detail::level::WORKGROUP:
        return Impl::template inner<detail::level::WORKGROUP, void>::execute(*this, args...);
      case detail::level::GLOBAL:
        return Impl::template inner<detail::level::GLOBAL, void>::execute(*this, args...);
<<<<<<< HEAD
=======
      default:
        throw std::runtime_error("Unimplemented!");
>>>>>>> f5367fec
    }
  }

  template <typename Impl, detail::transpose TransposeIn, typename... Args>
  auto dispatch(Args&&... args) {
    switch (level) {
      case detail::level::WORKITEM:
        return Impl::template inner<detail::level::WORKITEM, TransposeIn, void>::execute(*this, args...);
      case detail::level::SUBGROUP:
        return Impl::template inner<detail::level::SUBGROUP, TransposeIn, void>::execute(*this, args...);
      case detail::level::WORKGROUP:
        return Impl::template inner<detail::level::WORKGROUP, TransposeIn, void>::execute(*this, args...);
      case detail::level::GLOBAL:
        return Impl::template inner<detail::level::GLOBAL, TransposeIn, void>::execute(*this, args...);
<<<<<<< HEAD
=======
      default:
        throw std::runtime_error("Unimplemented!");
>>>>>>> f5367fec
    }
  }

  /**
   * Prepares the implementation for the particular problem size. That includes factorizing it and getting ids for the
   * set of kernels that need to be JIT compiled.
   *
   * @tparam SubgroupSize size of the subgroup
   * @param[out] ids list of kernel ids that need to be JIT compiled
   * @return detail::level
   */
  template <int SubgroupSize>
  detail::level prepare_implementation(std::vector<std::vector<sycl::kernel_id>>& ids) {
    factors.clear();

    // TODO: check and support all the parameter values
    if constexpr (Domain != domain::COMPLEX) {
      throw unsupported_configuration("portFFT only supports complex to complex transforms");
    }
    if (params.lengths.size() != 1) {
      throw unsupported_configuration("portFFT only supports 1D FFT for now");
    }
    std::size_t fft_size = params.lengths[0];
    if (!detail::cooley_tukey_size_list_t::has_size(fft_size)) {
      throw unsupported_configuration("FFT size " + std::to_string(fft_size) + " is not supported!");
    }

    if (detail::fits_in_wi<Scalar>(fft_size)) {
      ids.push_back(detail::get_ids<detail::workitem_kernel, Scalar, Domain, SubgroupSize>());
      return detail::level::WORKITEM;
    }
    int factor_sg = detail::factorize_sg(static_cast<int>(fft_size), SubgroupSize);
    int factor_wi = static_cast<int>(fft_size) / factor_sg;
    if (detail::fits_in_sg<Scalar>(fft_size, SubgroupSize)) {
      // This factorization is duplicated in the dispatch logic on the GLOBAL.
      // The CT and spec constant factors should match.
      factors.push_back(static_cast<std::size_t>(factor_wi));
      factors.push_back(static_cast<std::size_t>(factor_sg));
      ids.push_back(detail::get_ids<detail::subgroup_kernel, Scalar, Domain, SubgroupSize>());
      return detail::level::SUBGROUP;
    }
    std::size_t n = detail::factorize(fft_size);
    std::size_t m = fft_size / n;
    int factor_sg_n = detail::factorize_sg(static_cast<int>(n), SubgroupSize);
    int factor_wi_n = static_cast<int>(n) / factor_sg_n;
    int factor_sg_m = detail::factorize_sg(static_cast<int>(m), SubgroupSize);
    int factor_wi_m = static_cast<int>(m) / factor_sg_m;
    if (detail::fits_in_wi<Scalar>(factor_wi_n) && detail::fits_in_wi<Scalar>(factor_wi_m) &&
        (2 * (fft_size + m + n) * sizeof(Scalar) < local_memory_size)) {
      factors.push_back(static_cast<std::size_t>(factor_wi_n));
      factors.push_back(static_cast<std::size_t>(factor_sg_n));
      factors.push_back(static_cast<std::size_t>(factor_wi_m));
      factors.push_back(static_cast<std::size_t>(factor_sg_m));
      // This factorization of N and M is duplicated in the dispatch logic on the device.
      // The CT and spec constant factors should match.
      ids.push_back(detail::get_ids<detail::workgroup_kernel, Scalar, Domain, SubgroupSize>());
      return detail::level::WORKGROUP;
    } else {
      // Global impl is designed to completely rely on already optimized lower level
      // Implementations. Majority of the performance gains for global implementation will come from the way
      // the input is factored, currently its heuristically set to prefer subgroup impl. mainly because of lower
      // number of sub batches generated
      auto fits_in_target_level = [this](std::size_t size, bool transposed_in = true) -> bool {
        if (detail::fits_in_wi<Scalar>(size))
          return true;
        else
          return detail::fits_in_sg<Scalar>(size, SubgroupSize) && [=, this]() {
            if (transposed_in)
              return local_memory_size >=
                     num_scalars_in_local_mem_struct::template inner<
                         detail::level::SUBGROUP, detail::transpose::TRANSPOSED, void>::execute(*this);
            else
              return local_memory_size >=
                     num_scalars_in_local_mem_struct::template inner<
                         detail::level::SUBGROUP, detail::transpose::NOT_TRANSPOSED, void>::execute(*this);
          }() && !PORTFFT_SLOW_SG_SHUFFLES;
      };

      auto select_impl = [&]<int kernel_id>(std::size_t input_size) -> void {
        if (detail::fits_in_wi<Scalar>(input_size)) {
          levels.push_back(detail::level::WORKITEM);
          ids.push_back(detail::get_ids<detail::global_kernel, Scalar, Domain, SubgroupSize, kernel_id>());
          factors.push_back(input_size);
          return;
        }
        if (detail::fits_in_sg<Scalar>(input_size, SubgroupSize)) {
          levels.push_back(detail::level::SUBGROUP);
          ids.push_back(detail::get_ids<detail::global_kernel, Scalar, Domain, SubgroupSize, kernel_id>());
          factors.push_back(input_size);
          return;
        }
      };

      detail::factorize_input_struct<0, decltype(fits_in_target_level), decltype(select_impl)>::execute(
          params.lengths[0], fits_in_target_level, select_impl);
      std::size_t num_twiddles = 0;
      for (std::size_t i = 0; i < factors.size() - 1; i++) {
        auto batches_at_level =
            std::accumulate(factors.begin() + i + 1, factors.end(), 1, std::multiplies<std::size_t>());
        sub_batches.push_back(batches_at_level);
        num_twiddles += factors[i] * batches_at_level * 2;
      }
      sub_batches.push_back(factors[factors.size() - 2]);
      num_batches_in_l2 =
          std::min(static_cast<std::size_t>(PORTFFT_MAX_CONCURRENT_KERNELS),
                   std::max(static_cast<std::size_t>(1), (l2_cache_size - num_twiddles * sizeof(Scalar)) /
                                                             (2 * sizeof(Scalar) * params.lengths[0])));
      std::vector<std::size_t> inclusive_scan;
      inclusive_scan.push_back(factors[0]);
      for (std::size_t i = 1; i < factors.size(); i++) {
        inclusive_scan.push_back(inclusive_scan.at(i - 1) * factors.at(i));
      }
      return detail::level::GLOBAL;
    }
    auto fits_in_target_level = [this](std::size_t size, bool transposed_in = true) -> bool {
      if (detail::fits_in_wi<Scalar>(size)) {
        return true;
      };
      return detail::fits_in_sg<Scalar>(size, SubgroupSize) && [=, this]() {
        if (transposed_in) {
          return local_memory_size >=
                 (2 * num_scalars_in_local_mem_struct::template inner<
                          detail::level::SUBGROUP, detail::transpose::TRANSPOSED, void>::execute(*this)) *
                     sizeof(Scalar);
        }
        return local_memory_size >=
               num_scalars_in_local_mem_struct::template inner<
                   detail::level::SUBGROUP, detail::transpose::NOT_TRANSPOSED, void>::execute(*this) *
                   sizeof(Scalar);
      }() && !PORTFFT_SLOW_SG_SHUFFLES;
    };

    auto select_impl = [&]<int KernelID>(std::size_t input_size) -> void {
      if (detail::fits_in_wi<Scalar>(input_size)) {
        transpose_kernel_bundle.push_back(build_transpose_kernel<KernelID, PORTFFT_SUBGROUP_SIZES>());
        levels.push_back(detail::level::WORKITEM);
        ids.push_back(detail::get_ids<detail::global_kernel, Scalar, Domain, SubgroupSize, KernelID>());
        factors.push_back(input_size);
        return;
      }
      if (detail::fits_in_sg<Scalar>(input_size, SubgroupSize)) {
        transpose_kernel_bundle.push_back(build_transpose_kernel<KernelID, PORTFFT_SUBGROUP_SIZES>());
        levels.push_back(detail::level::SUBGROUP);
        ids.push_back(detail::get_ids<detail::global_kernel, Scalar, Domain, SubgroupSize, KernelID>());
        factors.push_back(input_size);
        return;
      }
    };
    detail::factorize_input_struct<0, decltype(fits_in_target_level), decltype(select_impl)>::execute(
        params.lengths[0], fits_in_target_level, select_impl);
    std::size_t num_twiddles = 0;
    for (std::size_t i = 0; i < factors.size() - 1; i++) {
      auto batches_at_level = std::accumulate(factors.begin() + static_cast<long>(i) + 1, factors.end(), std::size_t(1),
                                              std::multiplies<std::size_t>());
      sub_batches.push_back(batches_at_level);
      num_twiddles += factors[i] * batches_at_level * 2;
    }
    sub_batches.push_back(factors[factors.size() - 2]);
    num_batches_in_l2 = std::min(static_cast<std::size_t>(PORTFFT_MAX_CONCURRENT_KERNELS),
                                 std::max(static_cast<std::size_t>(1), (l2_cache_size - num_twiddles * sizeof(Scalar)) /
                                                                           (2 * sizeof(Scalar) * params.lengths[0])));
    inclusive_scan.push_back(factors[0]);
    for (std::size_t i = 1; i < factors.size(); i++) {
      inclusive_scan.push_back(inclusive_scan.at(i - 1) * factors.at(i));
    }
    return detail::level::GLOBAL;
  }

  /**
   * Struct for dispatching `set_spec_constants()` call.
   */
  struct set_spec_constants_struct {
    // Dummy parameter is needed as only partial specializations are allowed without specializing the containing class
    template <detail::level Lev, typename Dummy>
    struct inner {
      static void execute(committed_descriptor& desc,
                          std::vector<sycl::kernel_bundle<sycl::bundle_state::input>>& in_bundle);
    };
  };

  /**
   * Sets the implementation dependant specialization constant values.
   *
   * @param in_bundle kernel bundle to set the specialization constants on
   */
  void set_spec_constants(std::vector<sycl::kernel_bundle<sycl::bundle_state::input>>& in_bundle) {
    dispatch<set_spec_constants_struct>(in_bundle);
  }

  /**
   * Struct for dispatching `num_scalars_in_local_mem()` call.
   */
  struct num_scalars_in_local_mem_struct {
    // Dummy parameter is needed as only partial specializations are allowed without specializing the containing class
    template <detail::level Lev, detail::transpose TransposeIn, typename Dummy, typename... Params>
    struct inner {
      static std::size_t execute(committed_descriptor& desc, Params...);
    };
  };

  struct num_scalars_in_local_mem_impl_struct {
    template <detail::level Level, detail::transpose TransposeIn, typename Dummy>
    struct inner {
      static std::size_t execute(committed_descriptor& desc, std::size_t fft_size);
    };
  };

  /**
   * Determine the number of scalars we need to have space for in the local memory. It may also modify `num_sgs_in_wg`
   * to make the problem fit in the local memory.
   *
   * @return std::size_t the number of scalars
   */
  template <detail::transpose TransposeIn>
  std::size_t num_scalars_in_local_mem() {
    return dispatch<num_scalars_in_local_mem_struct, TransposeIn>();
  }

  /**
   * Struct for dispatching `calculate_twiddles()` call.
   */
  struct calculate_twiddles_struct {
    // Dummy parameter is needed as only partial specializations are allowed without specializing the containing class
    template <detail::level Lev, typename Dummy>
    struct inner {
      static Scalar* execute(committed_descriptor& desc);
    };
  };

  /**
   * Calculates twiddle factors for the implementation in use.
   *
   * @return Scalar* USM pointer to the twiddle factors
   */
  Scalar* calculate_twiddles() { return dispatch<calculate_twiddles_struct>(); }

  template <int SubgroupSize, int... OtherSGSizes>
  sycl::kernel_bundle<sycl::bundle_state::executable> build_w_spec_const_impl(
      sycl::kernel_bundle<sycl::bundle_state::input>& in_bundle) {
    if (std::count(supported_sg_sizes.begin(), supported_sg_sizes.end(), SubgroupSize)) {
      used_sg_size = SubgroupSize;
      try {
        return sycl::build(in_bundle);
      } catch (std::exception& e) {
        std::cerr << "Build for subgroup size " << SubgroupSize << " failed with message:\n" << e.what() << std::endl;
      }
    }
    if constexpr (sizeof...(OtherSGSizes) == 0) {
      throw std::runtime_error("None of the compiled subgroup sizes are supported by the device!");
    } else {
      return build_w_spec_const_impl<OtherSGSizes...>(in_bundle);
    }
  }

  /**
   * Builds the kernel bundle with appropriate values of specialization constants for the first supported subgroup size.
   *
   * @tparam SubgroupSize first subgroup size
   * @tparam OtherSGSizes other subgroup sizes
   * @return sycl::kernel_bundle<sycl::bundle_state::executable>
   */

  template <int SubgroupSize, int... OtherSGSizes>
<<<<<<< HEAD
  sycl::kernel_bundle<sycl::bundle_state::executable> build_w_spec_const_impl(
      sycl::kernel_bundle<sycl::bundle_state::input>& in_bundle) {
    if (std::count(supported_sg_sizes.begin(), supported_sg_sizes.end(), SubgroupSize)) {
      used_sg_size = SubgroupSize;
      try {
        return sycl::build(in_bundle);
      } catch (std::exception& e) {
        std::cerr << "Build for subgroup size " << SubgroupSize << " failed with message:\n" << e.what() << std::endl;
      }
    }
    if constexpr (sizeof...(OtherSGSizes) == 0) {
      throw std::runtime_error("None of the compiled subgroup sizes are supported by the device!");
    } else {
      return build_w_spec_const_impl<OtherSGSizes...>(in_bundle);
    }
  }

  template <int SubgroupSize, int... OtherSGSizes>
  void build_w_spec_const() {
    // This function is called from constructor initializer list and it accesses other data members of the class. These
    // are already initialized by the time this is called only if they are declared in the class definition before the
    // member that is initialized by this function.
    std::vector<std::vector<sycl::kernel_id>> ids;
    std::vector<sycl::kernel_bundle<sycl::bundle_state::input>> input_bundles;
    level = prepare_implementation<SubgroupSize>(ids);
    for (auto kernel_ids : ids) {
      if (sycl::is_compatible(kernel_ids, dev)) {
        input_bundles.push_back(sycl::get_kernel_bundle<sycl::bundle_state::input>(queue.get_context(), kernel_ids));
      }
    }
=======
  void build_w_spec_const() {
    // This function is called from constructor initializer list and it accesses other data members of the class. These
    // are already initialized by the time this is called only if they are declared in the class definition before the
    // member that is initialized by this function.
    std::vector<std::vector<sycl::kernel_id>> ids;
    std::vector<sycl::kernel_bundle<sycl::bundle_state::input>> input_bundles;
    level = prepare_implementation<SubgroupSize>(ids);
    for (const auto& kernel_ids : ids) {
      if (sycl::is_compatible(kernel_ids, dev)) {
        input_bundles.push_back(sycl::get_kernel_bundle<sycl::bundle_state::input>(queue.get_context(), kernel_ids));
      }
    }
>>>>>>> f5367fec
    set_spec_constants(input_bundles);
    for (auto in_bundle : input_bundles) {
      exec_bundle.push_back(build_w_spec_const_impl<SubgroupSize, OtherSGSizes...>(in_bundle));
    }
  }

  template <int KernelID, int SubgroupSize, int... OtherSGSizes>
  sycl::kernel_bundle<sycl::bundle_state::executable> build_transpose_kernel() {
    auto transpose_in_bundle = sycl::get_kernel_bundle<sycl::bundle_state::input>(
        queue.get_context(), detail::get_ids<detail::transpose_kernel, Scalar, Domain, SubgroupSize>());
    return build_w_spec_const_impl<SubgroupSize, OtherSGSizes...>(transpose_in_bundle);
  }

  /**
   * Constructor.
   *
   * @param params descriptor this is created from
   * @param queue queue to use when enqueueing device work
   */
  committed_descriptor(const descriptor<Scalar, Domain>& params, sycl::queue& queue)
      : params(params),
        queue(queue),
        dev(queue.get_device()),
        ctx(queue.get_context()),
<<<<<<< HEAD
        num_sgs_per_wg(PORTFFT_SGS_IN_WG),
=======
        local_memory_size(dev.get_info<sycl::info::device::local_mem_size>()),
        // get some properties we will use for tunning
>>>>>>> f5367fec
        n_compute_units(dev.get_info<sycl::info::device::max_compute_units>()),
        supported_sg_sizes(dev.get_info<sycl::info::device::sub_group_sizes>()),
        // compile the kernels
        num_sgs_per_wg(PORTFFT_SGS_IN_WG) {
    // TODO: check and support all the parameter values
    if (params.lengths.size() != 1) {
      throw std::runtime_error("portFFT only supports 1D FFT for now");
    }
    build_w_spec_const<PORTFFT_SUBGROUP_SIZES>();
    // get some properties we will use for tuning
    n_compute_units = dev.get_info<sycl::info::device::max_compute_units>();
    std::size_t minimum_local_mem_required;
    if (params.forward_distance == 1 || params.backward_distance == 1) {
<<<<<<< HEAD
      std::size_t local_memory_required = num_scalars_in_local_mem<detail::transpose::TRANSPOSED>() * sizeof(Scalar);
      if (local_memory_required > local_memory_size) {
        throw std::runtime_error("Insufficient amount of local memory available: " + std::to_string(local_memory_size) +
                                 "B. Required: " + std::to_string(local_memory_required) + "B.");
=======
      minimum_local_mem_required = num_scalars_in_local_mem<detail::transpose::TRANSPOSED>() * sizeof(Scalar);
    } else {
      minimum_local_mem_required = num_scalars_in_local_mem<detail::transpose::NOT_TRANSPOSED>() * sizeof(Scalar);
    }
    if (minimum_local_mem_required > local_memory_size) {
      if (params.forward_distance == 1 || params.backward_distance == 1) {
        throw std::runtime_error("Insufficient amount of local memory available: " + std::to_string(local_memory_size) +
                                 "B. Required: " + std::to_string(minimum_local_mem_required) + "B.");
>>>>>>> f5367fec
      }
    }
    twiddles_forward = std::shared_ptr<Scalar>(calculate_twiddles(), [queue](Scalar* ptr) {
      if (ptr != nullptr) {
        sycl::free(ptr, queue);
      }
    });
<<<<<<< HEAD
    scratch_1 = std::shared_ptr<Scalar>(
        sycl::malloc_device<Scalar>(2 * params.lengths[0] * params.number_of_transforms, queue), [queue](Scalar* ptr) {
          if (ptr != nullptr) {
            sycl::free(ptr, queue);
          }
        });
    scratch_2 = std::shared_ptr<Scalar>(
        sycl::malloc_device<Scalar>(2 * params.lengths[0] * params.number_of_transforms, queue), [queue](Scalar* ptr) {
          if (ptr != nullptr) {
            sycl::free(ptr, queue);
          }
        });
    dev_factors = std::shared_ptr<std::size_t>(sycl::malloc_device<std::size_t>(3 * factors.size(), queue),
                                               [queue](std::size_t* ptr) {
                                                 if (ptr != nullptr) {
                                                   sycl::free(ptr, queue);
                                                 }
                                               });
    if (level == detail::level::GLOBAL) {
=======
    if (level == detail::level::GLOBAL) {
      scratch_1 = std::shared_ptr<Scalar>(
          sycl::malloc_device<Scalar>(2 * params.lengths[0] * params.number_of_transforms, queue),
          [queue](Scalar* ptr) {
            if (ptr != nullptr) {
              sycl::free(ptr, queue);
            }
          });
      scratch_2 = std::shared_ptr<Scalar>(
          sycl::malloc_device<Scalar>(2 * params.lengths[0] * params.number_of_transforms, queue),
          [queue](Scalar* ptr) {
            if (ptr != nullptr) {
              sycl::free(ptr, queue);
            }
          });
      dev_factors = std::shared_ptr<std::size_t>(sycl::malloc_device<std::size_t>(3 * factors.size(), queue),
                                                 [queue](std::size_t* ptr) {
                                                   if (ptr != nullptr) {
                                                     sycl::free(ptr, queue);
                                                   }
                                                 });
>>>>>>> f5367fec
      queue.copy(factors.data(), dev_factors.get(), factors.size());
      queue.copy(sub_batches.data(), dev_factors.get() + factors.size(), sub_batches.size());
      queue.copy(inclusive_scan.data(), dev_factors.get() + 2 * factors.size(), inclusive_scan.size());
      queue.wait();
    }
<<<<<<< HEAD
=======
  }

  void create_copy(const committed_descriptor<Scalar, Domain>& desc) {
#define COPY(x) x = desc.x;
    COPY(params)
    COPY(queue)
    COPY(dev)
    COPY(ctx)
    COPY(local_memory_size)
    COPY(n_compute_units)
    COPY(supported_sg_sizes)
    COPY(used_sg_size)
    COPY(twiddles_forward)
    COPY(dev_factors)
    COPY(level)
    COPY(factors)
    COPY(sub_batches)
    COPY(inclusive_scan)
    COPY(levels)
    COPY(launch_configurations)
    COPY(exec_bundle)
    COPY(transpose_kernel_bundle)
    COPY(num_sgs_per_wg)
    COPY(l2_cache_size)
    COPY(num_batches_in_l2)

#undef COPY

    if (level == detail::level::GLOBAL) {
      scratch_1 = std::shared_ptr<Scalar>(
          sycl::malloc_device<Scalar>(2 * params.lengths[0] * params.number_of_transforms, queue),
          [captured_queue = this->queue](Scalar* ptr) {
            if (ptr != nullptr) {
              sycl::free(ptr, captured_queue);
            }
          });
      scratch_2 = std::shared_ptr<Scalar>(
          sycl::malloc_device<Scalar>(2 * params.lengths[0] * params.number_of_transforms, queue),
          [captured_queue = this->queue](Scalar* ptr) {
            if (ptr != nullptr) {
              sycl::free(ptr, captured_queue);
            }
          });
    }
>>>>>>> f5367fec
  }

 public:
  committed_descriptor<Scalar, Domain>(const committed_descriptor<Scalar, Domain>& desc) : params(desc.params) {
    create_copy(desc);
  }
  committed_descriptor<Scalar, Domain>& operator=(const committed_descriptor<Scalar, Domain>& desc) {
    create_copy(desc);
    return *this;
  }
  static_assert(std::is_same_v<Scalar, float> || std::is_same_v<Scalar, double>,
                "Scalar must be either float or double!");
  /**
   * Alias for `Scalar`.
   */
  using scalar_type = Scalar;
  /**
   * Alias for `Domain`.
   */
  static constexpr domain DomainValue = Domain;

  /**
   * Destructor
   */
  ~committed_descriptor() { queue.wait(); }

  // default construction is not appropriate
  committed_descriptor() = delete;

  /**
   * Computes in-place forward FFT, working on a buffer.
   *
   * @param inout buffer containing input and output data
   */
  void compute_forward(sycl::buffer<complex_type, 1>& inout) {
    // For now we can just call out-of-place implementation.
    // This might need to be changed once we implement support for large sizes that work in global memory.
    compute_forward(inout, inout);
  }

  /**
   * Computes in-place backward FFT, working on a buffer.
   *
   * @param inout buffer containing input and output data
   */
  void compute_backward(sycl::buffer<complex_type, 1>& inout) {
    // For now we can just call out-of-place implementation.
    // This might need to be changed once we implement support for large sizes that work in global memory.
    compute_backward(inout, inout);
  }

  /**
   * Computes out-of-place forward FFT, working on buffers.
   *
   * @param in buffer containing input data
   * @param out buffer containing output data
   */
  void compute_forward(const sycl::buffer<complex_type, 1>& in, sycl::buffer<complex_type, 1>& out) {
    dispatch_kernel<direction::FORWARD>(in, out);
  }

  /**
   * Computes out-of-place forward FFT, working on buffers.
   *
   * @param in buffer containing input data
   * @param out buffer containing output data
   */
  void compute_forward(const sycl::buffer<Scalar, 1>& /*in*/, sycl::buffer<complex_type, 1>& /*out*/) {
    throw std::runtime_error("SYCL_FFT: Real to complex FFTs not yet implemented.");
  }

  /**
   * Compute out of place backward FFT, working on buffers
   *
   * @param in buffer containing input data
   * @param out buffer containing output data
   */
  void compute_backward(const sycl::buffer<complex_type, 1>& in, sycl::buffer<complex_type, 1>& out) {
    dispatch_kernel<direction::BACKWARD>(in, out);
  }

  /**
   * Computes in-place forward FFT, working on USM memory.
   *
   * @param inout USM pointer to memory containing input and output data
   * @param dependencies events that must complete before the computation
   * @return sycl::event associated with this computation
   */
  sycl::event compute_forward(complex_type* inout, const std::vector<sycl::event>& dependencies = {}) {
    // For now we can just call out-of-place implementation.
    // This might need to be changed once we implement support for large sizes that work in global memory.
    return compute_forward(inout, inout, dependencies);
  }

  /**
   * Computes in-place forward FFT, working on USM memory.
   *
   * @param inout USM pointer to memory containing input and output data
   * @param dependencies events that must complete before the computation
   * @return sycl::event associated with this computation
   */
  sycl::event compute_forward(Scalar* inout, const std::vector<sycl::event>& dependencies = {}) {
    // For now we can just call out-of-place implementation.
    // This might need to be changed once we implement support for large sizes that work in global memory.
    return compute_forward(inout, reinterpret_cast<complex_type*>(inout), dependencies);
  }

  /**
   * Computes in-place backward FFT, working on USM memory.
   *
   * @param inout USM pointer to memory containing input and output data
   * @param dependencies events that must complete before the computation
   * @return sycl::event associated with this computation
   */
  sycl::event compute_backward(complex_type* inout, const std::vector<sycl::event>& dependencies = {}) {
    return compute_backward(inout, inout, dependencies);
  }

  /**
   * Computes out-of-place forward FFT, working on USM memory.
   *
   * @param in USM pointer to memory containing input data
   * @param out USM pointer to memory containing output data
   * @param dependencies events that must complete before the computation
   * @return sycl::event associated with this computation
   */
  sycl::event compute_forward(const complex_type* in, complex_type* out,
                              const std::vector<sycl::event>& dependencies = {}) {
    return dispatch_kernel<direction::FORWARD>(in, out, dependencies);
  }

  /**
   * Computes out-of-place forward FFT, working on USM memory.
   *
   * @param in USM pointer to memory containing input data
   * @param out USM pointer to memory containing output data
   * @param dependencies events that must complete before the computation
   * @return sycl::event associated with this computation
   */
  sycl::event compute_forward(const Scalar* /*in*/, complex_type* /*out*/,
                              const std::vector<sycl::event>& /*dependencies*/ = {}) {
    throw std::runtime_error("SYCL_FFT: Real to complex FFTs not yet implemented.");
    return {};
  }

  /**
   * Computes out-of-place backward FFT, working on USM memory.
   *
   * @param in USM pointer to memory containing input data
   * @param out USM pointer to memory containing output data
   * @param dependencies events that must complete before the computation
   * @return sycl::event associated with this computation
   */
  sycl::event compute_backward(const complex_type* in, complex_type* out,
                               const std::vector<sycl::event>& dependencies = {}) {
    return dispatch_kernel<direction::BACKWARD>(in, out, dependencies);
  }

 private:
  /**
   * Dispatches the kernel with the first subgroup size that is supported by the device.
   *
   * @tparam Dir FFT direction, takes either direction::FORWARD or direction::BACKWARD
   * @tparam TIn Type of the input buffer or USM pointer
   * @tparam TOut Type of the output buffer or USM pointer
   * @param in buffer or USM pointer to memory containing input data
   * @param out buffer or USM pointer to memory containing output data
   * @param dependencies events that must complete before the computation
   * @return sycl::event
   */
  template <direction Dir, typename TIn, typename TOut>
  sycl::event dispatch_kernel(const TIn in, TOut out, const std::vector<sycl::event>& dependencies = {}) {
    return dispatch_kernel_helper<Dir, TIn, TOut, PORTFFT_SUBGROUP_SIZES>(in, out, dependencies);
  }

  /**
   * Helper for dispatching the kernel with the first subgroup size that is supported by the device.
   *
   * @tparam Dir FFT direction, takes either direction::FORWARD or direction::BACKWARD
   * @tparam TIn Type of the input buffer or USM pointer
   * @tparam TOut Type of the output buffer or USM pointer
   * @tparam SubgroupSize first subgroup size
   * @tparam OtherSGSizes other subgroup sizes
   * @param in buffer or USM pointer to memory containing input data
   * @param out buffer or USM pointer to memory containing output data
   * @param dependencies events that must complete before the computation
   * @return sycl::event
   */
  template <direction Dir, typename TIn, typename TOut, int SubgroupSize, int... OtherSGSizes>
  sycl::event dispatch_kernel_helper(const TIn in, TOut out, const std::vector<sycl::event>& dependencies = {}) {
    if (SubgroupSize == used_sg_size) {
      std::size_t fft_size = params.lengths[0];  // 1d only for now
      std::size_t input_distance;
      std::size_t output_distance;
      Scalar scale_factor;
      if constexpr (Dir == direction::FORWARD) {
        input_distance = params.forward_distance;
        output_distance = params.backward_distance;
        scale_factor = params.forward_scale;
      } else {
        input_distance = params.backward_distance;
        output_distance = params.forward_distance;
        scale_factor = params.backward_scale;
      }
      if (input_distance == fft_size && output_distance == fft_size) {
        return run_kernel<Dir, detail::transpose::NOT_TRANSPOSED, SubgroupSize>(in, out, scale_factor, dependencies);
      }
      if (input_distance == 1 && output_distance == fft_size && in != out) {
        return run_kernel<Dir, detail::transpose::TRANSPOSED, SubgroupSize>(in, out, scale_factor, dependencies);
      }
      throw unsupported_configuration("Only contiguous or transposed transforms are supported");
    }
    if constexpr (sizeof...(OtherSGSizes) == 0) {
      throw std::runtime_error("None of the compiled subgroup sizes are supported by the device!");
    } else {
      return dispatch_kernel_helper<Dir, TIn, TOut, OtherSGSizes...>(in, out, dependencies);
    }
  }

  /**
   * Struct for dispatching `run_kernel()` call.
   *
   * @tparam Dir FFT direction, takes either direction::FORWARD or direction::BACKWARD
   * @tparam TransposeIn whether input is transposed (interpreting it as a matrix of batch size times FFT size)
   * @tparam SubgroupSize size of the subgroup
   * @tparam TIn Type of the input USM pointer or buffer
   * @tparam TOut Type of the output USM pointer or buffer
   */
  template <direction Dir, detail::transpose TransposeIn, int SubgroupSize, typename TIn, typename TOut>
  struct run_kernel_struct {
    // Dummy parameter is needed as only partial specializations are allowed without specializing the containing class
    template <detail::level Lev, typename Dummy>
    struct inner {
      static sycl::event execute(committed_descriptor& desc, const TIn& in, TOut& out, Scalar scale_factor,
                                 const std::vector<sycl::event>& dependencies);
    };
  };

  /**
   * Common interface to run the kernel called by compute_forward and compute_backward
   *
   * @tparam Dir FFT direction, takes either direction::FORWARD or direction::BACKWARD
   * @tparam TransposeIn whether input is transposed (interpreting it as a matrix of batch size times FFT size)
   * @tparam SubgroupSize size of the subgroup
   * @tparam TIn Type of the input USM pointer or buffer
   * @tparam TOut Type of the output USM pointer or buffer
   * @param in USM pointer to memory containing input data
   * @param out USM pointer to memory containing output data
   * @param scale_factor Value with which the result of the FFT will be multiplied
   * @param dependencies events that must complete before the computation
   * @return sycl::event
   */
  template <direction Dir, detail::transpose TransposeIn, int SubgroupSize, typename TIn, typename TOut>
  sycl::event run_kernel(const TIn& in, TOut& out, Scalar scale_factor, const std::vector<sycl::event>& dependencies) {
    return dispatch<run_kernel_struct<Dir, TransposeIn, SubgroupSize, TIn, TOut>>(in, out, scale_factor, dependencies);
  }
};

/**
 * A descriptor containing FFT problem parameters.
 *
 * @tparam Scalar type of the scalar used for computations
 * @tparam Domain domain of the FFT
 */
template <typename Scalar, domain Domain>
struct descriptor {
  /**
   * The lengths in elements of each dimension. Only 1D transforms are supported. Must be specified.
   */
  std::vector<std::size_t> lengths;
  /**
   * A scaling factor applied to the output of forward transforms. Default value is 1.
   */
  Scalar forward_scale = 1;
  /**
   * A scaling factor applied to the output of backward transforms. Default value is the reciprocal of the
   * product of the lengths.
   * NB a forward transform followed by a backward transform with both forward_scale and
   * backward_scale set to 1 will result in the data being scaled by the product of the lengths.
   */
  Scalar backward_scale = 1;
  /**
   * The number of transforms or batches that will be solved with each call to compute_xxxward. Default value
   * is 1.
   */
  std::size_t number_of_transforms = 1;
  /**
   * The data layout of complex values. Default value is complex_storage::COMPLEX. complex_storage::COMPLEX
   * indicates that the real and imaginary part of a complex number is contiguous i.e an Array of Structures.
   * complex_storage::REAL_REAL indicates that all the real values are contiguous and all the imaginary values are
   * contiguous i.e. a Structure of Arrays. Only complex_storage::COMPLEX is supported.
   */
  complex_storage complex_storage = complex_storage::COMPLEX;
  /**
   * Indicates if the memory address of the output pointer is the same as the input pointer. Default value is
   * placement::OUT_OF_PLACE. When placement::OUT_OF_PLACE is used, only the out of place compute_xxxward functions can
   * be used and the memory pointed to by the input pointer and the memory pointed to by the output pointer must not
   * overlap at all. When placement::IN_PLACE is used, only the in-place compute_xxxward functions can be used.
   */
  placement placement = placement::OUT_OF_PLACE;
  /**
   * The strides of the data in the forward domain in elements. The default value is {1}. Only {1} or
   * {number_of_transforms} is supported. Exactly one of `forward_strides` and `forward_distance` must be 1.
   */
  std::vector<std::size_t> forward_strides;
  /**
   * The strides of the data in the backward domain in elements. The default value is {1}. Must be the same as
   * forward_strides.
   */
  std::vector<std::size_t> backward_strides;
  /**
   * The number of elements between the first value of each transform in the forward domain. The default value is
   * lengths[0]. Must be either 1 or lengths[0]. Exactly one of `forward_strides` and `forward_distance` must be 1.
   */
  std::size_t forward_distance = 1;
  /**
   * The number of elements between the first value of each transform in the backward domain. The default value
   * is lengths[0]. Must be the same as forward_distance.
   */
  std::size_t backward_distance = 1;
  // TODO: add TRANSPOSE, WORKSPACE and ORDERING if we determine they make sense

  /**
   * Construct a new descriptor object.
   *
   * @param lengths size of the FFT transform
   */
  explicit descriptor(std::vector<std::size_t> lengths)
      : lengths(lengths),
        forward_strides{1},
        backward_strides{1},
        forward_distance(lengths[0]),
        backward_distance(lengths[0]) {
    // TODO: properly set default values for forward_strides, backward_strides, forward_distance, backward_distance
    for (auto l : lengths) {
      backward_scale *= Scalar(1) / static_cast<Scalar>(l);
    }
  }

  /**
   * Commits the descriptor, precalculating what can be done in advance.
   *
   * @param queue queue to use for computations
   * @return committed_descriptor<Scalar, Domain>
   */
  committed_descriptor<Scalar, Domain> commit(sycl::queue& queue) { return {*this, queue}; }

  std::size_t get_total_length() const noexcept {
    return std::accumulate(lengths.begin(), lengths.end(), 1LU, std::multiplies<std::size_t>());
  }

  descriptor<Scalar, Domain>(const descriptor<Scalar, Domain>&) = default;
  descriptor<Scalar, Domain>& operator=(const descriptor<Scalar, Domain>&) = default;
};

}  // namespace portfft

#endif<|MERGE_RESOLUTION|>--- conflicted
+++ resolved
@@ -43,26 +43,6 @@
 
 // kernel names
 template <typename Scalar, domain Domain, direction Dir, detail::memory, detail::transpose TransposeIn,
-<<<<<<< HEAD
-          detail::transpose TransposeOut, bool ApplyLoadCallback, bool ApplyStoreCallback, int SubgroupSize,
-          int kernel_id = 0>
-class workitem_kernel;
-template <typename Scalar, domain Domain, direction Dir, detail::memory, detail::transpose TransposeIn,
-          detail::transpose TransposeOut, bool ApplyLoadCallback, bool ApplyStoreCallback, int SubgroupSize,
-          int kernel_id = 0>
-class subgroup_kernel;
-template <typename Scalar, domain Domain, direction Dir, detail::memory, detail::transpose TransposeIn,
-          detail::transpose TransposeOut, bool ApplyLoadCallback, bool ApplyStoreCallback, int SubgroupSize,
-          int kernel_id = 0>
-class workgroup_kernel;
-template <typename Scalar, domain Domain, direction Dir, detail::memory, detail::transpose TransposeIn,
-          detail::transpose TransposeOut, bool ApplyLoadCallback, bool ApplyStoreCallback, int SubgroupSize,
-          int kernel_id = 0>
-class global_kernel;
-
-template <int, direction, typename, domain, memory, transpose, transpose, bool, bool, int, typename, typename>
-struct dispatch_kernel_struct;
-=======
           detail::transpose TransposeOut, bool ApplyLoadCallback, bool ApplyStoreCallback, bool ApplyScaleFactor,
           int SubgroupSize, int KernelID = 0>
 class workitem_kernel;
@@ -86,7 +66,6 @@
           detail::transpose TransposeOut, bool ApplyLoadModifier, bool ApplyStoreModifier, bool ApplyScaleFactor,
           int SubgroupSize, int KernelID = 0>
 class transpose_kernel;
->>>>>>> f5367fec
 
 }  // namespace detail
 
@@ -133,13 +112,8 @@
   using complex_type = std::complex<Scalar>;
 
   friend struct descriptor<Scalar, Domain>;
-<<<<<<< HEAD
-  template <int, direction, typename, domain, detail::memory, detail::transpose, detail::transpose, bool, bool, int,
-            typename, typename>
-=======
   template <int, direction, typename, domain, detail::memory, detail::transpose, detail::transpose, bool, bool, bool,
             int, typename, typename>
->>>>>>> f5367fec
   friend struct detail::dispatch_kernel_struct;
 
   descriptor<Scalar, Domain> params;
@@ -162,13 +136,8 @@
   std::vector<std::size_t> local_mem_per_factor;
   std::vector<std::pair<sycl::range<1>, sycl::range<1>>> launch_configurations;
   std::vector<sycl::kernel_bundle<sycl::bundle_state::executable>> exec_bundle;
-<<<<<<< HEAD
-  std::size_t num_sgs_per_wg;
-  std::size_t local_memory_size;
-=======
   std::vector<sycl::kernel_bundle<sycl::bundle_state::executable>> transpose_kernel_bundle;
   std::size_t num_sgs_per_wg;
->>>>>>> f5367fec
   std::size_t l2_cache_size;
   std::size_t num_batches_in_l2;
 
@@ -183,11 +152,8 @@
         return Impl::template inner<detail::level::WORKGROUP, void>::execute(*this, args...);
       case detail::level::GLOBAL:
         return Impl::template inner<detail::level::GLOBAL, void>::execute(*this, args...);
-<<<<<<< HEAD
-=======
       default:
         throw std::runtime_error("Unimplemented!");
->>>>>>> f5367fec
     }
   }
 
@@ -202,11 +168,8 @@
         return Impl::template inner<detail::level::WORKGROUP, TransposeIn, void>::execute(*this, args...);
       case detail::level::GLOBAL:
         return Impl::template inner<detail::level::GLOBAL, TransposeIn, void>::execute(*this, args...);
-<<<<<<< HEAD
-=======
       default:
         throw std::runtime_error("Unimplemented!");
->>>>>>> f5367fec
     }
   }
 
@@ -468,40 +431,7 @@
    * @tparam OtherSGSizes other subgroup sizes
    * @return sycl::kernel_bundle<sycl::bundle_state::executable>
    */
-
   template <int SubgroupSize, int... OtherSGSizes>
-<<<<<<< HEAD
-  sycl::kernel_bundle<sycl::bundle_state::executable> build_w_spec_const_impl(
-      sycl::kernel_bundle<sycl::bundle_state::input>& in_bundle) {
-    if (std::count(supported_sg_sizes.begin(), supported_sg_sizes.end(), SubgroupSize)) {
-      used_sg_size = SubgroupSize;
-      try {
-        return sycl::build(in_bundle);
-      } catch (std::exception& e) {
-        std::cerr << "Build for subgroup size " << SubgroupSize << " failed with message:\n" << e.what() << std::endl;
-      }
-    }
-    if constexpr (sizeof...(OtherSGSizes) == 0) {
-      throw std::runtime_error("None of the compiled subgroup sizes are supported by the device!");
-    } else {
-      return build_w_spec_const_impl<OtherSGSizes...>(in_bundle);
-    }
-  }
-
-  template <int SubgroupSize, int... OtherSGSizes>
-  void build_w_spec_const() {
-    // This function is called from constructor initializer list and it accesses other data members of the class. These
-    // are already initialized by the time this is called only if they are declared in the class definition before the
-    // member that is initialized by this function.
-    std::vector<std::vector<sycl::kernel_id>> ids;
-    std::vector<sycl::kernel_bundle<sycl::bundle_state::input>> input_bundles;
-    level = prepare_implementation<SubgroupSize>(ids);
-    for (auto kernel_ids : ids) {
-      if (sycl::is_compatible(kernel_ids, dev)) {
-        input_bundles.push_back(sycl::get_kernel_bundle<sycl::bundle_state::input>(queue.get_context(), kernel_ids));
-      }
-    }
-=======
   void build_w_spec_const() {
     // This function is called from constructor initializer list and it accesses other data members of the class. These
     // are already initialized by the time this is called only if they are declared in the class definition before the
@@ -514,7 +444,6 @@
         input_bundles.push_back(sycl::get_kernel_bundle<sycl::bundle_state::input>(queue.get_context(), kernel_ids));
       }
     }
->>>>>>> f5367fec
     set_spec_constants(input_bundles);
     for (auto in_bundle : input_bundles) {
       exec_bundle.push_back(build_w_spec_const_impl<SubgroupSize, OtherSGSizes...>(in_bundle));
@@ -539,12 +468,8 @@
         queue(queue),
         dev(queue.get_device()),
         ctx(queue.get_context()),
-<<<<<<< HEAD
-        num_sgs_per_wg(PORTFFT_SGS_IN_WG),
-=======
         local_memory_size(dev.get_info<sycl::info::device::local_mem_size>()),
         // get some properties we will use for tunning
->>>>>>> f5367fec
         n_compute_units(dev.get_info<sycl::info::device::max_compute_units>()),
         supported_sg_sizes(dev.get_info<sycl::info::device::sub_group_sizes>()),
         // compile the kernels
@@ -558,12 +483,6 @@
     n_compute_units = dev.get_info<sycl::info::device::max_compute_units>();
     std::size_t minimum_local_mem_required;
     if (params.forward_distance == 1 || params.backward_distance == 1) {
-<<<<<<< HEAD
-      std::size_t local_memory_required = num_scalars_in_local_mem<detail::transpose::TRANSPOSED>() * sizeof(Scalar);
-      if (local_memory_required > local_memory_size) {
-        throw std::runtime_error("Insufficient amount of local memory available: " + std::to_string(local_memory_size) +
-                                 "B. Required: " + std::to_string(local_memory_required) + "B.");
-=======
       minimum_local_mem_required = num_scalars_in_local_mem<detail::transpose::TRANSPOSED>() * sizeof(Scalar);
     } else {
       minimum_local_mem_required = num_scalars_in_local_mem<detail::transpose::NOT_TRANSPOSED>() * sizeof(Scalar);
@@ -572,7 +491,6 @@
       if (params.forward_distance == 1 || params.backward_distance == 1) {
         throw std::runtime_error("Insufficient amount of local memory available: " + std::to_string(local_memory_size) +
                                  "B. Required: " + std::to_string(minimum_local_mem_required) + "B.");
->>>>>>> f5367fec
       }
     }
     twiddles_forward = std::shared_ptr<Scalar>(calculate_twiddles(), [queue](Scalar* ptr) {
@@ -580,27 +498,6 @@
         sycl::free(ptr, queue);
       }
     });
-<<<<<<< HEAD
-    scratch_1 = std::shared_ptr<Scalar>(
-        sycl::malloc_device<Scalar>(2 * params.lengths[0] * params.number_of_transforms, queue), [queue](Scalar* ptr) {
-          if (ptr != nullptr) {
-            sycl::free(ptr, queue);
-          }
-        });
-    scratch_2 = std::shared_ptr<Scalar>(
-        sycl::malloc_device<Scalar>(2 * params.lengths[0] * params.number_of_transforms, queue), [queue](Scalar* ptr) {
-          if (ptr != nullptr) {
-            sycl::free(ptr, queue);
-          }
-        });
-    dev_factors = std::shared_ptr<std::size_t>(sycl::malloc_device<std::size_t>(3 * factors.size(), queue),
-                                               [queue](std::size_t* ptr) {
-                                                 if (ptr != nullptr) {
-                                                   sycl::free(ptr, queue);
-                                                 }
-                                               });
-    if (level == detail::level::GLOBAL) {
-=======
     if (level == detail::level::GLOBAL) {
       scratch_1 = std::shared_ptr<Scalar>(
           sycl::malloc_device<Scalar>(2 * params.lengths[0] * params.number_of_transforms, queue),
@@ -622,14 +519,11 @@
                                                      sycl::free(ptr, queue);
                                                    }
                                                  });
->>>>>>> f5367fec
       queue.copy(factors.data(), dev_factors.get(), factors.size());
       queue.copy(sub_batches.data(), dev_factors.get() + factors.size(), sub_batches.size());
       queue.copy(inclusive_scan.data(), dev_factors.get() + 2 * factors.size(), inclusive_scan.size());
       queue.wait();
     }
-<<<<<<< HEAD
-=======
   }
 
   void create_copy(const committed_descriptor<Scalar, Domain>& desc) {
@@ -674,7 +568,6 @@
             }
           });
     }
->>>>>>> f5367fec
   }
 
  public:
