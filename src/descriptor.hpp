/***************************************************************************
 *
 *  Copyright (C) Codeplay Software Ltd.
 *
 *  Licensed under the Apache License, Version 2.0 (the "License");
 *  you may not use this file except in compliance with the License.
 *  You may obtain a copy of the License at
 *
 *      http://www.apache.org/licenses/LICENSE-2.0
 *
 *  Unless required by applicable law or agreed to in writing, software
 *  distributed under the License is distributed on an "AS IS" BASIS,
 *  WITHOUT WARRANTIES OR CONDITIONS OF ANY KIND, either express or implied.
 *  See the License for the specific language governing permissions and
 *  limitations under the License.
 *
 *  Codeplay's portFFT
 *
 **************************************************************************/

#ifndef PORTFFT_DESCRIPTOR_HPP
#define PORTFFT_DESCRIPTOR_HPP

#include <common/cooley_tukey_compiled_sizes.hpp>
#include <common/exceptions.hpp>
#include <common/subgroup.hpp>
#include <defines.hpp>
#include <enums.hpp>
#include <utils.hpp>

#include <sycl/sycl.hpp>

#include <complex>
#include <cstdint>
#include <functional>
#include <numeric>
#include <vector>

namespace portfft {

namespace detail {

// kernel names
<<<<<<< HEAD
// TODO: Remove all templates except Scalar, Domain and Memory
template <typename Scalar, domain, direction, detail::memory, detail::layout, detail::layout,
          detail::apply_load_modifier, detail::apply_store_modifier, detail::apply_scale_factor, int SubgroupSize>
class workitem_kernel;
template <typename Scalar, domain, direction, detail::memory, detail::layout, detail::layout,
          detail::apply_load_modifier, detail::apply_store_modifier, detail::apply_scale_factor, int SubgroupSize>
class subgroup_kernel;
template <typename Scalar, domain, direction, detail::memory, detail::layout, detail::layout,
          detail::apply_load_modifier, detail::apply_store_modifier, detail::apply_scale_factor, int SubgroupSize>
=======
// TODO: Remove LayoutIn once strides and distance are spec constants
// TODO: Change direction to a spec constant parameter
template <typename Scalar, domain Domain, direction Dir, detail::memory, detail::layout LayoutIn, Idx SubgroupSize>
class workitem_kernel;
template <typename Scalar, domain Domain, direction Dir, detail::memory, detail::layout LayoutIn, Idx SubgroupSize>
class subgroup_kernel;
template <typename Scalar, domain Domain, direction Dir, detail::memory, detail::layout LayoutIn, Idx SubgroupSize>
>>>>>>> da412c97
class workgroup_kernel;

}  // namespace detail

// forward declaration
template <typename Scalar, domain Domain>
struct descriptor;

/*
Compute functions in the `committed_descriptor` call `dispatch_kernel` and `dispatch_kernel_helper`. These two functions
ensure the kernel is run with a supported subgroup size. Next `dispatch_kernel_helper` calls `run_kernel`. The
`run_kernel` member function picks appropriate implementation and calls the static `run_kernel of that implementation`.
The implementation specific `run_kernel` handles differences between forward and backward computations, casts the memory
(USM or buffers) from complex to scalars and launches the kernel. Each function described in this doc has only one
templated overload that handles both directions of transforms and buffer and USM memory.

Device functions make no assumptions on the size of a work group or the number of workgroups in a kernel. These numbers
can be tuned for each device.

Implementation-specific `run_kernel` function make the size of the FFT that is handled by the individual workitems
compile time constant. The one for subgroup implementation also calls `cross_sg_dispatcher` that makes the
cross-subgroup factor of FFT size compile time constant. They do that by using a switch on the FFT size for one
workitem, before calling `workitem_impl`, `subgroup_impl` or `workgroup_impl` . The `_impl` functions take the FFT size
for one workitem as a template  parameter. Only the calls that are determined to fit into available registers (depending
on the value of PORTFFT_TARGET_REGS_PER_WI macro) are actually instantiated.

The `_impl` functions iterate over the batch of problems, loading data for each first in
local memory then from there into private one. This is done in these two steps to avoid non-coalesced global memory
accesses. `workitem_impl` loads one problem per workitem, `subgroup_impl` loads one problem per subgroup and
`workgroup_impl` loads one problem per workgroup. After doing computations by the calls to `wi_dft` for workitem,
`sg_dft` for subgroup and `wg_dft` for workgroup, the data is written out, going through local memory again.

The computational parts of the implementations are further documented in files with their implementations
`workitem.hpp`, `subgroup.hpp` and `workgroup.hpp`.
*/

/**
 * A committed descriptor that contains everything that is needed to run FFT.
 *
 * @tparam Scalar type of the scalar used for computations
 * @tparam Domain domain of the FFT
 */
template <typename Scalar, domain Domain>
class committed_descriptor {
  using complex_type = std::complex<Scalar>;

  friend struct descriptor<Scalar, Domain>;

  descriptor<Scalar, Domain> params;
  sycl::queue queue;
  sycl::device dev;
  sycl::context ctx;
  Idx n_compute_units;
  std::vector<std::size_t> supported_sg_sizes;
  Idx used_sg_size;
  std::shared_ptr<Scalar> twiddles_forward;
  detail::level level;
  std::vector<Idx> factors;
  sycl::kernel_bundle<sycl::bundle_state::executable> exec_bundle;
  Idx num_sgs_per_wg;
  Idx local_memory_size;

  template <typename Impl, typename... Args>
  auto dispatch(Args&&... args) {
    switch (level) {
      case detail::level::WORKITEM:
        return Impl::template inner<detail::level::WORKITEM, void>::execute(*this, args...);
      case detail::level::SUBGROUP:
        return Impl::template inner<detail::level::SUBGROUP, void>::execute(*this, args...);
      case detail::level::WORKGROUP:
        return Impl::template inner<detail::level::WORKGROUP, void>::execute(*this, args...);
      default:
        throw unsupported_configuration("Unimplemented!");
    }
  }

  template <typename Impl, detail::layout LayoutIn, typename... Args>
  auto dispatch(Args&&... args) {
    switch (level) {
      case detail::level::WORKITEM:
        return Impl::template inner<detail::level::WORKITEM, LayoutIn, void>::execute(*this, args...);
      case detail::level::SUBGROUP:
        return Impl::template inner<detail::level::SUBGROUP, LayoutIn, void>::execute(*this, args...);
      case detail::level::WORKGROUP:
        return Impl::template inner<detail::level::WORKGROUP, LayoutIn, void>::execute(*this, args...);
      default:
        throw unsupported_configuration("Unimplemented!");
    }
  }

  /**
<<<<<<< HEAD
=======
   * Get kernel ids for the implementation used.
   *
   * @tparam kernel which base template for kernel to use
   * @tparam SubgroupSize size of the subgroup
   * @param ids vector of kernel ids
   */
  template <template <typename, domain, direction, detail::memory, detail::layout, Idx> class Kernel, Idx SubgroupSize>
  void get_ids(std::vector<sycl::kernel_id>& ids) {
// if not used, some kernels might be optimized away in AOT compilation and not available here
#define PORTFFT_GET_ID(DIRECTION, MEMORY, TRANSPOSE)                                                          \
  try {                                                                                                       \
    ids.push_back(sycl::get_kernel_id<Kernel<Scalar, Domain, DIRECTION, MEMORY, TRANSPOSE, SubgroupSize>>()); \
  } catch (...) {                                                                                             \
  }

    PORTFFT_GET_ID(direction::FORWARD, detail::memory::BUFFER, detail::layout::PACKED)
    PORTFFT_GET_ID(direction::BACKWARD, detail::memory::BUFFER, detail::layout::PACKED)
    PORTFFT_GET_ID(direction::FORWARD, detail::memory::USM, detail::layout::PACKED)
    PORTFFT_GET_ID(direction::BACKWARD, detail::memory::USM, detail::layout::PACKED)
    PORTFFT_GET_ID(direction::FORWARD, detail::memory::BUFFER, detail::layout::BATCH_INTERLEAVED)
    PORTFFT_GET_ID(direction::BACKWARD, detail::memory::BUFFER, detail::layout::BATCH_INTERLEAVED)
    PORTFFT_GET_ID(direction::FORWARD, detail::memory::USM, detail::layout::BATCH_INTERLEAVED)
    PORTFFT_GET_ID(direction::BACKWARD, detail::memory::USM, detail::layout::BATCH_INTERLEAVED)

#undef PORTFFT_GET_ID
  }

  /**
>>>>>>> da412c97
   * Prepares the implementation for the particular problem size. That includes factorizing it and getting ids for the
   * set of kernels that need to be JIT compiled.
   *
   * @tparam SubgroupSize size of the subgroup
   * @param[out] ids list of kernel ids that need to be JIT compiled
   * @return detail::level
   */
  template <Idx SubgroupSize>
  detail::level prepare_implementation(std::vector<sycl::kernel_id>& ids) {
    factors.clear();

    // TODO: check and support all the parameter values
    if constexpr (Domain != domain::COMPLEX) {
      throw unsupported_configuration("portFFT only supports complex to complex transforms");
    }
    if (params.lengths.size() != 1) {
      throw unsupported_configuration("portFFT only supports 1D FFT for now");
    }
    IdxGlobal fft_size = static_cast<IdxGlobal>(params.lengths[0]);
    if (!detail::cooley_tukey_size_list_t::has_size(fft_size)) {
      throw unsupported_configuration("FFT size ", fft_size, " is not compiled in!");
    }

    if (detail::fits_in_wi<Scalar>(fft_size)) {
      detail::get_ids<detail::workitem_kernel, Scalar, Domain, SubgroupSize>(ids);
      return detail::level::WORKITEM;
    }
    if (detail::fits_in_sg<Scalar>(fft_size, SubgroupSize)) {
      Idx factor_sg = detail::factorize_sg(static_cast<Idx>(fft_size), SubgroupSize);
      Idx factor_wi = static_cast<Idx>(fft_size) / factor_sg;
      // This factorization is duplicated in the dispatch logic on the device.
      // The CT and spec constant factors should match.
      factors.push_back(factor_wi);
      factors.push_back(factor_sg);
      detail::get_ids<detail::subgroup_kernel, Scalar, Domain, SubgroupSize>(ids);
      return detail::level::SUBGROUP;
    }
    IdxGlobal n_idx_global = detail::factorize(fft_size);
    Idx n = static_cast<Idx>(n_idx_global);
    Idx m = static_cast<Idx>(fft_size / n_idx_global);
    Idx factor_sg_n = detail::factorize_sg(n, SubgroupSize);
    Idx factor_wi_n = n / factor_sg_n;
    Idx factor_sg_m = detail::factorize_sg(m, SubgroupSize);
    Idx factor_wi_m = m / factor_sg_m;
    if (detail::fits_in_wi<Scalar>(factor_wi_n) && detail::fits_in_wi<Scalar>(factor_wi_m)) {
      factors.push_back(factor_wi_n);
      factors.push_back(factor_sg_n);
      factors.push_back(factor_wi_m);
      factors.push_back(factor_sg_m);
      // This factorization of N and M is duplicated in the dispatch logic on the device.
      // The CT and spec constant factors should match.
      detail::get_ids<detail::workgroup_kernel, Scalar, Domain, SubgroupSize>(ids);
      return detail::level::WORKGROUP;
    }
    // TODO global
    throw unsupported_configuration("FFT size ", fft_size, " is not supported!");
  }

  /**
   * Struct for dispatching `set_spec_constants()` call.
   */
  struct set_spec_constants_struct {
    // Dummy parameter is needed as only partial specializations are allowed without specializing the containing class
    template <detail::level Lev, typename Dummy>
    struct inner {
      static void execute(committed_descriptor& desc, sycl::kernel_bundle<sycl::bundle_state::input>& in_bundle);
    };
  };

  /**
   * Sets the implementation dependant specialization constant values.
   *
   * @param in_bundle kernel bundle to set the specialization constants on
   */
  void set_spec_constants(sycl::kernel_bundle<sycl::bundle_state::input>& in_bundle) {
    dispatch<set_spec_constants_struct>(in_bundle);
  }

  /**
   * Struct for dispatching `num_scalars_in_local_mem()` call.
   */
  struct num_scalars_in_local_mem_struct {
    // Dummy parameter is needed as only partial specializations are allowed without specializing the containing class
    template <detail::level Lev, detail::layout LayoutIn, typename Dummy>
    struct inner {
      static std::size_t execute(committed_descriptor& desc);
    };
  };

  /**
   * Determine the number of scalars we need to have space for in the local memory. It may also modify `num_sgs_in_wg`
   * to make the problem fit in the local memory.
   *
   * @return the number of scalars
   */
  template <detail::layout LayoutIn>
  std::size_t num_scalars_in_local_mem() {
    return dispatch<num_scalars_in_local_mem_struct, LayoutIn>();
  }

  /**
   * Struct for dispatching `calculate_twiddles()` call.
   */
  struct calculate_twiddles_struct {
    // Dummy parameter is needed as only partial specializations are allowed without specializing the containing class
    template <detail::level Lev, typename Dummy>
    struct inner {
      static Scalar* execute(committed_descriptor& desc);
    };
  };

  /**
   * Calculates twiddle factors for the implementation in use.
   *
   * @return Scalar* USM pointer to the twiddle factors
   */
  Scalar* calculate_twiddles() { return dispatch<calculate_twiddles_struct>(); }

  /**
   * Builds the kernel bundle with appropriate values of specialization constants for the first supported subgroup size.
   *
   * @tparam SubgroupSize first subgroup size
   * @tparam OtherSGSizes other subgroup sizes
   * @return sycl::kernel_bundle<sycl::bundle_state::executable>
   */
  template <Idx SubgroupSize, Idx... OtherSGSizes>
  sycl::kernel_bundle<sycl::bundle_state::executable> build_w_spec_const() {
    // This function is called from constructor initializer list and it accesses other data members of the class. These
    // are already initialized by the time this is called only if they are declared in the class definition before the
    // member that is initialized by this function.
    if (std::count(supported_sg_sizes.begin(), supported_sg_sizes.end(), SubgroupSize)) {
      std::vector<sycl::kernel_id> ids;
      level = prepare_implementation<SubgroupSize>(ids);

      if (sycl::is_compatible(ids, dev)) {
        auto in_bundle = sycl::get_kernel_bundle<sycl::bundle_state::input>(queue.get_context(), ids);
        set_spec_constants(in_bundle);
        used_sg_size = SubgroupSize;
        try {
          return sycl::build(in_bundle);
        } catch (std::exception& e) {
          std::cerr << "Build for subgroup size " << SubgroupSize << " failed with message:\n" << e.what() << std::endl;
        }
      }
    }
    if constexpr (sizeof...(OtherSGSizes) == 0) {
      throw invalid_configuration("None of the compiled subgroup sizes are supported by the device!");
    } else {
      return build_w_spec_const<OtherSGSizes...>();
    }
  }

  /**
   * Constructor.
   *
   * @param params descriptor this is created from
   * @param queue queue to use when enqueueing device work
   */
  committed_descriptor(const descriptor<Scalar, Domain>& params, sycl::queue& queue)
      : params(params),
        queue(queue),
        dev(queue.get_device()),
        ctx(queue.get_context()),
        // get some properties we will use for tunning
        n_compute_units(static_cast<Idx>(dev.get_info<sycl::info::device::max_compute_units>())),
        supported_sg_sizes(dev.get_info<sycl::info::device::sub_group_sizes>()),
        // compile the kernels
        exec_bundle(build_w_spec_const<PORTFFT_SUBGROUP_SIZES>()),
        num_sgs_per_wg(PORTFFT_SGS_IN_WG) {
    // get some properties we will use for tuning
<<<<<<< HEAD
    n_compute_units = dev.get_info<sycl::info::device::max_compute_units>();
    local_memory_size = queue.get_device().get_info<sycl::info::device::local_mem_size>();
=======
    local_memory_size = static_cast<Idx>(queue.get_device().get_info<sycl::info::device::local_mem_size>());
    std::size_t minimum_local_mem_required;
    if (params.forward_distance == 1 || params.backward_distance == 1) {
      minimum_local_mem_required = num_scalars_in_local_mem<detail::layout::BATCH_INTERLEAVED>() * sizeof(Scalar);
    } else {
      minimum_local_mem_required = num_scalars_in_local_mem<detail::layout::PACKED>() * sizeof(Scalar);
    }
    if (static_cast<Idx>(minimum_local_mem_required) > local_memory_size) {
      throw unsupported_configuration("Insufficient amount of local memory available: ", local_memory_size,
                                      "B. Required: ", minimum_local_mem_required, "B.");
    }
>>>>>>> da412c97
    twiddles_forward = std::shared_ptr<Scalar>(calculate_twiddles(), [queue](Scalar* ptr) {
      if (ptr != nullptr) {
        sycl::free(ptr, queue);
      }
    });
  }

 public:
  static_assert(std::is_same_v<Scalar, float> || std::is_same_v<Scalar, double>,
                "Scalar must be either float or double!");
  /**
   * Alias for `Scalar`.
   */
  using scalar_type = Scalar;
  /**
   * Alias for `Domain`.
   */
  static constexpr domain DomainValue = Domain;

  /**
   * Destructor
   */
  ~committed_descriptor() { queue.wait(); }

  // rule of three
  committed_descriptor(const committed_descriptor& other) = default;
  committed_descriptor& operator=(const committed_descriptor& other) = default;

  // default construction is not appropriate
  committed_descriptor() = delete;

  /**
   * Computes in-place forward FFT, working on a buffer.
   *
   * @param inout buffer containing input and output data
   */
  void compute_forward(sycl::buffer<complex_type, 1>& inout) {
    // For now we can just call out-of-place implementation.
    // This might need to be changed once we implement support for large sizes that work in global memory.
    compute_forward(inout, inout);
  }

  /**
   * Computes in-place backward FFT, working on a buffer.
   *
   * @param inout buffer containing input and output data
   */
  void compute_backward(sycl::buffer<complex_type, 1>& inout) {
    // For now we can just call out-of-place implementation.
    // This might need to be changed once we implement support for large sizes that work in global memory.
    compute_backward(inout, inout);
  }

  /**
   * Computes out-of-place forward FFT, working on buffers.
   *
   * @param in buffer containing input data
   * @param out buffer containing output data
   */
  void compute_forward(const sycl::buffer<complex_type, 1>& in, sycl::buffer<complex_type, 1>& out) {
    dispatch_kernel<direction::FORWARD>(in, out);
  }

  /**
   * Computes out-of-place forward FFT, working on buffers.
   *
   * @param in buffer containing input data
   * @param out buffer containing output data
   */
  void compute_forward(const sycl::buffer<Scalar, 1>& /*in*/, sycl::buffer<complex_type, 1>& /*out*/) {
    throw unsupported_configuration("Real to complex FFTs not yet implemented.");
  }

  /**
   * Compute out of place backward FFT, working on buffers
   *
   * @param in buffer containing input data
   * @param out buffer containing output data
   */
  void compute_backward(const sycl::buffer<complex_type, 1>& in, sycl::buffer<complex_type, 1>& out) {
    dispatch_kernel<direction::BACKWARD>(in, out);
  }

  /**
   * Computes in-place forward FFT, working on USM memory.
   *
   * @param inout USM pointer to memory containing input and output data
   * @param dependencies events that must complete before the computation
   * @return sycl::event associated with this computation
   */
  sycl::event compute_forward(complex_type* inout, const std::vector<sycl::event>& dependencies = {}) {
    // For now we can just call out-of-place implementation.
    // This might need to be changed once we implement support for large sizes that work in global memory.
    return compute_forward(inout, inout, dependencies);
  }

  /**
   * Computes in-place forward FFT, working on USM memory.
   *
   * @param inout USM pointer to memory containing input and output data
   * @param dependencies events that must complete before the computation
   * @return sycl::event associated with this computation
   */
  sycl::event compute_forward(Scalar* inout, const std::vector<sycl::event>& dependencies = {}) {
    // For now we can just call out-of-place implementation.
    // This might need to be changed once we implement support for large sizes that work in global memory.
    return compute_forward(inout, reinterpret_cast<complex_type*>(inout), dependencies);
  }

  /**
   * Computes in-place backward FFT, working on USM memory.
   *
   * @param inout USM pointer to memory containing input and output data
   * @param dependencies events that must complete before the computation
   * @return sycl::event associated with this computation
   */
  sycl::event compute_backward(complex_type* inout, const std::vector<sycl::event>& dependencies = {}) {
    return compute_backward(inout, inout, dependencies);
  }

  /**
   * Computes out-of-place forward FFT, working on USM memory.
   *
   * @param in USM pointer to memory containing input data
   * @param out USM pointer to memory containing output data
   * @param dependencies events that must complete before the computation
   * @return sycl::event associated with this computation
   */
  sycl::event compute_forward(const complex_type* in, complex_type* out,
                              const std::vector<sycl::event>& dependencies = {}) {
    return dispatch_kernel<direction::FORWARD>(in, out, dependencies);
  }

  /**
   * Computes out-of-place forward FFT, working on USM memory.
   *
   * @param in USM pointer to memory containing input data
   * @param out USM pointer to memory containing output data
   * @param dependencies events that must complete before the computation
   * @return sycl::event associated with this computation
   */
  sycl::event compute_forward(const Scalar* /*in*/, complex_type* /*out*/,
                              const std::vector<sycl::event>& /*dependencies*/ = {}) {
    throw unsupported_configuration("Real to complex FFTs not yet implemented.");
    return {};
  }

  /**
   * Computes out-of-place backward FFT, working on USM memory.
   *
   * @param in USM pointer to memory containing input data
   * @param out USM pointer to memory containing output data
   * @param dependencies events that must complete before the computation
   * @return sycl::event associated with this computation
   */
  sycl::event compute_backward(const complex_type* in, complex_type* out,
                               const std::vector<sycl::event>& dependencies = {}) {
    return dispatch_kernel<direction::BACKWARD>(in, out, dependencies);
  }

 private:
  /**
   * Dispatches the kernel with the first subgroup size that is supported by the device.
   *
   * @tparam Dir FFT direction, takes either direction::FORWARD or direction::BACKWARD
   * @tparam TIn Type of the input buffer or USM pointer
   * @tparam TOut Type of the output buffer or USM pointer
   * @param in buffer or USM pointer to memory containing input data
   * @param out buffer or USM pointer to memory containing output data
   * @param dependencies events that must complete before the computation
   * @return sycl::event
   */
  template <direction Dir, typename TIn, typename TOut>
  sycl::event dispatch_kernel(const TIn in, TOut out, const std::vector<sycl::event>& dependencies = {}) {
    return dispatch_kernel_helper<Dir, TIn, TOut, PORTFFT_SUBGROUP_SIZES>(in, out, dependencies);
  }

  /**
   * Helper for dispatching the kernel with the first subgroup size that is supported by the device.
   *
   * @tparam Dir FFT direction, takes either direction::FORWARD or direction::BACKWARD
   * @tparam TIn Type of the input buffer or USM pointer
   * @tparam TOut Type of the output buffer or USM pointer
   * @tparam SubgroupSize first subgroup size
   * @tparam OtherSGSizes other subgroup sizes
   * @param in buffer or USM pointer to memory containing input data
   * @param out buffer or USM pointer to memory containing output data
   * @param dependencies events that must complete before the computation
   * @return sycl::event
   */
  template <direction Dir, typename TIn, typename TOut, Idx SubgroupSize, Idx... OtherSGSizes>
  sycl::event dispatch_kernel_helper(const TIn in, TOut out, const std::vector<sycl::event>& dependencies = {}) {
    if (SubgroupSize == used_sg_size) {
      std::size_t fft_size = params.lengths[0];  // 1d only for now
      std::size_t input_distance;
      std::size_t output_distance;
      Scalar scale_factor;
      if constexpr (Dir == direction::FORWARD) {
        input_distance = params.forward_distance;
        output_distance = params.backward_distance;
        scale_factor = params.forward_scale;
      } else {
        input_distance = params.backward_distance;
        output_distance = params.forward_distance;
        scale_factor = params.backward_scale;
      }
      std::size_t minimum_local_mem_required;
      if (input_distance == 1) {
        minimum_local_mem_required = num_scalars_in_local_mem<detail::layout::BATCH_INTERLEAVED>() * sizeof(Scalar);
      } else {
        minimum_local_mem_required = num_scalars_in_local_mem<detail::layout::PACKED>() * sizeof(Scalar);
      }
      if (minimum_local_mem_required > local_memory_size) {
        throw out_of_local_memory_error(
            "Insufficient amount of local memory available: " + std::to_string(local_memory_size) +
            "B. Required: " + std::to_string(minimum_local_mem_required) + "B.");
      }
      if (input_distance == fft_size && output_distance == fft_size) {
        return run_kernel<Dir, detail::layout::PACKED, detail::layout::PACKED, SubgroupSize>(in, out, scale_factor,
                                                                                             dependencies);
      }
      if (input_distance == 1 && output_distance == fft_size && in != out) {
        return run_kernel<Dir, detail::layout::BATCH_INTERLEAVED, detail::layout::PACKED, SubgroupSize>(
            in, out, scale_factor, dependencies);
      }
      if (input_distance == fft_size && output_distance == 1 && in != out) {
        return run_kernel<Dir, detail::layout::PACKED, detail::layout::BATCH_INTERLEAVED, SubgroupSize>(
            in, out, scale_factor, dependencies);
      }
      if (input_distance == 1 && output_distance == 1) {
        return run_kernel<Dir, detail::layout::BATCH_INTERLEAVED, detail::layout::BATCH_INTERLEAVED, SubgroupSize>(
            in, out, scale_factor, dependencies);
      }
      throw unsupported_configuration("Only PACKED or BATCH_INTERLEAVED transforms are supported");
    }
    if constexpr (sizeof...(OtherSGSizes) == 0) {
      throw invalid_configuration("None of the compiled subgroup sizes are supported by the device!");
    } else {
      return dispatch_kernel_helper<Dir, TIn, TOut, OtherSGSizes...>(in, out, dependencies);
    }
  }

  /**
   * Struct for dispatching `run_kernel()` call.
   *
   * @tparam Dir FFT direction, takes either direction::FORWARD or direction::BACKWARD
   * @tparam LayoutIn Input Layout
   * @tparam LayoutOut Output Layout
   * @tparam SubgroupSize size of the subgroup
   * @tparam TIn Type of the input USM pointer or buffer
   * @tparam TOut Type of the output USM pointer or buffer
   */
<<<<<<< HEAD
  template <direction Dir, detail::layout LayoutIn, detail::layout LayoutOut, int SubgroupSize, typename TIn,
            typename TOut>
=======
  template <direction Dir, detail::layout LayoutIn, Idx SubgroupSize, typename TIn, typename TOut>
>>>>>>> da412c97
  struct run_kernel_struct {
    // Dummy parameter is needed as only partial specializations are allowed without specializing the containing class
    template <detail::level Lev, typename Dummy>
    struct inner {
      static sycl::event execute(committed_descriptor& desc, const TIn& in, TOut& out, Scalar scale_factor,
                                 const std::vector<sycl::event>& dependencies);
    };
  };

  /**
   * Common interface to run the kernel called by compute_forward and compute_backward
   *
   * @tparam Dir FFT direction, takes either direction::FORWARD or direction::BACKWARD
   * @tparam LayoutIn Input Layout
   * @tparam LayoutOut Output Layout
   * @tparam SubgroupSize size of the subgroup
   * @tparam TIn Type of the input USM pointer or buffer
   * @tparam TOut Type of the output USM pointer or buffer
   * @param in USM pointer to memory containing input data
   * @param out USM pointer to memory containing output data
   * @param scale_factor Value with which the result of the FFT will be multiplied
   * @param dependencies events that must complete before the computation
   * @return sycl::event
   */
<<<<<<< HEAD
  template <direction Dir, detail::layout LayoutIn, detail::layout LayoutOut, int SubgroupSize, typename TIn,
            typename TOut>
=======
  template <direction Dir, detail::layout LayoutIn, Idx SubgroupSize, typename TIn, typename TOut>
>>>>>>> da412c97
  sycl::event run_kernel(const TIn& in, TOut& out, Scalar scale_factor, const std::vector<sycl::event>& dependencies) {
    return dispatch<run_kernel_struct<Dir, LayoutIn, LayoutOut, SubgroupSize, TIn, TOut>>(in, out, scale_factor,
                                                                                          dependencies);
  }
};

#undef PORTFFT_DISPATCH

/**
 * A descriptor containing FFT problem parameters.
 *
 * @tparam DescScalar type of the scalar used for computations
 * @tparam DescDomain domain of the FFT
 */
template <typename DescScalar, domain DescDomain>
struct descriptor {
  /// Scalar type to determine the FFT precision.
  using Scalar = DescScalar;
  static_assert(std::is_floating_point_v<Scalar>, "Precision must be a scalar type");

  /**
   * FFT domain.
   * Determines whether the input (resp. output) is real or complex in the forward (resp. backward) direction.
   */
  static constexpr domain Domain = DescDomain;

  /**
   * The lengths in elements of each dimension. Only 1D transforms are supported. Must be specified.
   */
  std::vector<std::size_t> lengths;
  /**
   * A scaling factor applied to the output of forward transforms. Default value is 1.
   */
  Scalar forward_scale = 1;
  /**
   * A scaling factor applied to the output of backward transforms. Default value is the reciprocal of the
   * product of the lengths.
   * NB a forward transform followed by a backward transform with both forward_scale and
   * backward_scale set to 1 will result in the data being scaled by the product of the lengths.
   */
  Scalar backward_scale = 1;
  /**
   * The number of transforms or batches that will be solved with each call to compute_xxxward. Default value
   * is 1.
   */
  std::size_t number_of_transforms = 1;
  /**
   * The data layout of complex values. Default value is complex_storage::COMPLEX. complex_storage::COMPLEX
   * indicates that the real and imaginary part of a complex number is contiguous i.e an Array of Structures.
   * complex_storage::REAL_REAL indicates that all the real values are contiguous and all the imaginary values are
   * contiguous i.e. a Structure of Arrays. Only complex_storage::COMPLEX is supported.
   */
  complex_storage complex_storage = complex_storage::COMPLEX;
  /**
   * Indicates if the memory address of the output pointer is the same as the input pointer. Default value is
   * placement::OUT_OF_PLACE. When placement::OUT_OF_PLACE is used, only the out of place compute_xxxward functions can
   * be used and the memory pointed to by the input pointer and the memory pointed to by the output pointer must not
   * overlap at all. When placement::IN_PLACE is used, only the in-place compute_xxxward functions can be used.
   */
  placement placement = placement::OUT_OF_PLACE;
  /**
   * The strides of the data in the forward domain in elements. The default value is {1}. Only {1} or
   * {number_of_transforms} is supported. Exactly one of `forward_strides` and `forward_distance` must be 1.
   * Strides do not include the offset.
   */
  std::vector<std::size_t> forward_strides;
  /**
   * The strides of the data in the backward domain in elements. The default value is {1}. Must be the same as
   * forward_strides.
   * Strides do not include the offset.
   */
  std::vector<std::size_t> backward_strides;
  /**
   * The number of elements between the first value of each transform in the forward domain. The default value is
   * lengths[0]. Must be either 1 or lengths[0]. Exactly one of `forward_strides` and `forward_distance` must be 1.
   */
  std::size_t forward_distance = 1;
  /**
   * The number of elements between the first value of each transform in the backward domain. The default value
   * is lengths[0]. Must be the same as forward_distance.
   */
  std::size_t backward_distance = 1;
  // TODO: add TRANSPOSE, WORKSPACE and ORDERING if we determine they make sense

  /**
   * Construct a new descriptor object.
   *
   * @param lengths size of the FFT transform
   */
  explicit descriptor(std::vector<std::size_t> lengths)
      : lengths(lengths),
        forward_strides{1},
        backward_strides{1},
        forward_distance(lengths[0]),
        backward_distance(lengths[0]) {
    // TODO: properly set default values for forward_strides, backward_strides, forward_distance, backward_distance
    for (auto l : lengths) {
      backward_scale *= Scalar(1) / static_cast<Scalar>(l);
    }
  }

  /**
   * Commits the descriptor, precalculating what can be done in advance.
   *
   * @param queue queue to use for computations
   * @return committed_descriptor<Scalar, Domain>
   */
  committed_descriptor<Scalar, Domain> commit(sycl::queue& queue) { return {*this, queue}; }

  /**
   * Get the flattened length of an FFT for a single batch, ignoring strides and distance.
   */
  std::size_t get_flattened_length() const noexcept {
    return std::accumulate(lengths.begin(), lengths.end(), 1LU, std::multiplies<std::size_t>());
  }

  /**
   * Get the size of the input buffer for a given direction in terms of the number of elements.
   * The number of elements is the same irrespective of the FFT domain.
   * Takes into account the lengths, number of transforms, strides and direction.
   *
   * @param dir direction
   */
  std::size_t get_input_count(direction dir) const noexcept {
    return get_buffer_count(get_strides(dir), get_distance(dir));
  }

  /**
   * Get the size of the output buffer for a given direction in terms of the number of elements.
   * The number of elements is the same irrespective of the FFT domain.
   * Takes into account the lengths, number of transforms, strides and direction.
   *
   * @param dir direction
   */
  std::size_t get_output_count(direction dir) const noexcept { return get_input_count(inv(dir)); }

  /**
   * Return the strides for a given direction
   *
   * @param dir direction
   */
  const std::vector<std::size_t>& get_strides(direction dir) const noexcept {
    return dir == direction::FORWARD ? forward_strides : backward_strides;
  }

  /**
   * Return the distance for a given direction
   *
   * @param dir direction
   */
  std::size_t get_distance(direction dir) const noexcept {
    return dir == direction::FORWARD ? forward_distance : backward_distance;
  }

  /**
   * Return the scale for a given direction
   *
   * @param dir direction
   */
  Scalar get_scale(direction dir) const noexcept { return dir == direction::FORWARD ? forward_scale : backward_scale; }

 private:
  /**
   * Compute the number of elements required for a buffer with the descriptor's length, number of transforms and the
   * given strides and distance.
   * The number of elements is the same irrespective of the FFT domain.
   *
   * @param strides buffer's strides
   * @param distance buffer's distance
   */
  std::size_t get_buffer_count(const std::vector<std::size_t>& strides, std::size_t distance) const noexcept {
    // Compute the last element that can be accessed
    // TODO: Take into account offset
    std::size_t last_elt_idx = (number_of_transforms - 1) * distance;
    for (std::size_t i = 0; i < lengths.size(); ++i) {
      last_elt_idx += (lengths[i] - 1) * strides[i];
    }
    return last_elt_idx + 1;
  }
};

}  // namespace portfft

#endif<|MERGE_RESOLUTION|>--- conflicted
+++ resolved
@@ -41,25 +41,15 @@
 namespace detail {
 
 // kernel names
-<<<<<<< HEAD
 // TODO: Remove all templates except Scalar, Domain and Memory
 template <typename Scalar, domain, direction, detail::memory, detail::layout, detail::layout,
-          detail::apply_load_modifier, detail::apply_store_modifier, detail::apply_scale_factor, int SubgroupSize>
+          detail::apply_load_modifier, detail::apply_store_modifier, detail::apply_scale_factor, Idx SubgroupSize>
 class workitem_kernel;
 template <typename Scalar, domain, direction, detail::memory, detail::layout, detail::layout,
-          detail::apply_load_modifier, detail::apply_store_modifier, detail::apply_scale_factor, int SubgroupSize>
+          detail::apply_load_modifier, detail::apply_store_modifier, detail::apply_scale_factor, Idx SubgroupSize>
 class subgroup_kernel;
 template <typename Scalar, domain, direction, detail::memory, detail::layout, detail::layout,
-          detail::apply_load_modifier, detail::apply_store_modifier, detail::apply_scale_factor, int SubgroupSize>
-=======
-// TODO: Remove LayoutIn once strides and distance are spec constants
-// TODO: Change direction to a spec constant parameter
-template <typename Scalar, domain Domain, direction Dir, detail::memory, detail::layout LayoutIn, Idx SubgroupSize>
-class workitem_kernel;
-template <typename Scalar, domain Domain, direction Dir, detail::memory, detail::layout LayoutIn, Idx SubgroupSize>
-class subgroup_kernel;
-template <typename Scalar, domain Domain, direction Dir, detail::memory, detail::layout LayoutIn, Idx SubgroupSize>
->>>>>>> da412c97
+          detail::apply_load_modifier, detail::apply_store_modifier, detail::apply_scale_factor, Idx SubgroupSize>
 class workgroup_kernel;
 
 }  // namespace detail
@@ -151,37 +141,6 @@
   }
 
   /**
-<<<<<<< HEAD
-=======
-   * Get kernel ids for the implementation used.
-   *
-   * @tparam kernel which base template for kernel to use
-   * @tparam SubgroupSize size of the subgroup
-   * @param ids vector of kernel ids
-   */
-  template <template <typename, domain, direction, detail::memory, detail::layout, Idx> class Kernel, Idx SubgroupSize>
-  void get_ids(std::vector<sycl::kernel_id>& ids) {
-// if not used, some kernels might be optimized away in AOT compilation and not available here
-#define PORTFFT_GET_ID(DIRECTION, MEMORY, TRANSPOSE)                                                          \
-  try {                                                                                                       \
-    ids.push_back(sycl::get_kernel_id<Kernel<Scalar, Domain, DIRECTION, MEMORY, TRANSPOSE, SubgroupSize>>()); \
-  } catch (...) {                                                                                             \
-  }
-
-    PORTFFT_GET_ID(direction::FORWARD, detail::memory::BUFFER, detail::layout::PACKED)
-    PORTFFT_GET_ID(direction::BACKWARD, detail::memory::BUFFER, detail::layout::PACKED)
-    PORTFFT_GET_ID(direction::FORWARD, detail::memory::USM, detail::layout::PACKED)
-    PORTFFT_GET_ID(direction::BACKWARD, detail::memory::USM, detail::layout::PACKED)
-    PORTFFT_GET_ID(direction::FORWARD, detail::memory::BUFFER, detail::layout::BATCH_INTERLEAVED)
-    PORTFFT_GET_ID(direction::BACKWARD, detail::memory::BUFFER, detail::layout::BATCH_INTERLEAVED)
-    PORTFFT_GET_ID(direction::FORWARD, detail::memory::USM, detail::layout::BATCH_INTERLEAVED)
-    PORTFFT_GET_ID(direction::BACKWARD, detail::memory::USM, detail::layout::BATCH_INTERLEAVED)
-
-#undef PORTFFT_GET_ID
-  }
-
-  /**
->>>>>>> da412c97
    * Prepares the implementation for the particular problem size. That includes factorizing it and getting ids for the
    * set of kernels that need to be JIT compiled.
    *
@@ -352,22 +311,8 @@
         exec_bundle(build_w_spec_const<PORTFFT_SUBGROUP_SIZES>()),
         num_sgs_per_wg(PORTFFT_SGS_IN_WG) {
     // get some properties we will use for tuning
-<<<<<<< HEAD
-    n_compute_units = dev.get_info<sycl::info::device::max_compute_units>();
-    local_memory_size = queue.get_device().get_info<sycl::info::device::local_mem_size>();
-=======
+    n_compute_units = static_cast<Idx>(dev.get_info<sycl::info::device::max_compute_units>());
     local_memory_size = static_cast<Idx>(queue.get_device().get_info<sycl::info::device::local_mem_size>());
-    std::size_t minimum_local_mem_required;
-    if (params.forward_distance == 1 || params.backward_distance == 1) {
-      minimum_local_mem_required = num_scalars_in_local_mem<detail::layout::BATCH_INTERLEAVED>() * sizeof(Scalar);
-    } else {
-      minimum_local_mem_required = num_scalars_in_local_mem<detail::layout::PACKED>() * sizeof(Scalar);
-    }
-    if (static_cast<Idx>(minimum_local_mem_required) > local_memory_size) {
-      throw unsupported_configuration("Insufficient amount of local memory available: ", local_memory_size,
-                                      "B. Required: ", minimum_local_mem_required, "B.");
-    }
->>>>>>> da412c97
     twiddles_forward = std::shared_ptr<Scalar>(calculate_twiddles(), [queue](Scalar* ptr) {
       if (ptr != nullptr) {
         sycl::free(ptr, queue);
@@ -580,7 +525,7 @@
       } else {
         minimum_local_mem_required = num_scalars_in_local_mem<detail::layout::PACKED>() * sizeof(Scalar);
       }
-      if (minimum_local_mem_required > local_memory_size) {
+      if (static_cast<Idx>(minimum_local_mem_required) > local_memory_size) {
         throw out_of_local_memory_error(
             "Insufficient amount of local memory available: " + std::to_string(local_memory_size) +
             "B. Required: " + std::to_string(minimum_local_mem_required) + "B.");
@@ -620,12 +565,8 @@
    * @tparam TIn Type of the input USM pointer or buffer
    * @tparam TOut Type of the output USM pointer or buffer
    */
-<<<<<<< HEAD
-  template <direction Dir, detail::layout LayoutIn, detail::layout LayoutOut, int SubgroupSize, typename TIn,
+  template <direction Dir, detail::layout LayoutIn, detail::layout LayoutOut, Idx SubgroupSize, typename TIn,
             typename TOut>
-=======
-  template <direction Dir, detail::layout LayoutIn, Idx SubgroupSize, typename TIn, typename TOut>
->>>>>>> da412c97
   struct run_kernel_struct {
     // Dummy parameter is needed as only partial specializations are allowed without specializing the containing class
     template <detail::level Lev, typename Dummy>
@@ -650,12 +591,8 @@
    * @param dependencies events that must complete before the computation
    * @return sycl::event
    */
-<<<<<<< HEAD
-  template <direction Dir, detail::layout LayoutIn, detail::layout LayoutOut, int SubgroupSize, typename TIn,
+  template <direction Dir, detail::layout LayoutIn, detail::layout LayoutOut, Idx SubgroupSize, typename TIn,
             typename TOut>
-=======
-  template <direction Dir, detail::layout LayoutIn, Idx SubgroupSize, typename TIn, typename TOut>
->>>>>>> da412c97
   sycl::event run_kernel(const TIn& in, TOut& out, Scalar scale_factor, const std::vector<sycl::event>& dependencies) {
     return dispatch<run_kernel_struct<Dir, LayoutIn, LayoutOut, SubgroupSize, TIn, TOut>>(in, out, scale_factor,
                                                                                           dependencies);
