/***************************************************************************
 *
 *  Copyright (C) Codeplay Software Ltd.
 *
 *  Licensed under the Apache License, Version 2.0 (the "License");
 *  you may not use this file except in compliance with the License.
 *  You may obtain a copy of the License at
 *
 *      http://www.apache.org/licenses/LICENSE-2.0
 *
 *  Unless required by applicable law or agreed to in writing, software
 *  distributed under the License is distributed on an "AS IS" BASIS,
 *  WITHOUT WARRANTIES OR CONDITIONS OF ANY KIND, either express or implied.
 *  See the License for the specific language governing permissions and
 *  limitations under the License.
 *
 *  Codeplay's portFFT
 *
 **************************************************************************/

#ifndef PORTFFT_DESCRIPTOR_HPP
#define PORTFFT_DESCRIPTOR_HPP

#include <kernels.hpp>
#include <specialization_constants.hpp>

#include <common/cooley_tukey_compiled_sizes.hpp>
#include <common/exceptions.hpp>
#include <common/subgroup.hpp>
#include <enums.hpp>
#include <utils.hpp>

#include <sycl/sycl.hpp>

#include <complex>
#include <cstddef>
#include <cstdint>
#include <functional>
#include <numeric>
#include <vector>

namespace portfft {

template <typename, domain>
class committed_descriptor;

namespace detail {
template <typename Scalar, direction, domain Domain, detail::transpose, detail::transpose, apply_load_modifier,
          apply_store_modifier, apply_scale_factor, int, typename TIn>
void dispatch_compute_kernels(committed_descriptor<Scalar, Domain>&, const TIn&, Scalar, std::size_t, std::size_t,
                              std::size_t, std::size_t, std::vector<sycl::event>&);

<<<<<<< HEAD
template <typename Scalar, domain Domain, int SubgroupSize, typename TOut>
void dispatch_transpose_kernels(committed_descriptor<Scalar, Domain>&, TOut&, std::size_t, std::size_t,
                                std::vector<sycl::event>&);
=======
// kernel names
template <typename, domain, direction, detail::memory, detail::layout, detail::layout, detail::apply_load_modifier,
          detail::apply_store_modifier, detail::apply_scale_factor, int>
class workitem_kernel;
template <typename, domain, direction, detail::memory, detail::layout, detail::layout, detail::apply_load_modifier,
          detail::apply_store_modifier, detail::apply_scale_factor, int>
class subgroup_kernel;
template <typename, domain, direction, detail::memory, detail::layout, detail::layout, detail::apply_load_modifier,
          detail::apply_store_modifier, detail::apply_scale_factor, int>
class workgroup_kernel;
>>>>>>> 16ad6d19

}  // namespace detail

// forward declaration
template <typename, domain>
struct descriptor;

/*
Compute functions in the `committed_descriptor` call `dispatch_kernel` and `dispatch_kernel_helper`. These two functions
ensure the kernel is run with a supported subgroup size. Next `dispatch_kernel_helper` calls `run_kernel`. The
`run_kernel` member function picks appropriate implementation and calls the static `run_kernel of that implementation`.
The implementation specific `run_kernel` handles differences between forward and backward computations, casts the memory
(USM or buffers) from complex to scalars and launches the kernel. Each function described in this doc has only one
templated overload that handles both directions of transforms and buffer and USM memory.

Device functions make no assumptions on the size of a work group or the number of workgroups in a kernel. These numbers
can be tuned for each device.

Implementation-specific `run_kernel` function make the size of the FFT that is handled by the individual workitems
compile time constant. The one for subgroup implementation also calls `cross_sg_dispatcher` that makes the
cross-subgroup factor of FFT size compile time constant. They do that by using a switch on the FFT size for one
workitem, before calling `workitem_impl`, `subgroup_impl` or `workgroup_impl` . The `_impl` functions take the FFT size
for one workitem as a template  parameter. Only the calls that are determined to fit into available registers (depending
on the value of PORTFFT_TARGET_REGS_PER_WI macro) are actually instantiated.

The `_impl` functions iterate over the batch of problems, loading data for each first in
local memory then from there into private one. This is done in these two steps to avoid non-coalesced global memory
accesses. `workitem_impl` loads one problem per workitem, `subgroup_impl` loads one problem per subgroup and
`workgroup_impl` loads one problem per workgroup. After doing computations by the calls to `wi_dft` for workitem,
`sg_dft` for subgroup and `wg_dft` for workgroup, the data is written out, going through local memory again.

The computational parts of the implementations are further documented in files with their implementations
`workitem.hpp`, `subgroup.hpp` and `workgroup.hpp`.
*/

/**
 * A committed descriptor that contains everything that is needed to run FFT.
 *
 * @tparam Scalar type of the scalar used for computations
 * @tparam Domain domain of the FFT
 */
template <typename Scalar, domain Domain>
class committed_descriptor {
  using complex_type = std::complex<Scalar>;

  friend struct descriptor<Scalar, Domain>;

  template <typename ScalarType, direction, domain DomainType, detail::transpose, detail::transpose,
            detail::apply_load_modifier, detail::apply_store_modifier, detail::apply_scale_factor, int, typename TIn>
  friend void detail::dispatch_compute_kernels(committed_descriptor<ScalarType, DomainType>&, const TIn&, ScalarType,
                                               std::size_t, std::size_t, std::size_t, std::size_t,
                                               std::vector<sycl::event>&);

  template <typename ScalarType, domain DomainType, int SubgroupSize, typename TOut>
  friend void detail::dispatch_transpose_kernels(committed_descriptor<ScalarType, DomainType>&, TOut&, std::size_t,
                                                 std::size_t, std::vector<sycl::event>&);

  descriptor<Scalar, Domain> params;
  sycl::queue queue;
  sycl::device dev;
  sycl::context ctx;
  std::size_t local_memory_size;
  std::size_t n_compute_units;
  std::vector<std::size_t> supported_sg_sizes;
  int used_sg_size;
  std::shared_ptr<Scalar> twiddles_forward;
  std::shared_ptr<Scalar> scratch_1;
  std::shared_ptr<Scalar> scratch_2;
  std::shared_ptr<std::size_t> dev_factors;
  detail::level level;
  std::vector<std::size_t> factors;
  std::vector<std::size_t> sub_batches;
  std::vector<std::size_t> inclusive_scan;
  std::vector<detail::level> levels;
  std::vector<std::size_t> local_mem_per_factor;
  std::vector<std::pair<sycl::range<1>, sycl::range<1>>> launch_configurations;
  std::vector<sycl::kernel_bundle<sycl::bundle_state::executable>> exec_bundle;
  std::vector<sycl::kernel_bundle<sycl::bundle_state::executable>> transpose_kernel_bundle;
  std::size_t num_sgs_per_wg;
  std::size_t l2_cache_size;
  std::size_t num_batches_in_l2;

  template <typename Impl, typename... Args>
  auto dispatch(Args&&... args) {
    switch (level) {
      case detail::level::WORKITEM:
        return Impl::template inner<detail::level::WORKITEM, void>::execute(*this, args...);
      case detail::level::SUBGROUP:
        return Impl::template inner<detail::level::SUBGROUP, void>::execute(*this, args...);
      case detail::level::WORKGROUP:
        return Impl::template inner<detail::level::WORKGROUP, void>::execute(*this, args...);
      case detail::level::GLOBAL:
        return Impl::template inner<detail::level::GLOBAL, void>::execute(*this, args...);
      default:
        throw unsupported_configuration("Unimplemented!");
    }
  }

  template <typename Impl, detail::layout LayoutIn, typename... Args>
  auto dispatch(Args&&... args) {
    switch (level) {
      case detail::level::WORKITEM:
        return Impl::template inner<detail::level::WORKITEM, LayoutIn, void>::execute(*this, args...);
      case detail::level::SUBGROUP:
        return Impl::template inner<detail::level::SUBGROUP, LayoutIn, void>::execute(*this, args...);
      case detail::level::WORKGROUP:
<<<<<<< HEAD
        return Impl::template inner<detail::level::WORKGROUP, TransposeIn, void>::execute(*this, args...);
      case detail::level::GLOBAL:
        return Impl::template inner<detail::level::GLOBAL, TransposeIn, void>::execute(*this, args...);
=======
        return Impl::template inner<detail::level::WORKGROUP, LayoutIn, void>::execute(*this, args...);
>>>>>>> 16ad6d19
      default:
        throw unsupported_configuration("Unimplemented!");
    }
  }

  /**
   * Prepares the implementation for the particular problem size. That includes factorizing it and getting ids for the
   * set of kernels that need to be JIT compiled.
   *
   * @tparam SubgroupSize size of the subgroup
   * @param[out] ids list of kernel ids that need to be JIT compiled
   * @return detail::level
   */
  template <int SubgroupSize>
  detail::level prepare_implementation(std::vector<std::vector<sycl::kernel_id>>& ids) {
    factors.clear();

    // TODO: check and support all the parameter values
    if constexpr (Domain != domain::COMPLEX) {
      throw unsupported_configuration("portFFT only supports complex to complex transforms");
    }
    if (params.lengths.size() != 1) {
      throw unsupported_configuration("portFFT only supports 1D FFT for now");
    }
    std::size_t fft_size = params.lengths[0];
    if (!detail::cooley_tukey_size_list_t::has_size(fft_size)) {
      throw unsupported_configuration("FFT size ", fft_size, " is not compiled in!");
    }

    if (detail::fits_in_wi<Scalar>(fft_size)) {
<<<<<<< HEAD
      ids.push_back(detail::get_ids<detail::workitem_kernel, Scalar, Domain, SubgroupSize>());
=======
      detail::get_ids<detail::workitem_kernel, Scalar, Domain, SubgroupSize>(ids);
>>>>>>> 16ad6d19
      return detail::level::WORKITEM;
    }
    int factor_sg = detail::factorize_sg(static_cast<int>(fft_size), SubgroupSize);
    int factor_wi = static_cast<int>(fft_size) / factor_sg;
    if (detail::fits_in_sg<Scalar>(fft_size, SubgroupSize)) {
      // This factorization is duplicated in the dispatch logic on the GLOBAL.
      // The CT and spec constant factors should match.
<<<<<<< HEAD
      factors.push_back(static_cast<std::size_t>(factor_wi));
      factors.push_back(static_cast<std::size_t>(factor_sg));
      ids.push_back(detail::get_ids<detail::subgroup_kernel, Scalar, Domain, SubgroupSize>());
=======
      factors.push_back(factor_wi);
      factors.push_back(factor_sg);
      detail::get_ids<detail::subgroup_kernel, Scalar, Domain, SubgroupSize>(ids);
>>>>>>> 16ad6d19
      return detail::level::SUBGROUP;
    }
    std::size_t n = detail::factorize(fft_size);
    std::size_t m = fft_size / n;
    int factor_sg_n = detail::factorize_sg(static_cast<int>(n), SubgroupSize);
    int factor_wi_n = static_cast<int>(n) / factor_sg_n;
    int factor_sg_m = detail::factorize_sg(static_cast<int>(m), SubgroupSize);
    int factor_wi_m = static_cast<int>(m) / factor_sg_m;
    if (detail::fits_in_wi<Scalar>(factor_wi_n) && detail::fits_in_wi<Scalar>(factor_wi_m) &&
        (2 * (fft_size + m + n) * sizeof(Scalar) < local_memory_size)) {
      factors.push_back(static_cast<std::size_t>(factor_wi_n));
      factors.push_back(static_cast<std::size_t>(factor_sg_n));
      factors.push_back(static_cast<std::size_t>(factor_wi_m));
      factors.push_back(static_cast<std::size_t>(factor_sg_m));
      // This factorization of N and M is duplicated in the dispatch logic on the device.
      // The CT and spec constant factors should match.
<<<<<<< HEAD
      ids.push_back(detail::get_ids<detail::workgroup_kernel, Scalar, Domain, SubgroupSize>());
      return detail::level::WORKGROUP;
    }
    auto fits_in_target_level = [this](std::size_t size, bool transposed_in = true) -> bool {
      if (detail::fits_in_wi<Scalar>(size)) {
        return true;
      };
      return detail::fits_in_sg<Scalar>(size, SubgroupSize) && [=, this]() {
        if (transposed_in) {
          return local_memory_size >=
                 (2 * num_scalars_in_local_mem_struct::template inner<
                          detail::level::SUBGROUP, detail::transpose::TRANSPOSED, void>::execute(*this)) *
                     sizeof(Scalar);
        }
        return local_memory_size >=
               num_scalars_in_local_mem_struct::template inner<
                   detail::level::SUBGROUP, detail::transpose::NOT_TRANSPOSED, void>::execute(*this) *
                   sizeof(Scalar);
      }() && !PORTFFT_SLOW_SG_SHUFFLES;
    };

    auto select_impl = [&](std::size_t input_size) -> void {
      if (detail::fits_in_wi<Scalar>(input_size)) {
        levels.push_back(detail::level::WORKITEM);
        ids.push_back(detail::get_ids<detail::global_kernel, Scalar, Domain, SubgroupSize>());
        factors.push_back(input_size);
        return;
      }
      if (detail::fits_in_sg<Scalar>(input_size, SubgroupSize)) {
        levels.push_back(detail::level::SUBGROUP);
        ids.push_back(detail::get_ids<detail::global_kernel, Scalar, Domain, SubgroupSize>());
        factors.push_back(input_size);
        return;
      }
    };
    detail::factorize_input_struct<decltype(fits_in_target_level), decltype(select_impl)>::execute(
        params.lengths[0], fits_in_target_level, select_impl);
    return detail::level::GLOBAL;
=======
      detail::get_ids<detail::workgroup_kernel, Scalar, Domain, SubgroupSize>(ids);
      return detail::level::WORKGROUP;
    }
    // TODO global
    throw unsupported_configuration("FFT size ", fft_size, " is not supported!");
>>>>>>> 16ad6d19
  }

  /**
   * Struct for dispatching `set_spec_constants()` call.
   */
  struct set_spec_constants_struct {
    // Dummy parameter is needed as only partial specializations are allowed without specializing the containing class
    template <detail::level Lev, typename Dummy>
    struct inner {
      static void execute(committed_descriptor& desc,
                          std::vector<sycl::kernel_bundle<sycl::bundle_state::input>>& in_bundle);
    };
  };

  /**
   * Sets the implementation dependant specialization constant values.
   *
   * @param in_bundle kernel bundle to set the specialization constants on
   */
  void set_spec_constants(std::vector<sycl::kernel_bundle<sycl::bundle_state::input>>& in_bundle) {
    dispatch<set_spec_constants_struct>(in_bundle);
  }

  /**
   * Struct for dispatching `num_scalars_in_local_mem()` call.
   */
  struct num_scalars_in_local_mem_struct {
    // Dummy parameter is needed as only partial specializations are allowed without specializing the containing class
<<<<<<< HEAD
    template <detail::level Lev, detail::transpose TransposeIn, typename Dummy, typename... Params>
=======
    template <detail::level Lev, detail::layout LayoutIn, typename Dummy>
>>>>>>> 16ad6d19
    struct inner {
      static std::size_t execute(committed_descriptor& desc, Params...);
    };
  };

  struct num_scalars_in_local_mem_impl_struct {
    template <detail::level Level, detail::transpose TransposeIn, typename Dummy>
    struct inner {
      static std::size_t execute(committed_descriptor& desc, std::size_t fft_size);
    };
  };

  /**
   * Determine the number of scalars we need to have space for in the local memory. It may also modify `num_sgs_in_wg`
   * to make the problem fit in the local memory.
   *
   * @return std::size_t the number of scalars
   */
  template <detail::layout LayoutIn>
  std::size_t num_scalars_in_local_mem() {
    return dispatch<num_scalars_in_local_mem_struct, LayoutIn>();
  }

  /**
   * Struct for dispatching `calculate_twiddles()` call.
   */
  struct calculate_twiddles_struct {
    // Dummy parameter is needed as only partial specializations are allowed without specializing the containing class
    template <detail::level Lev, typename Dummy>
    struct inner {
      static Scalar* execute(committed_descriptor& desc);
    };
  };

  /**
   * Calculates twiddle factors for the implementation in use.
   *
   * @return Scalar* USM pointer to the twiddle factors
   */
  Scalar* calculate_twiddles() { return dispatch<calculate_twiddles_struct>(); }

  template <int SubgroupSize, int... OtherSGSizes>
  sycl::kernel_bundle<sycl::bundle_state::executable> build_w_spec_const_impl(
      sycl::kernel_bundle<sycl::bundle_state::input>& in_bundle) {
    if (std::count(supported_sg_sizes.begin(), supported_sg_sizes.end(), SubgroupSize)) {
      try {
        return sycl::build(in_bundle);
      } catch (std::exception& e) {
        std::cerr << "Build for subgroup size " << SubgroupSize << " failed with message:\n" << e.what() << std::endl;
      }
    }
    if constexpr (sizeof...(OtherSGSizes) == 0) {
      throw std::runtime_error("None of the compiled subgroup sizes are supported by the device!");
    } else {
      return build_w_spec_const_impl<OtherSGSizes...>(in_bundle);
    }
  }

  /**
   * Builds the kernel bundle with appropriate values of specialization constants for the first supported subgroup size.
   *
   * @tparam SubgroupSize first subgroup size
   * @tparam OtherSGSizes other subgroup sizes
   * @return sycl::kernel_bundle<sycl::bundle_state::executable>
   */
  template <int SubgroupSize, int... OtherSGSizes>
  void build_w_spec_const() {
    // This function is called from constructor initializer list and it accesses other data members of the class. These
    // are already initialized by the time this is called only if they are declared in the class definition before the
    // member that is initialized by this function.
    std::vector<std::vector<sycl::kernel_id>> ids;
    std::vector<sycl::kernel_bundle<sycl::bundle_state::input>> input_bundles;
    exec_bundle.clear();
    transpose_kernel_bundle.clear();
    factors.clear();
    used_sg_size = SubgroupSize;
    level = prepare_implementation<SubgroupSize>(ids);
    bool successful_build = true;
    for (const auto& kernel_ids : ids) {
      if (sycl::is_compatible(kernel_ids, dev)) {
        input_bundles.push_back(sycl::get_kernel_bundle<sycl::bundle_state::input>(queue.get_context(), kernel_ids));
      }
    }
    set_spec_constants(input_bundles);
    for (auto in_bundle : input_bundles) {
      try {
        exec_bundle.push_back(build_w_spec_const_impl<SubgroupSize>(in_bundle));
      } catch (...) {
        successful_build = false;
        break;
      }
    }

    if (level == detail::level::GLOBAL) {
      std::vector<sycl::kernel_id> transpose_kernel_ids;
      for (std::size_t i = 0; i < factors.size(); i++) {
        transpose_kernel_ids.clear();
        detail::get_transpose_kernel_ids<Scalar, Domain, SubgroupSize>(transpose_kernel_ids);
        try {
          transpose_kernel_bundle.push_back(
              build_transpose_kernel<SubgroupSize>(transpose_kernel_ids, i));
        } catch (...) {
          successful_build = false;
          break;
        }
      }
    }
<<<<<<< HEAD

    if (!successful_build) {
      if constexpr (sizeof...(OtherSGSizes) == 0) {
        throw std::runtime_error("None of the compiled subgroup sizes are supported by the device!");
      } else {
        build_w_spec_const<OtherSGSizes...>();
      }
=======
    if constexpr (sizeof...(OtherSGSizes) == 0) {
      throw invalid_configuration("None of the compiled subgroup sizes are supported by the device!");
    } else {
      return build_w_spec_const<OtherSGSizes...>();
>>>>>>> 16ad6d19
    }
  }

  template <int SubgroupSize, int... OtherSGSizes>
  sycl::kernel_bundle<sycl::bundle_state::executable> build_transpose_kernel(
      std::vector<sycl::kernel_id>& transpose_kernel_id, std::size_t level_num) {
    auto transpose_in_bundle =
        sycl::get_kernel_bundle<sycl::bundle_state::input>(queue.get_context(), transpose_kernel_id);
    transpose_in_bundle.template set_specialization_constant<detail::GlobalSpecConstLevelNum>(level_num);
    transpose_in_bundle.template set_specialization_constant<detail::GlobalSpecConstNumFactors>(factors.size());
    return build_w_spec_const_impl<SubgroupSize, OtherSGSizes...>(transpose_in_bundle);
  }

  /**
   * Constructor.
   *
   * @param params descriptor this is created from
   * @param queue queue to use when enqueueing device work
   */
  committed_descriptor(const descriptor<Scalar, Domain>& params, sycl::queue& queue)
      : params(params),
        queue(queue),
        dev(queue.get_device()),
        ctx(queue.get_context()),
        local_memory_size(dev.get_info<sycl::info::device::local_mem_size>()),
        // get some properties we will use for tunning
        n_compute_units(dev.get_info<sycl::info::device::max_compute_units>()),
        supported_sg_sizes(dev.get_info<sycl::info::device::sub_group_sizes>()),
        // compile the kernels
        num_sgs_per_wg(PORTFFT_SGS_IN_WG) {
    // TODO: check and support all the parameter values
    if (params.lengths.size() != 1) {
      throw std::runtime_error("portFFT only supports 1D FFT for now");
    }
    build_w_spec_const<PORTFFT_SUBGROUP_SIZES>();
    // get some properties we will use for tuning
    n_compute_units = dev.get_info<sycl::info::device::max_compute_units>();
<<<<<<< HEAD
    std::size_t minimum_local_mem_required;
    if (params.forward_distance == 1 || params.backward_distance == 1) {
      if (2 * params.lengths[0] * sizeof(Scalar) > local_memory_size) {
        throw std::runtime_error("Strided support not available for large sized FFTs");
      }
      minimum_local_mem_required = num_scalars_in_local_mem<detail::transpose::TRANSPOSED>() * sizeof(Scalar);
    } else {
      minimum_local_mem_required = num_scalars_in_local_mem<detail::transpose::NOT_TRANSPOSED>() * sizeof(Scalar);
    }
    if (minimum_local_mem_required > local_memory_size) {
      if (params.forward_distance == 1 || params.backward_distance == 1) {
        throw std::runtime_error("Insufficient amount of local memory available: " + std::to_string(local_memory_size) +
                                 "B. Required: " + std::to_string(minimum_local_mem_required) + "B.");
      }
    }
    if (level == detail::level::GLOBAL) {
      if (queue.is_in_order()) {
        std::cerr << "Out of order queue is required for large FFTs to ensure maximum parallelism " << std::endl;
      }
    }
=======
    local_memory_size = queue.get_device().get_info<sycl::info::device::local_mem_size>();
>>>>>>> 16ad6d19
    twiddles_forward = std::shared_ptr<Scalar>(calculate_twiddles(), [queue](Scalar* ptr) {
      if (ptr != nullptr) {
        sycl::free(ptr, queue);
      }
    });
    if (level == detail::level::GLOBAL) {
      std::size_t num_twiddles = 0;
      for (std::size_t i = 0; i < factors.size() - 1; i++) {
        auto batches_at_level = std::accumulate(factors.begin() + static_cast<long>(i) + 1, factors.end(),
                                                std::size_t(1), std::multiplies<std::size_t>());
        sub_batches.push_back(batches_at_level);
        num_twiddles += factors[i] * batches_at_level * 2;
      }
      sub_batches.push_back(factors[factors.size() - 2]);
      num_batches_in_l2 =
          std::min(static_cast<std::size_t>(PORTFFT_MAX_CONCURRENT_KERNELS),
                   std::max(static_cast<std::size_t>(1), (l2_cache_size - num_twiddles * sizeof(Scalar)) /
                                                             (2 * sizeof(Scalar) * params.lengths[0])));
      inclusive_scan.push_back(factors[0]);
      for (std::size_t i = 1; i < factors.size(); i++) {
        inclusive_scan.push_back(inclusive_scan.at(i - 1) * factors.at(i));
      }

      scratch_1 = std::shared_ptr<Scalar>(
          sycl::malloc_device<Scalar>(2 * params.lengths[0] * params.number_of_transforms, queue),
          [queue](Scalar* ptr) {
            if (ptr != nullptr) {
              sycl::free(ptr, queue);
            }
          });
      scratch_2 = std::shared_ptr<Scalar>(
          sycl::malloc_device<Scalar>(2 * params.lengths[0] * params.number_of_transforms, queue),
          [queue](Scalar* ptr) {
            if (ptr != nullptr) {
              sycl::free(ptr, queue);
            }
          });
      dev_factors = std::shared_ptr<std::size_t>(sycl::malloc_device<std::size_t>(3 * factors.size(), queue),
                                                 [queue](std::size_t* ptr) {
                                                   if (ptr != nullptr) {
                                                     sycl::free(ptr, queue);
                                                   }
                                                 });
      queue.copy(factors.data(), dev_factors.get(), factors.size());
      queue.copy(sub_batches.data(), dev_factors.get() + factors.size(), sub_batches.size());
      queue.copy(inclusive_scan.data(), dev_factors.get() + 2 * factors.size(), inclusive_scan.size());
      queue.wait();
    }
  }

  /**
   * Helper function for copy assignment and copy constructor
   * @param desc committed_descriptor to be copied
   */
  void create_copy(const committed_descriptor<Scalar, Domain>& desc) {
#define COPY(x) x = desc.x;
    COPY(params)
    COPY(queue)
    COPY(dev)
    COPY(ctx)
    COPY(local_memory_size)
    COPY(n_compute_units)
    COPY(supported_sg_sizes)
    COPY(used_sg_size)
    COPY(twiddles_forward)
    COPY(dev_factors)
    COPY(level)
    COPY(factors)
    COPY(sub_batches)
    COPY(inclusive_scan)
    COPY(levels)
    COPY(launch_configurations)
    COPY(exec_bundle)
    COPY(transpose_kernel_bundle)
    COPY(num_sgs_per_wg)
    COPY(l2_cache_size)
    COPY(num_batches_in_l2)

#undef COPY

    if (level == detail::level::GLOBAL) {
      scratch_1 = std::shared_ptr<Scalar>(
          sycl::malloc_device<Scalar>(2 * params.lengths[0] * params.number_of_transforms, queue),
          [captured_queue = this->queue](Scalar* ptr) {
            if (ptr != nullptr) {
              sycl::free(ptr, captured_queue);
            }
          });
      scratch_2 = std::shared_ptr<Scalar>(
          sycl::malloc_device<Scalar>(2 * params.lengths[0] * params.number_of_transforms, queue),
          [captured_queue = this->queue](Scalar* ptr) {
            if (ptr != nullptr) {
              sycl::free(ptr, captured_queue);
            }
          });
    }
  }

 public:
  committed_descriptor<Scalar, Domain>(const committed_descriptor<Scalar, Domain>& desc) : params(desc.params) {
    create_copy(desc);
  }
  committed_descriptor<Scalar, Domain>& operator=(const committed_descriptor<Scalar, Domain>& desc) {
    if (this != &desc) {
      create_copy(desc);
    }
    return *this;
  }
  static_assert(std::is_same_v<Scalar, float> || std::is_same_v<Scalar, double>,
                "Scalar must be either float or double!");
  /**
   * Alias for `Scalar`.
   */
  using scalar_type = Scalar;
  /**
   * Alias for `Domain`.
   */
  static constexpr domain DomainValue = Domain;

  /**
   * Destructor
   */
  ~committed_descriptor() { queue.wait(); }

  // default construction is not appropriate
  committed_descriptor() = delete;

  /**
   * Computes in-place forward FFT, working on a buffer.
   *
   * @param inout buffer containing input and output data
   */
  void compute_forward(sycl::buffer<complex_type, 1>& inout) {
    // For now we can just call out-of-place implementation.
    // This might need to be changed once we implement support for large sizes that work in global memory.
    compute_forward(inout, inout);
  }

  /**
   * Computes in-place backward FFT, working on a buffer.
   *
   * @param inout buffer containing input and output data
   */
  void compute_backward(sycl::buffer<complex_type, 1>& inout) {
    // For now we can just call out-of-place implementation.
    // This might need to be changed once we implement support for large sizes that work in global memory.
    compute_backward(inout, inout);
  }

  /**
   * Computes out-of-place forward FFT, working on buffers.
   *
   * @param in buffer containing input data
   * @param out buffer containing output data
   */
  void compute_forward(const sycl::buffer<complex_type, 1>& in, sycl::buffer<complex_type, 1>& out) {
    dispatch_kernel<direction::FORWARD>(in, out);
  }

  /**
   * Computes out-of-place forward FFT, working on buffers.
   *
   * @param in buffer containing input data
   * @param out buffer containing output data
   */
  void compute_forward(const sycl::buffer<Scalar, 1>& /*in*/, sycl::buffer<complex_type, 1>& /*out*/) {
    throw unsupported_configuration("Real to complex FFTs not yet implemented.");
  }

  /**
   * Compute out of place backward FFT, working on buffers
   *
   * @param in buffer containing input data
   * @param out buffer containing output data
   */
  void compute_backward(const sycl::buffer<complex_type, 1>& in, sycl::buffer<complex_type, 1>& out) {
    dispatch_kernel<direction::BACKWARD>(in, out);
  }

  /**
   * Computes in-place forward FFT, working on USM memory.
   *
   * @param inout USM pointer to memory containing input and output data
   * @param dependencies events that must complete before the computation
   * @return sycl::event associated with this computation
   */
  sycl::event compute_forward(complex_type* inout, const std::vector<sycl::event>& dependencies = {}) {
    // For now we can just call out-of-place implementation.
    // This might need to be changed once we implement support for large sizes that work in global memory.
    return compute_forward(inout, inout, dependencies);
  }

  /**
   * Computes in-place forward FFT, working on USM memory.
   *
   * @param inout USM pointer to memory containing input and output data
   * @param dependencies events that must complete before the computation
   * @return sycl::event associated with this computation
   */
  sycl::event compute_forward(Scalar* inout, const std::vector<sycl::event>& dependencies = {}) {
    // For now we can just call out-of-place implementation.
    // This might need to be changed once we implement support for large sizes that work in global memory.
    return compute_forward(inout, reinterpret_cast<complex_type*>(inout), dependencies);
  }

  /**
   * Computes in-place backward FFT, working on USM memory.
   *
   * @param inout USM pointer to memory containing input and output data
   * @param dependencies events that must complete before the computation
   * @return sycl::event associated with this computation
   */
  sycl::event compute_backward(complex_type* inout, const std::vector<sycl::event>& dependencies = {}) {
    return compute_backward(inout, inout, dependencies);
  }

  /**
   * Computes out-of-place forward FFT, working on USM memory.
   *
   * @param in USM pointer to memory containing input data
   * @param out USM pointer to memory containing output data
   * @param dependencies events that must complete before the computation
   * @return sycl::event associated with this computation
   */
  sycl::event compute_forward(const complex_type* in, complex_type* out,
                              const std::vector<sycl::event>& dependencies = {}) {
    return dispatch_kernel<direction::FORWARD>(in, out, dependencies);
  }

  /**
   * Computes out-of-place forward FFT, working on USM memory.
   *
   * @param in USM pointer to memory containing input data
   * @param out USM pointer to memory containing output data
   * @param dependencies events that must complete before the computation
   * @return sycl::event associated with this computation
   */
  sycl::event compute_forward(const Scalar* /*in*/, complex_type* /*out*/,
                              const std::vector<sycl::event>& /*dependencies*/ = {}) {
    throw unsupported_configuration("Real to complex FFTs not yet implemented.");
    return {};
  }

  /**
   * Computes out-of-place backward FFT, working on USM memory.
   *
   * @param in USM pointer to memory containing input data
   * @param out USM pointer to memory containing output data
   * @param dependencies events that must complete before the computation
   * @return sycl::event associated with this computation
   */
  sycl::event compute_backward(const complex_type* in, complex_type* out,
                               const std::vector<sycl::event>& dependencies = {}) {
    return dispatch_kernel<direction::BACKWARD>(in, out, dependencies);
  }

 private:
  /**
   * Dispatches the kernel with the first subgroup size that is supported by the device.
   *
   * @tparam Dir FFT direction, takes either direction::FORWARD or direction::BACKWARD
   * @tparam TIn Type of the input buffer or USM pointer
   * @tparam TOut Type of the output buffer or USM pointer
   * @param in buffer or USM pointer to memory containing input data
   * @param out buffer or USM pointer to memory containing output data
   * @param dependencies events that must complete before the computation
   * @return sycl::event
   */
  template <direction Dir, typename TIn, typename TOut>
  sycl::event dispatch_kernel(const TIn in, TOut out, const std::vector<sycl::event>& dependencies = {}) {
    return dispatch_kernel_helper<Dir, TIn, TOut, PORTFFT_SUBGROUP_SIZES>(in, out, dependencies);
  }

  /**
   * Helper for dispatching the kernel with the first subgroup size that is supported by the device.
   *
   * @tparam Dir FFT direction, takes either direction::FORWARD or direction::BACKWARD
   * @tparam TIn Type of the input buffer or USM pointer
   * @tparam TOut Type of the output buffer or USM pointer
   * @tparam SubgroupSize first subgroup size
   * @tparam OtherSGSizes other subgroup sizes
   * @param in buffer or USM pointer to memory containing input data
   * @param out buffer or USM pointer to memory containing output data
   * @param dependencies events that must complete before the computation
   * @return sycl::event
   */
  template <direction Dir, typename TIn, typename TOut, int SubgroupSize, int... OtherSGSizes>
  sycl::event dispatch_kernel_helper(const TIn in, TOut out, const std::vector<sycl::event>& dependencies = {}) {
    if (SubgroupSize == used_sg_size) {
      std::size_t fft_size = params.lengths[0];  // 1d only for now
      std::size_t input_distance;
      std::size_t output_distance;
      Scalar scale_factor;
      if constexpr (Dir == direction::FORWARD) {
        input_distance = params.forward_distance;
        output_distance = params.backward_distance;
        scale_factor = params.forward_scale;
      } else {
        input_distance = params.backward_distance;
        output_distance = params.forward_distance;
        scale_factor = params.backward_scale;
      }
      std::size_t minimum_local_mem_required;
      if (input_distance == 1) {
        minimum_local_mem_required = num_scalars_in_local_mem<detail::layout::BATCH_INTERLEAVED>() * sizeof(Scalar);
      } else {
        minimum_local_mem_required = num_scalars_in_local_mem<detail::layout::PACKED>() * sizeof(Scalar);
      }
      if (minimum_local_mem_required > local_memory_size) {
        throw inadequate_local_memory_error(
            "Insufficient amount of local memory available: " + std::to_string(local_memory_size) +
            "B. Required: " + std::to_string(minimum_local_mem_required) + "B.");
      }
      if (input_distance == fft_size && output_distance == fft_size) {
        return run_kernel<Dir, detail::layout::PACKED, detail::layout::PACKED, SubgroupSize>(in, out, scale_factor,
                                                                                             dependencies);
      }
      if (input_distance == 1 && output_distance == fft_size && in != out) {
        return run_kernel<Dir, detail::layout::BATCH_INTERLEAVED, detail::layout::PACKED, SubgroupSize>(
            in, out, scale_factor, dependencies);
      }
      if (input_distance == fft_size && output_distance == 1 && in != out) {
        return run_kernel<Dir, detail::layout::PACKED, detail::layout::BATCH_INTERLEAVED, SubgroupSize>(
            in, out, scale_factor, dependencies);
      }
      if (input_distance == 1 && output_distance == 1) {
        return run_kernel<Dir, detail::layout::BATCH_INTERLEAVED, detail::layout::BATCH_INTERLEAVED, SubgroupSize>(
            in, out, scale_factor, dependencies);
      }
      throw unsupported_configuration("Only PACKED or BATCH_INTERLEAVED transforms are supported");
    }
    if constexpr (sizeof...(OtherSGSizes) == 0) {
      throw invalid_configuration("None of the compiled subgroup sizes are supported by the device!");
    } else {
      return dispatch_kernel_helper<Dir, TIn, TOut, OtherSGSizes...>(in, out, dependencies);
    }
  }

  /**
   * Struct for dispatching `run_kernel()` call.
   *
   * @tparam Dir FFT direction, takes either direction::FORWARD or direction::BACKWARD
   * @tparam LayoutIn Input Layout
   * @tparam LayoutOut Output Layout
   * @tparam SubgroupSize size of the subgroup
   * @tparam TIn Type of the input USM pointer or buffer
   * @tparam TOut Type of the output USM pointer or buffer
   */
  template <direction Dir, detail::layout LayoutIn, detail::layout LayoutOut, int SubgroupSize, typename TIn,
            typename TOut>
  struct run_kernel_struct {
    // Dummy parameter is needed as only partial specializations are allowed without specializing the containing class
    template <detail::level Lev, typename Dummy>
    struct inner {
      static sycl::event execute(committed_descriptor& desc, const TIn& in, TOut& out, Scalar scale_factor,
                                 const std::vector<sycl::event>& dependencies);
    };
  };

  /**
   * Common interface to run the kernel called by compute_forward and compute_backward
   *
   * @tparam Dir FFT direction, takes either direction::FORWARD or direction::BACKWARD
   * @tparam LayoutIn Input Layout
   * @tparam LayoutOut Output Layout
   * @tparam SubgroupSize size of the subgroup
   * @tparam TIn Type of the input USM pointer or buffer
   * @tparam TOut Type of the output USM pointer or buffer
   * @param in USM pointer to memory containing input data
   * @param out USM pointer to memory containing output data
   * @param scale_factor Value with which the result of the FFT will be multiplied
   * @param dependencies events that must complete before the computation
   * @return sycl::event
   */
  template <direction Dir, detail::layout LayoutIn, detail::layout LayoutOut, int SubgroupSize, typename TIn,
            typename TOut>
  sycl::event run_kernel(const TIn& in, TOut& out, Scalar scale_factor, const std::vector<sycl::event>& dependencies) {
    return dispatch<run_kernel_struct<Dir, LayoutIn, LayoutOut, SubgroupSize, TIn, TOut>>(in, out, scale_factor,
                                                                                          dependencies);
  }
};

/**
 * A descriptor containing FFT problem parameters.
 *
 * @tparam Scalar type of the scalar used for computations
 * @tparam Domain domain of the FFT
 */
template <typename Scalar, domain Domain>
struct descriptor {
  /**
   * The lengths in elements of each dimension. Only 1D transforms are supported. Must be specified.
   */
  std::vector<std::size_t> lengths;
  /**
   * A scaling factor applied to the output of forward transforms. Default value is 1.
   */
  Scalar forward_scale = 1;
  /**
   * A scaling factor applied to the output of backward transforms. Default value is the reciprocal of the
   * product of the lengths.
   * NB a forward transform followed by a backward transform with both forward_scale and
   * backward_scale set to 1 will result in the data being scaled by the product of the lengths.
   */
  Scalar backward_scale = 1;
  /**
   * The number of transforms or batches that will be solved with each call to compute_xxxward. Default value
   * is 1.
   */
  std::size_t number_of_transforms = 1;
  /**
   * The data layout of complex values. Default value is complex_storage::COMPLEX. complex_storage::COMPLEX
   * indicates that the real and imaginary part of a complex number is contiguous i.e an Array of Structures.
   * complex_storage::REAL_REAL indicates that all the real values are contiguous and all the imaginary values are
   * contiguous i.e. a Structure of Arrays. Only complex_storage::COMPLEX is supported.
   */
  complex_storage complex_storage = complex_storage::COMPLEX;
  /**
   * Indicates if the memory address of the output pointer is the same as the input pointer. Default value is
   * placement::OUT_OF_PLACE. When placement::OUT_OF_PLACE is used, only the out of place compute_xxxward functions can
   * be used and the memory pointed to by the input pointer and the memory pointed to by the output pointer must not
   * overlap at all. When placement::IN_PLACE is used, only the in-place compute_xxxward functions can be used.
   */
  placement placement = placement::OUT_OF_PLACE;
  /**
   * The strides of the data in the forward domain in elements. The default value is {1}. Only {1} or
   * {number_of_transforms} is supported. Exactly one of `forward_strides` and `forward_distance` must be 1.
   */
  std::vector<std::size_t> forward_strides;
  /**
   * The strides of the data in the backward domain in elements. The default value is {1}. Must be the same as
   * forward_strides.
   */
  std::vector<std::size_t> backward_strides;
  /**
   * The number of elements between the first value of each transform in the forward domain. The default value is
   * lengths[0]. Must be either 1 or lengths[0]. Exactly one of `forward_strides` and `forward_distance` must be 1.
   */
  std::size_t forward_distance = 1;
  /**
   * The number of elements between the first value of each transform in the backward domain. The default value
   * is lengths[0]. Must be the same as forward_distance.
   */
  std::size_t backward_distance = 1;
  // TODO: add TRANSPOSE, WORKSPACE and ORDERING if we determine they make sense

  /**
   * Construct a new descriptor object.
   *
   * @param lengths size of the FFT transform
   */
  explicit descriptor(std::vector<std::size_t> lengths)
      : lengths(lengths),
        forward_strides{1},
        backward_strides{1},
        forward_distance(lengths[0]),
        backward_distance(lengths[0]) {
    // TODO: properly set default values for forward_strides, backward_strides, forward_distance, backward_distance
    for (auto l : lengths) {
      backward_scale *= Scalar(1) / static_cast<Scalar>(l);
    }
  }

  /**
   * Commits the descriptor, precalculating what can be done in advance.
   *
   * @param queue queue to use for computations
   * @return committed_descriptor<Scalar, Domain>
   */
  committed_descriptor<Scalar, Domain> commit(sycl::queue& queue) { return {*this, queue}; }

  std::size_t get_total_length() const noexcept {
    return std::accumulate(lengths.begin(), lengths.end(), 1LU, std::multiplies<std::size_t>());
  }
};

}  // namespace portfft

#endif<|MERGE_RESOLUTION|>--- conflicted
+++ resolved
@@ -21,7 +21,6 @@
 #ifndef PORTFFT_DESCRIPTOR_HPP
 #define PORTFFT_DESCRIPTOR_HPP
 
-#include <kernels.hpp>
 #include <specialization_constants.hpp>
 
 #include <common/cooley_tukey_compiled_sizes.hpp>
@@ -33,44 +32,29 @@
 #include <sycl/sycl.hpp>
 
 #include <complex>
-#include <cstddef>
 #include <cstdint>
 #include <functional>
 #include <numeric>
 #include <vector>
 
 namespace portfft {
-
 template <typename, domain>
 class committed_descriptor;
 
 namespace detail {
-template <typename Scalar, direction, domain Domain, detail::transpose, detail::transpose, apply_load_modifier,
+template <typename Scalar, direction, domain Domain, detail::layout, detail::layout, apply_load_modifier,
           apply_store_modifier, apply_scale_factor, int, typename TIn>
 void dispatch_compute_kernels(committed_descriptor<Scalar, Domain>&, const TIn&, Scalar, std::size_t, std::size_t,
                               std::size_t, std::size_t, std::vector<sycl::event>&);
 
-<<<<<<< HEAD
 template <typename Scalar, domain Domain, int SubgroupSize, typename TOut>
 void dispatch_transpose_kernels(committed_descriptor<Scalar, Domain>&, TOut&, std::size_t, std::size_t,
                                 std::vector<sycl::event>&);
-=======
-// kernel names
-template <typename, domain, direction, detail::memory, detail::layout, detail::layout, detail::apply_load_modifier,
-          detail::apply_store_modifier, detail::apply_scale_factor, int>
-class workitem_kernel;
-template <typename, domain, direction, detail::memory, detail::layout, detail::layout, detail::apply_load_modifier,
-          detail::apply_store_modifier, detail::apply_scale_factor, int>
-class subgroup_kernel;
-template <typename, domain, direction, detail::memory, detail::layout, detail::layout, detail::apply_load_modifier,
-          detail::apply_store_modifier, detail::apply_scale_factor, int>
-class workgroup_kernel;
->>>>>>> 16ad6d19
 
 }  // namespace detail
 
 // forward declaration
-template <typename, domain>
+template <typename Scalar, domain Domain>
 struct descriptor;
 
 /*
@@ -111,9 +95,7 @@
 class committed_descriptor {
   using complex_type = std::complex<Scalar>;
 
-  friend struct descriptor<Scalar, Domain>;
-
-  template <typename ScalarType, direction, domain DomainType, detail::transpose, detail::transpose,
+  template <typename ScalarType, direction, domain DomainType, detail::layout, detail::layout,
             detail::apply_load_modifier, detail::apply_store_modifier, detail::apply_scale_factor, int, typename TIn>
   friend void detail::dispatch_compute_kernels(committed_descriptor<ScalarType, DomainType>&, const TIn&, ScalarType,
                                                std::size_t, std::size_t, std::size_t, std::size_t,
@@ -122,6 +104,7 @@
   template <typename ScalarType, domain DomainType, int SubgroupSize, typename TOut>
   friend void detail::dispatch_transpose_kernels(committed_descriptor<ScalarType, DomainType>&, TOut&, std::size_t,
                                                  std::size_t, std::vector<sycl::event>&);
+  friend struct descriptor<Scalar, Domain>;
 
   descriptor<Scalar, Domain> params;
   sycl::queue queue;
@@ -160,7 +143,7 @@
       case detail::level::GLOBAL:
         return Impl::template inner<detail::level::GLOBAL, void>::execute(*this, args...);
       default:
-        throw unsupported_configuration("Unimplemented!");
+        throw std::runtime_error("Unimplemented!");
     }
   }
 
@@ -172,15 +155,11 @@
       case detail::level::SUBGROUP:
         return Impl::template inner<detail::level::SUBGROUP, LayoutIn, void>::execute(*this, args...);
       case detail::level::WORKGROUP:
-<<<<<<< HEAD
-        return Impl::template inner<detail::level::WORKGROUP, TransposeIn, void>::execute(*this, args...);
+        return Impl::template inner<detail::level::WORKGROUP, LayoutIn, void>::execute(*this, args...);
       case detail::level::GLOBAL:
-        return Impl::template inner<detail::level::GLOBAL, TransposeIn, void>::execute(*this, args...);
-=======
-        return Impl::template inner<detail::level::WORKGROUP, LayoutIn, void>::execute(*this, args...);
->>>>>>> 16ad6d19
+        return Impl::template inner<detail::level::GLOBAL, LayoutIn, void>::execute(*this, args...);
       default:
-        throw unsupported_configuration("Unimplemented!");
+        throw std::runtime_error("Unimplemented!");
     }
   }
 
@@ -205,15 +184,11 @@
     }
     std::size_t fft_size = params.lengths[0];
     if (!detail::cooley_tukey_size_list_t::has_size(fft_size)) {
-      throw unsupported_configuration("FFT size ", fft_size, " is not compiled in!");
+      throw unsupported_configuration("FFT size " + std::to_string(fft_size) + " is not supported!");
     }
 
     if (detail::fits_in_wi<Scalar>(fft_size)) {
-<<<<<<< HEAD
       ids.push_back(detail::get_ids<detail::workitem_kernel, Scalar, Domain, SubgroupSize>());
-=======
-      detail::get_ids<detail::workitem_kernel, Scalar, Domain, SubgroupSize>(ids);
->>>>>>> 16ad6d19
       return detail::level::WORKITEM;
     }
     int factor_sg = detail::factorize_sg(static_cast<int>(fft_size), SubgroupSize);
@@ -221,15 +196,9 @@
     if (detail::fits_in_sg<Scalar>(fft_size, SubgroupSize)) {
       // This factorization is duplicated in the dispatch logic on the GLOBAL.
       // The CT and spec constant factors should match.
-<<<<<<< HEAD
       factors.push_back(static_cast<std::size_t>(factor_wi));
       factors.push_back(static_cast<std::size_t>(factor_sg));
       ids.push_back(detail::get_ids<detail::subgroup_kernel, Scalar, Domain, SubgroupSize>());
-=======
-      factors.push_back(factor_wi);
-      factors.push_back(factor_sg);
-      detail::get_ids<detail::subgroup_kernel, Scalar, Domain, SubgroupSize>(ids);
->>>>>>> 16ad6d19
       return detail::level::SUBGROUP;
     }
     std::size_t n = detail::factorize(fft_size);
@@ -246,7 +215,6 @@
       factors.push_back(static_cast<std::size_t>(factor_sg_m));
       // This factorization of N and M is duplicated in the dispatch logic on the device.
       // The CT and spec constant factors should match.
-<<<<<<< HEAD
       ids.push_back(detail::get_ids<detail::workgroup_kernel, Scalar, Domain, SubgroupSize>());
       return detail::level::WORKGROUP;
     }
@@ -258,12 +226,12 @@
         if (transposed_in) {
           return local_memory_size >=
                  (2 * num_scalars_in_local_mem_struct::template inner<
-                          detail::level::SUBGROUP, detail::transpose::TRANSPOSED, void>::execute(*this)) *
+                          detail::level::SUBGROUP, detail ::layout::BATCH_INTERLEAVED, void>::execute(*this)) *
                      sizeof(Scalar);
         }
         return local_memory_size >=
-               num_scalars_in_local_mem_struct::template inner<
-                   detail::level::SUBGROUP, detail::transpose::NOT_TRANSPOSED, void>::execute(*this) *
+               num_scalars_in_local_mem_struct::template inner<detail::level::SUBGROUP, detail::layout::PACKED,
+                                                               void>::execute(*this) *
                    sizeof(Scalar);
       }() && !PORTFFT_SLOW_SG_SHUFFLES;
     };
@@ -285,13 +253,6 @@
     detail::factorize_input_struct<decltype(fits_in_target_level), decltype(select_impl)>::execute(
         params.lengths[0], fits_in_target_level, select_impl);
     return detail::level::GLOBAL;
-=======
-      detail::get_ids<detail::workgroup_kernel, Scalar, Domain, SubgroupSize>(ids);
-      return detail::level::WORKGROUP;
-    }
-    // TODO global
-    throw unsupported_configuration("FFT size ", fft_size, " is not supported!");
->>>>>>> 16ad6d19
   }
 
   /**
@@ -301,8 +262,7 @@
     // Dummy parameter is needed as only partial specializations are allowed without specializing the containing class
     template <detail::level Lev, typename Dummy>
     struct inner {
-      static void execute(committed_descriptor& desc,
-                          std::vector<sycl::kernel_bundle<sycl::bundle_state::input>>& in_bundle);
+      static void execute(committed_descriptor& desc, sycl::kernel_bundle<sycl::bundle_state::input>& in_bundle);
     };
   };
 
@@ -320,18 +280,14 @@
    */
   struct num_scalars_in_local_mem_struct {
     // Dummy parameter is needed as only partial specializations are allowed without specializing the containing class
-<<<<<<< HEAD
-    template <detail::level Lev, detail::transpose TransposeIn, typename Dummy, typename... Params>
-=======
-    template <detail::level Lev, detail::layout LayoutIn, typename Dummy>
->>>>>>> 16ad6d19
+    template <detail::level Lev, detail::layout LayoutIn, typename Dummy, typename... Params>
     struct inner {
       static std::size_t execute(committed_descriptor& desc, Params...);
     };
   };
 
   struct num_scalars_in_local_mem_impl_struct {
-    template <detail::level Level, detail::transpose TransposeIn, typename Dummy>
+    template <detail::level Level, detail::layout LayoutIn, typename Dummy>
     struct inner {
       static std::size_t execute(committed_descriptor& desc, std::size_t fft_size);
     };
@@ -424,15 +380,13 @@
         transpose_kernel_ids.clear();
         detail::get_transpose_kernel_ids<Scalar, Domain, SubgroupSize>(transpose_kernel_ids);
         try {
-          transpose_kernel_bundle.push_back(
-              build_transpose_kernel<SubgroupSize>(transpose_kernel_ids, i));
+          transpose_kernel_bundle.push_back(build_transpose_kernel<SubgroupSize>(transpose_kernel_ids, i));
         } catch (...) {
           successful_build = false;
           break;
         }
       }
     }
-<<<<<<< HEAD
 
     if (!successful_build) {
       if constexpr (sizeof...(OtherSGSizes) == 0) {
@@ -440,12 +394,6 @@
       } else {
         build_w_spec_const<OtherSGSizes...>();
       }
-=======
-    if constexpr (sizeof...(OtherSGSizes) == 0) {
-      throw invalid_configuration("None of the compiled subgroup sizes are supported by the device!");
-    } else {
-      return build_w_spec_const<OtherSGSizes...>();
->>>>>>> 16ad6d19
     }
   }
 
@@ -483,15 +431,14 @@
     build_w_spec_const<PORTFFT_SUBGROUP_SIZES>();
     // get some properties we will use for tuning
     n_compute_units = dev.get_info<sycl::info::device::max_compute_units>();
-<<<<<<< HEAD
     std::size_t minimum_local_mem_required;
     if (params.forward_distance == 1 || params.backward_distance == 1) {
       if (2 * params.lengths[0] * sizeof(Scalar) > local_memory_size) {
         throw std::runtime_error("Strided support not available for large sized FFTs");
       }
-      minimum_local_mem_required = num_scalars_in_local_mem<detail::transpose::TRANSPOSED>() * sizeof(Scalar);
+      minimum_local_mem_required = num_scalars_in_local_mem<detail::layout::BATCH_INTERLEAVED>() * sizeof(Scalar);
     } else {
-      minimum_local_mem_required = num_scalars_in_local_mem<detail::transpose::NOT_TRANSPOSED>() * sizeof(Scalar);
+      minimum_local_mem_required = num_scalars_in_local_mem<detail::layout::PACKED>() * sizeof(Scalar);
     }
     if (minimum_local_mem_required > local_memory_size) {
       if (params.forward_distance == 1 || params.backward_distance == 1) {
@@ -504,9 +451,6 @@
         std::cerr << "Out of order queue is required for large FFTs to ensure maximum parallelism " << std::endl;
       }
     }
-=======
-    local_memory_size = queue.get_device().get_info<sycl::info::device::local_mem_size>();
->>>>>>> 16ad6d19
     twiddles_forward = std::shared_ptr<Scalar>(calculate_twiddles(), [queue](Scalar* ptr) {
       if (ptr != nullptr) {
         sycl::free(ptr, queue);
@@ -615,6 +559,7 @@
     }
     return *this;
   }
+
   static_assert(std::is_same_v<Scalar, float> || std::is_same_v<Scalar, double>,
                 "Scalar must be either float or double!");
   /**
@@ -889,6 +834,8 @@
   }
 };
 
+#undef PORTFFT_DISPATCH
+
 /**
  * A descriptor containing FFT problem parameters.
  *
