/***************************************************************************
 *
 *  Copyright (C) Codeplay Software Ltd.
 *
 *  Licensed under the Apache License, Version 2.0 (the "License");
 *  you may not use this file except in compliance with the License.
 *  You may obtain a copy of the License at
 *
 *      http://www.apache.org/licenses/LICENSE-2.0
 *
 *  Unless required by applicable law or agreed to in writing, software
 *  distributed under the License is distributed on an "AS IS" BASIS,
 *  WITHOUT WARRANTIES OR CONDITIONS OF ANY KIND, either express or implied.
 *  See the License for the specific language governing permissions and
 *  limitations under the License.
 *
 *  Codeplay's portFFT
 *
 **************************************************************************/

#ifndef PORTFFT_DESCRIPTOR_HPP
#define PORTFFT_DESCRIPTOR_HPP

#include <common/cooley_tukey_compiled_sizes.hpp>
#include <common/exceptions.hpp>
#include <common/subgroup.hpp>
#include <defines.hpp>
#include <enums.hpp>
#include <utils.hpp>

#include <sycl/sycl.hpp>

#include <complex>
#include <cstdint>
#include <functional>
#include <numeric>
#include <vector>

namespace portfft {

namespace detail {

// kernel names
// TODO: Remove all templates except Scalar, Domain and Memory and SubgroupSize
template <typename Scalar, domain, direction, detail::memory, detail::layout, detail::layout,
          detail::elementwise_multiply, detail::elementwise_multiply, detail::apply_scale_factor, Idx SubgroupSize>
class workitem_kernel;
template <typename Scalar, domain, direction, detail::memory, detail::layout, detail::layout,
          detail::elementwise_multiply, detail::elementwise_multiply, detail::apply_scale_factor, Idx SubgroupSize>
class subgroup_kernel;
template <typename Scalar, domain, direction, detail::memory, detail::layout, detail::layout,
          detail::elementwise_multiply, detail::elementwise_multiply, detail::apply_scale_factor, Idx SubgroupSize>
class workgroup_kernel;

}  // namespace detail

// forward declaration
template <typename Scalar, domain Domain>
struct descriptor;

/*
Compute functions in the `committed_descriptor` call `dispatch_kernel` and `dispatch_kernel_helper`. These two functions
ensure the kernel is run with a supported subgroup size. Next `dispatch_kernel_helper` calls `run_kernel`. The
`run_kernel` member function picks appropriate implementation and calls the static `run_kernel of that implementation`.
The implementation specific `run_kernel` handles differences between forward and backward computations, casts the memory
(USM or buffers) from complex to scalars and launches the kernel. Each function described in this doc has only one
templated overload that handles both directions of transforms and buffer and USM memory.

Device functions make no assumptions on the size of a work group or the number of workgroups in a kernel. These numbers
can be tuned for each device.

Implementation-specific `run_kernel` function make the size of the FFT that is handled by the individual workitems
compile time constant. The one for subgroup implementation also calls `cross_sg_dispatcher` that makes the
cross-subgroup factor of FFT size compile time constant. They do that by using a switch on the FFT size for one
workitem, before calling `workitem_impl`, `subgroup_impl` or `workgroup_impl` . The `_impl` functions take the FFT size
for one workitem as a template  parameter. Only the calls that are determined to fit into available registers (depending
on the value of PORTFFT_TARGET_REGS_PER_WI macro) are actually instantiated.

The `_impl` functions iterate over the batch of problems, loading data for each first in
local memory then from there into private one. This is done in these two steps to avoid non-coalesced global memory
accesses. `workitem_impl` loads one problem per workitem, `subgroup_impl` loads one problem per subgroup and
`workgroup_impl` loads one problem per workgroup. After doing computations by the calls to `wi_dft` for workitem,
`sg_dft` for subgroup and `wg_dft` for workgroup, the data is written out, going through local memory again.

The computational parts of the implementations are further documented in files with their implementations
`workitem.hpp`, `subgroup.hpp` and `workgroup.hpp`.
*/

/**
 * A committed descriptor that contains everything that is needed to run FFT.
 *
 * @tparam Scalar type of the scalar used for computations
 * @tparam Domain domain of the FFT
 */
template <typename Scalar, domain Domain>
class committed_descriptor {
  using complex_type = std::complex<Scalar>;

  friend struct descriptor<Scalar, Domain>;

  descriptor<Scalar, Domain> params;
  sycl::queue queue;
  sycl::device dev;
  sycl::context ctx;
  Idx n_compute_units;
  std::vector<std::size_t> supported_sg_sizes;
  Idx local_memory_size;

  struct kernel_data_struct {
    sycl::kernel_bundle<sycl::bundle_state::executable> exec_bundle;
    std::vector<Idx> factors;
    std::size_t length;
    Idx used_sg_size;
    Idx num_sgs_per_wg;
    std::shared_ptr<Scalar> twiddles_forward;
    detail::level level;

    kernel_data_struct(sycl::kernel_bundle<sycl::bundle_state::executable>&& exec_bundle,
                       const std::vector<Idx>& factors, std::size_t length, Idx used_sg_size, Idx num_sgs_per_wg,
                       std::shared_ptr<Scalar> twiddles_forward, detail::level level)
        : exec_bundle(std::move(exec_bundle)),
          factors(factors),
          length(length),
          used_sg_size(used_sg_size),
          num_sgs_per_wg(num_sgs_per_wg),
          twiddles_forward(twiddles_forward),
          level(level) {}
  };

  struct dimension_struct {
    std::vector<kernel_data_struct> kernels;
    detail::level level;
    Idx used_sg_size;

    dimension_struct(std::vector<kernel_data_struct> kernels, detail::level level) : kernels(kernels), level(level)
          used_sg_size(used_sg_size), {}
  };

  std::vector<dimension_struct> dimensions;

  template <typename Impl, typename... Args>
  auto dispatch(detail::level level, Args&&... args) {
    switch (level) {
      case detail::level::WORKITEM:
        return Impl::template inner<detail::level::WORKITEM, void>::execute(*this, args...);
      case detail::level::SUBGROUP:
        return Impl::template inner<detail::level::SUBGROUP, void>::execute(*this, args...);
      case detail::level::WORKGROUP:
        return Impl::template inner<detail::level::WORKGROUP, void>::execute(*this, args...);
      default:
        // This should be unreachable
        throw unsupported_configuration("Unimplemented!");
    }
  }

  template <typename Impl, detail::layout LayoutIn, typename... Args>
  auto dispatch(detail::level level, Args&&... args) {
    switch (level) {
      case detail::level::WORKITEM:
        return Impl::template inner<detail::level::WORKITEM, LayoutIn, void>::execute(*this, args...);
      case detail::level::SUBGROUP:
        return Impl::template inner<detail::level::SUBGROUP, LayoutIn, void>::execute(*this, args...);
      case detail::level::WORKGROUP:
        return Impl::template inner<detail::level::WORKGROUP, LayoutIn, void>::execute(*this, args...);
      default:
        // This should be unreachable
        throw unsupported_configuration("Unimplemented!");
    }
  }

  template <typename Impl, detail::layout LayoutIn, detail::layout LayoutOut, Idx SubgroupSize, typename... Args>
  auto dispatch(detail::level level, Args&&... args) {
    switch (level) {
      case detail::level::WORKITEM:
        return Impl::template inner<detail::level::WORKITEM, LayoutIn, LayoutOut, SubgroupSize, void>::execute(*this,
                                                                                                               args...);
      case detail::level::SUBGROUP:
        return Impl::template inner<detail::level::SUBGROUP, LayoutIn, LayoutOut, SubgroupSize, void>::execute(*this,
                                                                                                               args...);
      case detail::level::WORKGROUP:
        return Impl::template inner<detail::level::WORKGROUP, LayoutIn, LayoutOut, SubgroupSize, void>::execute(
            *this, args...);
      default:
        // This should be unreachable
        throw unsupported_configuration("Unimplemented!");
    }
  }

  /**
   * Prepares the implementation for the particular problem size. That includes factorizing it and getting ids for the
   * set of kernels that need to be JIT compiled.
   *
   * @tparam SubgroupSize size of the subgroup
   * @param kernel_num the consecutive number of the kernel to prepare
   * @return implementation to use for the dimesnion and a vector of tuples of: implementation to use for a kernel,
   * vector of kernel ids, factors
   */
  template <Idx SubgroupSize>
  std::tuple<detail::level, std::vector<std::tuple<detail::level, std::vector<sycl::kernel_id>, std::vector<Idx>>>>
  prepare_implementation(std::size_t kernel_num) {
    // TODO: check and support all the parameter values
    if constexpr (Domain != domain::COMPLEX) {
      throw unsupported_configuration("portFFT only supports complex to complex transforms");
    }

    std::vector<sycl::kernel_id> ids;
    std::vector<Idx> factors;
    IdxGlobal fft_size = static_cast<IdxGlobal>(params.lengths[kernel_num]);
    if (!detail::cooley_tukey_size_list_t::has_size(fft_size)) {
      throw unsupported_configuration("FFT size ", fft_size, " is not compiled in!");
    }

    if (detail::fits_in_wi<Scalar>(fft_size)) {
      ids = detail::get_ids<detail::workitem_kernel, Scalar, Domain, SubgroupSize>();
      return {detail::level::WORKITEM, {{detail::level::WORKITEM, ids, factors}}};
    }
    if (detail::fits_in_sg<Scalar>(fft_size, SubgroupSize)) {
      Idx factor_sg = detail::factorize_sg(static_cast<Idx>(fft_size), SubgroupSize);
      Idx factor_wi = static_cast<Idx>(fft_size) / factor_sg;
      // This factorization is duplicated in the dispatch logic on the device.
      // The CT and spec constant factors should match.
      factors.push_back(factor_wi);
      factors.push_back(factor_sg);
      ids = detail::get_ids<detail::subgroup_kernel, Scalar, Domain, SubgroupSize>();
      return {detail::level::SUBGROUP, {{detail::level::SUBGROUP, ids, factors}}};
    }
    IdxGlobal n_idx_global = detail::factorize(fft_size);
    Idx n = static_cast<Idx>(n_idx_global);
    Idx m = static_cast<Idx>(fft_size / n_idx_global);
    Idx factor_sg_n = detail::factorize_sg(n, SubgroupSize);
    Idx factor_wi_n = n / factor_sg_n;
    Idx factor_sg_m = detail::factorize_sg(m, SubgroupSize);
    Idx factor_wi_m = m / factor_sg_m;
    if (detail::fits_in_wi<Scalar>(factor_wi_n) && detail::fits_in_wi<Scalar>(factor_wi_m)) {
      factors.push_back(factor_wi_n);
      factors.push_back(factor_sg_n);
      factors.push_back(factor_wi_m);
      factors.push_back(factor_sg_m);
      // This factorization of N and M is duplicated in the dispatch logic on the device.
      // The CT and spec constant factors should match.
      ids = detail::get_ids<detail::workgroup_kernel, Scalar, Domain, SubgroupSize>();
      return {detail::level::WORKGROUP, {{detail::level::WORKGROUP, ids, factors}}};
    }
    // TODO global
    throw unsupported_configuration("FFT size ", fft_size, " is not supported!");
  }

  /**
   * Struct for dispatching `set_spec_constants()` call.
   */
  struct set_spec_constants_struct {
    // Dummy parameter is needed as only partial specializations are allowed without specializing the containing class
    template <detail::level Lev, typename Dummy>
    struct inner {
      static void execute(committed_descriptor& desc, sycl::kernel_bundle<sycl::bundle_state::input>& in_bundle,
                          std::size_t length, const std::vector<Idx>& factors);
    };
  };

  /**
   * Sets the implementation dependant specialization constant values.
   *
   * @param level the implementation that will be used
   * @param in_bundle kernel bundle to set the specialization constants on
   * @param length length of the FFT the kernel will execute
   * @param factors factorization of the FFT size the kernel will use
   */
  void set_spec_constants(detail::level level, sycl::kernel_bundle<sycl::bundle_state::input>& in_bundle,
                          std::size_t length, const std::vector<Idx>& factors) {
    dispatch<set_spec_constants_struct>(level, in_bundle, length, factors);
  }

  /**
   * Struct for dispatching `num_scalars_in_local_mem()` call.
   */
  struct num_scalars_in_local_mem_struct {
    // Dummy parameter is needed as only partial specializations are allowed without specializing the containing class
    template <detail::level Lev, detail::layout LayoutIn, typename Dummy>
    struct inner {
      static std::size_t execute(committed_descriptor& desc, std::size_t length, Idx used_sg_size,
                                 const std::vector<Idx>& factors, Idx& num_sgs_per_wg);
    };
  };

  /**
   * Determine the number of scalars we need to have space for in the local memory. It may also modify `num_sgs_per_wg`
   * to make the problem fit in the local memory.
   *
   * @param level the implementation that will be used
   * @param length length of the FFT the kernel will execute
   * @param used_sg_size subgroup size the kernel will use
   * @param factors factorization of the FFT size the kernel will use
   * @param[out] num_sgs_per_wg number of subgroups in a workgroup
   * @return the number of scalars
   */
  template <detail::layout LayoutIn>
  std::size_t num_scalars_in_local_mem(detail::level level, std::size_t length, Idx used_sg_size,
                                       const std::vector<Idx>& factors, Idx& num_sgs_per_wg) {
    return dispatch<num_scalars_in_local_mem_struct, LayoutIn>(level, length, used_sg_size, factors, num_sgs_per_wg);
  }

  /**
   * Struct for dispatching `calculate_twiddles()` call.
   */
  struct calculate_twiddles_struct {
    // Dummy parameter is needed as only partial specializations are allowed without specializing the containing class
    template <detail::level Lev, typename Dummy>
    struct inner {
      static Scalar* execute(committed_descriptor& desc, kernel_data_struct& kernel_data);
    };
  };

  /**
   * Calculates twiddle factors for the implementation in use.
   *
   * @param kernel_data data about the kernel the twiddles are needed for
   * @return Scalar* USM pointer to the twiddle factors
   */
  Scalar* calculate_twiddles(kernel_data_struct& kernel_data) {
    return dispatch<calculate_twiddles_struct>(kernel_data.level, kernel_data);
  }

  /**
   * Builds the kernel bundles with appropriate values of specialization constants for the first supported subgroup
   * size.
   *
   * @tparam SubgroupSize first subgroup size
   * @tparam OtherSGSizes other subgroup sizes
   * @param kernel_num the consecutive number of the kernel to build
   * @return `dimension_struct` for the newly built kernels
   */
  template <Idx SubgroupSize, Idx... OtherSGSizes>
  dimension_struct build_w_spec_const(std::size_t kernel_num) {
    if (std::count(supported_sg_sizes.begin(), supported_sg_sizes.end(), SubgroupSize)) {
      auto [top_level, prepared_vec] = prepare_implementation<SubgroupSize>(kernel_num);
      bool is_compatible = true;
      for (auto [level, ids, factors] : prepared_vec) {
        is_compatible = is_compatible && sycl::is_compatible(ids, dev);
        if (!is_compatible) {
          break;
        }
      }
      std::vector<kernel_data_struct> result;
      if (is_compatible) {
        for (auto [level, ids, factors] : prepared_vec) {
          auto in_bundle = sycl::get_kernel_bundle<sycl::bundle_state::input>(queue.get_context(), ids);
          set_spec_constants(level, in_bundle, params.lengths[kernel_num], factors);
          try {
            result.emplace_back(sycl::build(in_bundle), factors, params.lengths[kernel_num], SubgroupSize,
                                PORTFFT_SGS_IN_WG, std::shared_ptr<Scalar>(), level, SubgroupSize);
          } catch (std::exception& e) {
            std::cerr << "Build for subgroup size " << SubgroupSize << " failed with message:\n"
                      << e.what() << std::endl;
            is_compatible = false;
            break;
          }
        }
        if (is_compatible) {
          return {result, top_level};
        }
      }
    }
    if constexpr (sizeof...(OtherSGSizes) == 0) {
      throw invalid_configuration("None of the compiled subgroup sizes are supported by the device!");
    } else {
      return build_w_spec_const<OtherSGSizes...>(kernel_num);
    }
  }

  /**
   * Constructor.
   *
   * @param params descriptor this is created from
   * @param queue queue to use when enqueueing device work
   */
  committed_descriptor(const descriptor<Scalar, Domain>& params, sycl::queue& queue)
      : params(params),
        queue(queue),
        dev(queue.get_device()),
        ctx(queue.get_context()),
        // get some properties we will use for tunning
        n_compute_units(static_cast<Idx>(dev.get_info<sycl::info::device::max_compute_units>())),
        supported_sg_sizes(dev.get_info<sycl::info::device::sub_group_sizes>()),
        local_memory_size(static_cast<Idx>(queue.get_device().get_info<sycl::info::device::local_mem_size>())) {
    // compile the kernels and precalculate twiddles
    std::size_t n_kernels = params.lengths.size();
    for(std::size_t i=0;i<n_kernels;i++){
      dimensions.push_back(build_w_spec_const<PORTFFT_SUBGROUP_SIZES>(i));
      for (kernel_data_struct& kernel : dimensions.back().kernels) {
        kernel.twiddles_forward = std::shared_ptr<Scalar>(calculate_twiddles(kernel), [queue](Scalar* ptr) {
          if (ptr != nullptr) {
            sycl::free(ptr, queue);
          }
        });
      }
    }
  }

 public:
  static_assert(std::is_same_v<Scalar, float> || std::is_same_v<Scalar, double>,
                "Scalar must be either float or double!");
  /**
   * Alias for `Scalar`.
   */
  using scalar_type = Scalar;
  /**
   * Alias for `Domain`.
   */
  static constexpr domain DomainValue = Domain;

  /**
   * Destructor
   */
  ~committed_descriptor() { queue.wait(); }

  // rule of three
  committed_descriptor(const committed_descriptor& other) = default;
  committed_descriptor& operator=(const committed_descriptor& other) = default;

  // default construction is not appropriate
  committed_descriptor() = delete;

  /**
   * Computes in-place forward FFT, working on a buffer.
   *
   * @param inout buffer containing input and output data
   */
  void compute_forward(sycl::buffer<complex_type, 1>& inout) {
    // For now we can just call out-of-place implementation.
    // This might need to be changed once we implement support for large sizes that work in global memory.
    compute_forward(inout, inout);
  }

  /**
   * Computes in-place backward FFT, working on a buffer.
   *
   * @param inout buffer containing input and output data
   */
  void compute_backward(sycl::buffer<complex_type, 1>& inout) {
    // For now we can just call out-of-place implementation.
    // This might need to be changed once we implement support for large sizes that work in global memory.
    compute_backward(inout, inout);
  }

  /**
   * Computes out-of-place forward FFT, working on buffers.
   *
   * @param in buffer containing input data
   * @param out buffer containing output data
   */
  void compute_forward(const sycl::buffer<complex_type, 1>& in, sycl::buffer<complex_type, 1>& out) {
    dispatch_direction<direction::FORWARD>(in, out);
  }

  /**
   * Computes out-of-place forward FFT, working on buffers.
   *
   * @param in buffer containing input data
   * @param out buffer containing output data
   */
  void compute_forward(const sycl::buffer<Scalar, 1>& /*in*/, sycl::buffer<complex_type, 1>& /*out*/) {
    throw unsupported_configuration("Real to complex FFTs not yet implemented.");
  }

  /**
   * Compute out of place backward FFT, working on buffers
   *
   * @param in buffer containing input data
   * @param out buffer containing output data
   */
  void compute_backward(const sycl::buffer<complex_type, 1>& in, sycl::buffer<complex_type, 1>& out) {
    dispatch_direction<direction::BACKWARD>(in, out);
  }

  /**
   * Computes in-place forward FFT, working on USM memory.
   *
   * @param inout USM pointer to memory containing input and output data
   * @param dependencies events that must complete before the computation
   * @return sycl::event associated with this computation
   */
  sycl::event compute_forward(complex_type* inout, const std::vector<sycl::event>& dependencies = {}) {
    // For now we can just call out-of-place implementation.
    // This might need to be changed once we implement support for large sizes that work in global memory.
    return compute_forward(inout, inout, dependencies);
  }

  /**
   * Computes in-place forward FFT, working on USM memory.
   *
   * @param inout USM pointer to memory containing input and output data
   * @param dependencies events that must complete before the computation
   * @return sycl::event associated with this computation
   */
  sycl::event compute_forward(Scalar* inout, const std::vector<sycl::event>& dependencies = {}) {
    // For now we can just call out-of-place implementation.
    // This might need to be changed once we implement support for large sizes that work in global memory.
    return compute_forward(inout, reinterpret_cast<complex_type*>(inout), dependencies);
  }

  /**
   * Computes in-place backward FFT, working on USM memory.
   *
   * @param inout USM pointer to memory containing input and output data
   * @param dependencies events that must complete before the computation
   * @return sycl::event associated with this computation
   */
  sycl::event compute_backward(complex_type* inout, const std::vector<sycl::event>& dependencies = {}) {
    return compute_backward(inout, inout, dependencies);
  }

  /**
   * Computes out-of-place forward FFT, working on USM memory.
   *
   * @param in USM pointer to memory containing input data
   * @param out USM pointer to memory containing output data
   * @param dependencies events that must complete before the computation
   * @return sycl::event associated with this computation
   */
  sycl::event compute_forward(const complex_type* in, complex_type* out,
                              const std::vector<sycl::event>& dependencies = {}) {
    return dispatch_direction<direction::FORWARD>(in, out, dependencies);
  }

  /**
   * Computes out-of-place forward FFT, working on USM memory.
   *
   * @param in USM pointer to memory containing input data
   * @param out USM pointer to memory containing output data
   * @param dependencies events that must complete before the computation
   * @return sycl::event associated with this computation
   */
  sycl::event compute_forward(const Scalar* /*in*/, complex_type* /*out*/,
                              const std::vector<sycl::event>& /*dependencies*/ = {}) {
    throw unsupported_configuration("Real to complex FFTs not yet implemented.");
    return {};
  }

  /**
   * Computes out-of-place backward FFT, working on USM memory.
   *
   * @param in USM pointer to memory containing input data
   * @param out USM pointer to memory containing output data
   * @param dependencies events that must complete before the computation
   * @return sycl::event associated with this computation
   */
  sycl::event compute_backward(const complex_type* in, complex_type* out,
                               const std::vector<sycl::event>& dependencies = {}) {
    return dispatch_direction<direction::BACKWARD>(in, out, dependencies);
  }

 private:

  
  template <direction Dir, typename TIn, typename TOut>
  sycl::event dispatch_direction(const TIn& in, TOut& out, const std::vector<sycl::event>& dependencies = {}) {
    if constexpr(Dir == direction::FORWARD){
      return dispatch_dimensions<Dir>(in, out, dependencies, params.forward_strides, params.backward_strides, 
                              params.forward_distance, params.backward_distance, 
                              params.forward_offset, params.backward_offset, params.forward_scale);
    } else{
      return dispatch_dimensions<Dir>(in, out, dependencies, params.forward_strides, params.backward_strides, 
                              params.backward_distance, params.forward_distance, 
                              params.backward_offset, params.forward_offset, params.backward_scale);
    }
  }

  /**
   * Dispatches the implementation for the problem.
   *
   * @tparam Dir FFT direction, takes either direction::FORWARD or direction::BACKWARD
   * @tparam TIn Type of the input buffer or USM pointer
   * @tparam TOut Type of the output buffer or USM pointer
   * @param in buffer or USM pointer to memory containing input data
   * @param out buffer or USM pointer to memory containing output data
   * @param dependencies events that must complete before the computation
   * @return sycl::event
   */
  template <direction Dir, typename TIn, typename TOut>
  sycl::event dispatch_dimensions(const TIn& in, TOut& out, const std::vector<sycl::event>& dependencies,
                                       const std::vector<std::size_t>& input_strides, const std::vector<std::size_t>& output_strides,
                                       std::size_t input_distance, std::size_t output_distance,
                                       std::size_t input_offset, std::size_t output_offset,
                                       Scalar scale_factor) {
    (void) input_strides;
    (void) output_strides;
    using TOutConst = std::conditional_t<std::is_pointer_v<TOut>,const std::remove_pointer_t<TOut>*, const TOut>;
    std::size_t n_dimensions = params.lengths.size();
    std::size_t total_size = std::accumulate(&params.lengths[0], &params.lengths[n_dimensions-1], 1ul, std::multiplies<std::size_t>());
    // curretly multi-dimensional transforms are implemented just for default data layout
    if(n_dimensions == 1 || 
          (total_size == input_distance && total_size == output_distance)){
      // product of sizes of all dimension inner relative to the one we are currently working on
      std::size_t inner_size = 1;
      // product of sizes of all dimension outer relative to the one we are currently working on
      std::size_t outer_size = total_size / params.lengths.back();
      sycl::event previous_event = dispatch_kernel_1d<Dir, TIn, TOut>(in, out, dependencies, 
                                                                  params.number_of_transforms * outer_size,
                                                                  inner_size, inner_size,
                                                                  params.lengths.back(), params.lengths.back(),
                                                                  input_offset, output_offset, scale_factor, dimensions.back());
      if(params.lengths.size() == 1){
        return previous_event;
      }
      std::vector<sycl::event> previous_events {previous_event};
      std::vector<sycl::event> next_events;
      inner_size *= params.lengths[0];
      for(std::size_t i=n_dimensions-1;i>=1;i--){
        outer_size /= params.lengths[i];
        //TODO do everything from the next loop in a single kernel once we support more than one distnace in the kernels.
        for(std::size_t j = 0; j < params.number_of_transforms * outer_size; j++){
          sycl::event e = dispatch_kernel_1d<Dir, TOutConst, TOut>(out, out, previous_events, 
                                                            inner_size,
                                                            inner_size, inner_size,
                                                            1, 1,
                                                            input_offset + j * outer_size, 
                                                            output_offset + j * outer_size, static_cast<Scalar>(1.0), dimensions[i]);
          next_events.push_back(e);
        }
        inner_size *= params.lengths[i];
        std::swap(previous_events, next_events);
        next_events.clear();
      }
      outer_size /= params.lengths[0]; //outer size == 1 at this point
      return dispatch_kernel_1d<Dir, TOutConst, TOut>(out, out, previous_events, 
                                              params.number_of_transforms * inner_size,
                                              inner_size, inner_size,
                                              1,1,
                                              input_offset, 
                                              output_offset, static_cast<Scalar>(1.0), dimensions[0]);
    }
    throw unsupported_configuration("Multi-dimensional transforms are only supported with default data layout!");
  }

  /**
   * Dispatches the kernel with the first subgroup size that is supported by the device.
   *
   * @tparam Dir FFT direction, takes either direction::FORWARD or direction::BACKWARD
   * @tparam TIn Type of the input buffer or USM pointer
   * @tparam TOut Type of the output buffer or USM pointer
   * @param in buffer or USM pointer to memory containing input data
   * @param out buffer or USM pointer to memory containing output data
   * @param dependencies events that must complete before the computation
   * @return sycl::event
   */
  template <direction Dir, typename TIn, typename TOut>
  sycl::event dispatch_kernel_1d(const TIn& in, TOut& out, const std::vector<sycl::event>& dependencies, 
                              std::size_t n_transforms, 
                              std::size_t forward_stride, std::size_t backward_stride, 
                              std::size_t forward_distance, std::size_t backward_distance, 
                              std::size_t forward_offset, std::size_t backward_offset, 
                              Scalar scale_factor, kernel_data_struct& kernel_data) {
    return dispatch_kernel_1d_helper<Dir, TIn, TOut, PORTFFT_SUBGROUP_SIZES>(in, out, dependencies, 
                                                      n_transforms, 
                                                      forward_stride, backward_stride,
                                                      forward_distance, backward_distance, 
                                                      forward_offset, backward_offset, scale_factor, kernel_data);
  }

  /**
   * Helper for dispatching the kernel with the first subgroup size that is supported by the device.
   *
   * @tparam Dir FFT direction, takes either direction::FORWARD or direction::BACKWARD
   * @tparam TIn Type of the input buffer or USM pointer
   * @tparam TOut Type of the output buffer or USM pointer
   * @tparam SubgroupSize first subgroup size
   * @tparam OtherSGSizes other subgroup sizes
   * @param in buffer or USM pointer to memory containing input data
   * @param out buffer or USM pointer to memory containing output data
   * @param dependencies events that must complete before the computation
   * @return sycl::event
   */
  template <direction Dir, typename TIn, typename TOut, Idx SubgroupSize, Idx... OtherSGSizes>
<<<<<<< HEAD
  sycl::event dispatch_kernel_1d_helper(const TIn& in, TOut& out, const std::vector<sycl::event>& dependencies, 
                              std::size_t n_transforms, 
                              std::size_t input_stride, std::size_t output_stride, 
                              std::size_t input_distance, std::size_t output_distance, 
                              std::size_t input_offset, std::size_t output_offset,
                              Scalar scale_factor, dimension_struct& dimension_data) {
    if (SubgroupSize == kernel_data.used_sg_size) {
=======
  sycl::event dispatch_kernel_helper(const TIn in, TOut out, const std::vector<sycl::event>& dependencies = {}) {
    if (SubgroupSize == dimensions[0].used_sg_size) {
      std::size_t fft_size = params.lengths[0];  // 1d only for now
      std::size_t input_distance;
      std::size_t output_distance;
      Scalar scale_factor;
      if constexpr (Dir == direction::FORWARD) {
        input_distance = params.forward_distance;
        output_distance = params.backward_distance;
        scale_factor = params.forward_scale;
      } else {
        input_distance = params.backward_distance;
        output_distance = params.forward_distance;
        scale_factor = params.backward_scale;
      }
>>>>>>> e7319d8a
      std::size_t minimum_local_mem_required;
      bool input_packed = input_distance == kernel_data.length && input_stride == 1;
      bool output_packed = output_distance == kernel_data.length && output_stride == 1;
      bool input_batch_interleaved = input_distance == 1 && input_stride == n_transforms;
      bool output_batch_interleaved = output_distance == 1 && output_stride == n_transforms;
      if (input_batch_interleaved) {
        minimum_local_mem_required = num_scalars_in_local_mem<detail::layout::BATCH_INTERLEAVED>(kernel_data.level, kernel_data.length, SubgroupSize,
                                         kernel_data.factors, kernel_data.num_sgs_per_wg) * sizeof(Scalar);
      } else {
        minimum_local_mem_required = num_scalars_in_local_mem<detail::layout::PACKED>(kernel_data.level, kernel_data.length, SubgroupSize,
                                         kernel_data.factors, kernel_data.num_sgs_per_wg) * sizeof(Scalar);
      }
      if (static_cast<Idx>(minimum_local_mem_required) > local_memory_size) {
        throw out_of_local_memory_error(
            "Insufficient amount of local memory available: " + std::to_string(local_memory_size) +
            "B. Required: " + std::to_string(minimum_local_mem_required) + "B.");
      }
      if (input_packed && output_packed) {
        return run_kernel<Dir, detail::layout::PACKED, detail::layout::PACKED, SubgroupSize>(
            in, out, dependencies, 
             n_transforms, input_offset, output_offset, scale_factor, kernel_data);
      }
      if (input_batch_interleaved && output_packed && in != out) {
        return run_kernel<Dir, detail::layout::BATCH_INTERLEAVED, detail::layout::PACKED, SubgroupSize>(
            in, out, dependencies, 
             n_transforms, input_offset, output_offset, scale_factor, kernel_data);
      }
      if (input_packed && output_batch_interleaved && in != out) {
        return run_kernel<Dir, detail::layout::PACKED, detail::layout::BATCH_INTERLEAVED, SubgroupSize>(
            in, out, dependencies, 
             n_transforms, input_offset, output_offset, scale_factor, kernel_data);
      }
      if (input_batch_interleaved && output_batch_interleaved) {
        return run_kernel<Dir, detail::layout::BATCH_INTERLEAVED, detail::layout::BATCH_INTERLEAVED, SubgroupSize>(
            in, out, dependencies, 
             n_transforms, input_offset, output_offset, scale_factor, kernel_data);
      }
      throw unsupported_configuration("Only PACKED or BATCH_INTERLEAVED transforms are supported");
    }
    if constexpr (sizeof...(OtherSGSizes) == 0) {
      throw invalid_configuration("None of the compiled subgroup sizes are supported by the device!");
    } else {
      return dispatch_kernel_1d_helper<Dir, TIn, TOut, OtherSGSizes...>(in, out, dependencies, 
                                                      n_transforms, 
                                                      input_stride, output_stride,
                                                      input_distance, output_distance, 
                                                      input_offset, output_offset, scale_factor, kernel_data);
    }
  }

  /**
   * Struct for dispatching `run_kernel()` call.
   *
   * @tparam Dir FFT direction, takes either direction::FORWARD or direction::BACKWARD
   * @tparam LayoutIn Input Layout
   * @tparam LayoutOut Output Layout
   * @tparam SubgroupSize size of the subgroup
   * @tparam TIn Type of the input USM pointer or buffer
   * @tparam TOut Type of the output USM pointer or buffer
   */
  template <direction Dir, detail::layout LayoutIn, detail::layout LayoutOut, Idx SubgroupSize, typename TIn,
            typename TOut>
  struct run_kernel_struct {
    // Dummy parameter is needed as only partial specializations are allowed without specializing the containing class
    template <detail::level Lev, typename Dummy>
    struct inner {
      static sycl::event execute(committed_descriptor& desc, const TIn& in, TOut& out, 
                                 const std::vector<sycl::event>& dependencies,
                                 std::size_t n_transforms, 
                                 std::size_t forward_offset, std::size_t backward_offset,
                                 Scalar scale_factor, kernel_data_struct& kernel_data);
    };
  };

  /**
   * Common interface to run the kernel called by compute_forward and compute_backward
   *
   * @tparam Dir FFT direction, takes either direction::FORWARD or direction::BACKWARD
   * @tparam LayoutIn Input Layout
   * @tparam LayoutOut Output Layout
   * @tparam SubgroupSize size of the subgroup
   * @tparam TIn Type of the input USM pointer or buffer
   * @tparam TOut Type of the output USM pointer or buffer
   * @param in USM pointer to memory containing input data
   * @param out USM pointer to memory containing output data
   * @param scale_factor Value with which the result of the FFT will be multiplied
   * @param dependencies events that must complete before the computation
   * @return sycl::event
   */
  template <direction Dir, detail::layout LayoutIn, detail::layout LayoutOut, Idx SubgroupSize, typename TIn,
            typename TOut>
  sycl::event run_kernel(const TIn& in, TOut& out, const std::vector<sycl::event>& dependencies,
                              std::size_t n_transforms, 
                              std::size_t input_offset, std::size_t output_offset,
                              Scalar scale_factor, dimension_struct& dimension_data) {
    // mixing const and non-const inputs leads to hard-to-debug linking errors, as both use the same kernel name, but are called from different template instantiations.
    static_assert(!std::is_pointer_v<TIn> || std::is_const_v<std::remove_pointer_t<TIn>>, 
        "We do not differentiate kernel names between kernels with const and non-const USM inputs, so all should be const!");
    // kernel names currently assume both are the same. Mixing them without adding TOut to kernel names would lead to hard-to-debug linking errors
    static_assert(std::is_pointer_v<TIn> == std::is_pointer_v<TOut>, 
        "Both input and output to the kernels should be the same - either buffers or USM");
    return dispatch<run_kernel_struct<Dir, LayoutIn, LayoutOut, SubgroupSize, TIn, TOut>>(dimension_data.level, in, out,
                                                                                          dependencies, 
                                                                                          static_cast<IdxGlobal>(n_transforms), 
                                                                                          static_cast<IdxGlobal>(input_offset),
                                                                                          static_cast<IdxGlobal>(output_offset), 
                                                                                          scale_factor, dimension_data.kernels);
  }
};

/**
 * A descriptor containing FFT problem parameters.
 *
 * @tparam DescScalar type of the scalar used for computations
 * @tparam DescDomain domain of the FFT
 */
template <typename DescScalar, domain DescDomain>
struct descriptor {
  /// Scalar type to determine the FFT precision.
  using Scalar = DescScalar;
  static_assert(std::is_floating_point_v<Scalar>, "Scalar must be a floating point type");

  /**
   * FFT domain.
   * Determines whether the input (resp. output) is real or complex in the forward (resp. backward) direction.
   */
  static constexpr domain Domain = DescDomain;

  /**
   * The lengths in elements of each dimension. Only 1D transforms are supported. Must be specified.
   */
  std::vector<std::size_t> lengths;
  /**
   * A scaling factor applied to the output of forward transforms. Default value is 1.
   */
  Scalar forward_scale = 1;
  /**
   * A scaling factor applied to the output of backward transforms. Default value is the reciprocal of the
   * product of the lengths.
   * NB a forward transform followed by a backward transform with both forward_scale and
   * backward_scale set to 1 will result in the data being scaled by the product of the lengths.
   */
  Scalar backward_scale = 1;
  /**
   * The number of transforms or batches that will be solved with each call to compute_xxxward. Default value
   * is 1.
   */
  std::size_t number_of_transforms = 1;
  /**
   * The data layout of complex values. Default value is complex_storage::COMPLEX. complex_storage::COMPLEX
   * indicates that the real and imaginary part of a complex number is contiguous i.e an Array of Structures.
   * complex_storage::REAL_REAL indicates that all the real values are contiguous and all the imaginary values are
   * contiguous i.e. a Structure of Arrays. Only complex_storage::COMPLEX is supported.
   */
  complex_storage complex_storage = complex_storage::COMPLEX;
  /**
   * Indicates if the memory address of the output pointer is the same as the input pointer. Default value is
   * placement::OUT_OF_PLACE. When placement::OUT_OF_PLACE is used, only the out of place compute_xxxward functions can
   * be used and the memory pointed to by the input pointer and the memory pointed to by the output pointer must not
   * overlap at all. When placement::IN_PLACE is used, only the in-place compute_xxxward functions can be used.
   */
  placement placement = placement::OUT_OF_PLACE;
  /**
   * The strides of the data in the forward domain in elements. The default value is {1}. Only {1} or
   * {number_of_transforms} is supported. Exactly one of `forward_strides` and `forward_distance` must be 1.
   * Strides do not include the offset.
   */
  std::vector<std::size_t> forward_strides;
  /**
   * The strides of the data in the backward domain in elements. The default value is {1}. Must be the same as
   * forward_strides.
   * Strides do not include the offset.
   */
  std::vector<std::size_t> backward_strides;
  /**
   * The number of elements between the first value of each transform in the forward domain. The default value is
   * lengths[0]. Must be either 1 or lengths[0]. Exactly one of `forward_strides` and `forward_distance` must be 1.
   */
  std::size_t forward_distance = 1;
  /**
   * The number of elements between the first value of each transform in the backward domain. The default value
   * is lengths[0]. Must be the same as forward_distance.
   */
  std::size_t backward_distance = 1;
  /**
   * The number of elements between the start of memory allocation for data in forward domain and the first value
   * to use for FFT computation. The default value is 0.
   */
  std::size_t forward_offset = 0;
  /**
   * The number of elements between the start of memory allocation for data in backward domain and the first value
   * to use for FFT computation. The default value is 0.
   */
  std::size_t backward_offset = 0;
  // TODO: add TRANSPOSE, WORKSPACE and ORDERING if we determine they make sense

  /**
   * Construct a new descriptor object.
   *
   * @param lengths size of the FFT transform
   */
  explicit descriptor(const std::vector<std::size_t>& lengths)
      : lengths(lengths),
        forward_strides{1},
        backward_strides{1}{
    // TODO: properly set default values for distances for real transforms
    // TODO: properly set default values for strides
    std::size_t total_size = 1;
    for (auto l : lengths) {
      total_size *= l;
    }
    backward_scale = Scalar(1) / static_cast<Scalar>(total_size);
    forward_distance = total_size;
    backward_distance = total_size;
  }

  /**
   * Commits the descriptor, precalculating what can be done in advance.
   *
   * @param queue queue to use for computations
   * @return committed_descriptor<Scalar, Domain>
   */
  committed_descriptor<Scalar, Domain> commit(sycl::queue& queue) { return {*this, queue}; }

  /**
   * Get the flattened length of an FFT for a single batch, ignoring strides and distance.
   */
  std::size_t get_flattened_length() const noexcept {
    return std::accumulate(lengths.begin(), lengths.end(), 1LU, std::multiplies<std::size_t>());
  }

  /**
   * Get the size of the input buffer for a given direction in terms of the number of elements.
   * The number of elements is the same irrespective of the FFT domain.
   * Takes into account the lengths, number of transforms, strides and direction.
   *
   * @param dir direction
   */
  std::size_t get_input_count(direction dir) const noexcept {
    return get_buffer_count(get_strides(dir), get_distance(dir));
  }

  /**
   * Get the size of the output buffer for a given direction in terms of the number of elements.
   * The number of elements is the same irrespective of the FFT domain.
   * Takes into account the lengths, number of transforms, strides and direction.
   *
   * @param dir direction
   */
  std::size_t get_output_count(direction dir) const noexcept { return get_input_count(inv(dir)); }

  /**
   * Return the strides for a given direction
   *
   * @param dir direction
   */
  const std::vector<std::size_t>& get_strides(direction dir) const noexcept {
    return dir == direction::FORWARD ? forward_strides : backward_strides;
  }

  /**
   * Return a mutable reference to the strides for a given direction
   *
   * @param dir direction
   */
  std::vector<std::size_t>& get_strides(direction dir) noexcept {
    return dir == direction::FORWARD ? forward_strides : backward_strides;
  }

  /**
   * Return the distance for a given direction
   *
   * @param dir direction
   */
  std::size_t get_distance(direction dir) const noexcept {
    return dir == direction::FORWARD ? forward_distance : backward_distance;
  }

  /**
   * Return a mutable reference to the distance for a given direction
   *
   * @param dir direction
   */
  std::size_t& get_distance(direction dir) noexcept {
    return dir == direction::FORWARD ? forward_distance : backward_distance;
  }

  /**
   * Return the scale for a given direction
   *
   * @param dir direction
   */
  Scalar get_scale(direction dir) const noexcept { return dir == direction::FORWARD ? forward_scale : backward_scale; }

  /**
   * Return a mutable reference to the scale for a given direction
   *
   * @param dir direction
   */
  Scalar& get_scale(direction dir) noexcept { return dir == direction::FORWARD ? forward_scale : backward_scale; }

 private:
  /**
   * Compute the number of elements required for a buffer with the descriptor's length, number of transforms and the
   * given strides and distance.
   * The number of elements is the same irrespective of the FFT domain.
   *
   * @param strides buffer's strides
   * @param distance buffer's distance
   */
  std::size_t get_buffer_count(const std::vector<std::size_t>& strides, std::size_t distance) const noexcept {
    // Compute the last element that can be accessed
    // TODO: Take into account offset
    std::size_t last_elt_idx = (number_of_transforms - 1) * distance;
    for (std::size_t i = 0; i < lengths.size(); ++i) {
      last_elt_idx += (lengths[i] - 1) * strides[i];
    }
    return last_elt_idx + 1;
  }
};

}  // namespace portfft

#endif<|MERGE_RESOLUTION|>--- conflicted
+++ resolved
@@ -671,31 +671,13 @@
    * @return sycl::event
    */
   template <direction Dir, typename TIn, typename TOut, Idx SubgroupSize, Idx... OtherSGSizes>
-<<<<<<< HEAD
   sycl::event dispatch_kernel_1d_helper(const TIn& in, TOut& out, const std::vector<sycl::event>& dependencies, 
                               std::size_t n_transforms, 
                               std::size_t input_stride, std::size_t output_stride, 
                               std::size_t input_distance, std::size_t output_distance, 
                               std::size_t input_offset, std::size_t output_offset,
                               Scalar scale_factor, dimension_struct& dimension_data) {
-    if (SubgroupSize == kernel_data.used_sg_size) {
-=======
-  sycl::event dispatch_kernel_helper(const TIn in, TOut out, const std::vector<sycl::event>& dependencies = {}) {
-    if (SubgroupSize == dimensions[0].used_sg_size) {
-      std::size_t fft_size = params.lengths[0];  // 1d only for now
-      std::size_t input_distance;
-      std::size_t output_distance;
-      Scalar scale_factor;
-      if constexpr (Dir == direction::FORWARD) {
-        input_distance = params.forward_distance;
-        output_distance = params.backward_distance;
-        scale_factor = params.forward_scale;
-      } else {
-        input_distance = params.backward_distance;
-        output_distance = params.forward_distance;
-        scale_factor = params.backward_scale;
-      }
->>>>>>> e7319d8a
+    if (SubgroupSize == dimension_data.used_sg_size) {
       std::size_t minimum_local_mem_required;
       bool input_packed = input_distance == kernel_data.length && input_stride == 1;
       bool output_packed = output_distance == kernel_data.length && output_stride == 1;
