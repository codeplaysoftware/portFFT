--- conflicted
+++ resolved
@@ -116,21 +116,6 @@
     detail::level level;
 
     kernel_data_struct(sycl::kernel_bundle<sycl::bundle_state::executable>&& exec_bundle,
-<<<<<<< HEAD
-      const std::vector<Idx>& factors,
-      std::size_t length,
-      Idx used_sg_size,
-      Idx num_sgs_per_wg,
-      std::shared_ptr<Scalar> twiddles_forward,
-      detail::level level) : 
-        exec_bundle(std::move(exec_bundle)),
-        factors(factors),
-        length(length),
-        used_sg_size(used_sg_size),
-        num_sgs_per_wg(num_sgs_per_wg),
-        twiddles_forward(twiddles_forward),
-        level(level) {}
-=======
                        const std::vector<Idx>& factors, std::size_t length, Idx used_sg_size, Idx num_sgs_per_wg,
                        std::shared_ptr<Scalar> twiddles_forward, detail::level level)
         : exec_bundle(std::move(exec_bundle)),
@@ -147,7 +132,6 @@
     detail::level level;
 
     dimension_struct(std::vector<kernel_data_struct> kernels, detail::level level) : kernels(kernels), level(level) {}
->>>>>>> dffa18cd
   };
 
   std::vector<dimension_struct> dimensions;
@@ -210,13 +194,8 @@
    * vector of kernel ids, factors
    */
   template <Idx SubgroupSize>
-<<<<<<< HEAD
-  std::tuple<detail::level, std::vector<sycl::kernel_id>, std::vector<Idx>> prepare_implementation(
-      std::size_t kernel_num) {
-=======
   std::tuple<detail::level, std::vector<std::tuple<detail::level, std::vector<sycl::kernel_id>, std::vector<Idx>>>>
-  prepare_implementation(std::size_t /*kernel_num*/) {
->>>>>>> dffa18cd
+  prepare_implementation(std::size_t kernel_num) {
     // TODO: check and support all the parameter values
     if constexpr (Domain != domain::COMPLEX) {
       throw unsupported_configuration("portFFT only supports complex to complex transforms");
@@ -399,30 +378,19 @@
         ctx(queue.get_context()),
         // get some properties we will use for tunning
         n_compute_units(static_cast<Idx>(dev.get_info<sycl::info::device::max_compute_units>())),
-<<<<<<< HEAD
-        supported_sg_sizes(dev.get_info<sycl::info::device::sub_group_sizes>())
-        {
-    // get some properties we will use for tuning
-    n_compute_units = static_cast<Idx>(dev.get_info<sycl::info::device::max_compute_units>());
-    local_memory_size = static_cast<Idx>(queue.get_device().get_info<sycl::info::device::local_mem_size>());
-    
+        supported_sg_sizes(dev.get_info<sycl::info::device::sub_group_sizes>()),
+        local_memory_size(static_cast<Idx>(queue.get_device().get_info<sycl::info::device::local_mem_size>())) {
     // compile the kernels and precalculate twiddles
     std::size_t n_kernels = params.lengths.size();
     for(std::size_t i=0;i<n_kernels;i++){
-      kernels.push_back(build_w_spec_const<PORTFFT_SUBGROUP_SIZES>(i));
-      kernels.back().twiddles_forward = std::shared_ptr<Scalar>(calculate_twiddles(kernels.back()), [queue](Scalar* ptr) {
-=======
-        supported_sg_sizes(dev.get_info<sycl::info::device::sub_group_sizes>()),
-        local_memory_size(static_cast<Idx>(queue.get_device().get_info<sycl::info::device::local_mem_size>())) {
-    // compile the kernels and precalculate twiddles
-    dimensions.push_back(build_w_spec_const<PORTFFT_SUBGROUP_SIZES>(0));
-    for (kernel_data_struct& kernel : dimensions.back().kernels) {
-      kernel.twiddles_forward = std::shared_ptr<Scalar>(calculate_twiddles(kernel), [queue](Scalar* ptr) {
->>>>>>> dffa18cd
-        if (ptr != nullptr) {
-          sycl::free(ptr, queue);
-        }
-      });
+      dimensions.push_back(build_w_spec_const<PORTFFT_SUBGROUP_SIZES>(i));
+      for (kernel_data_struct& kernel : dimensions.back().kernels) {
+        kernel.twiddles_forward = std::shared_ptr<Scalar>(calculate_twiddles(kernel), [queue](Scalar* ptr) {
+          if (ptr != nullptr) {
+            sycl::free(ptr, queue);
+          }
+        });
+      }
     }
   }
 
@@ -628,7 +596,7 @@
                                                                   params.number_of_transforms * outer_size,
                                                                   inner_size, inner_size,
                                                                   params.lengths.back(), params.lengths.back(),
-                                                                  input_offset, output_offset, scale_factor, kernels.back());
+                                                                  input_offset, output_offset, scale_factor, dimensions.back());
       if(params.lengths.size() == 1){
         return previous_event;
       }
@@ -644,7 +612,7 @@
                                                             inner_size, inner_size,
                                                             1, 1,
                                                             input_offset + j * outer_size, 
-                                                            output_offset + j * outer_size, static_cast<Scalar>(1.0), kernels[i]);
+                                                            output_offset + j * outer_size, static_cast<Scalar>(1.0), dimensions[i]);
           next_events.push_back(e);
         }
         inner_size *= params.lengths[i];
@@ -657,7 +625,7 @@
                                               inner_size, inner_size,
                                               1,1,
                                               input_offset, 
-                                              output_offset, static_cast<Scalar>(1.0), kernels[0]);
+                                              output_offset, static_cast<Scalar>(1.0), dimensions[0]);
     }
     throw unsupported_configuration("Multi-dimensional transforms are only supported with default data layout!");
   }
@@ -701,13 +669,12 @@
    * @return sycl::event
    */
   template <direction Dir, typename TIn, typename TOut, Idx SubgroupSize, Idx... OtherSGSizes>
-<<<<<<< HEAD
   sycl::event dispatch_kernel_1d_helper(const TIn& in, TOut& out, const std::vector<sycl::event>& dependencies, 
                               std::size_t n_transforms, 
                               std::size_t input_stride, std::size_t output_stride, 
                               std::size_t input_distance, std::size_t output_distance, 
                               std::size_t input_offset, std::size_t output_offset,
-                              Scalar scale_factor, kernel_data_struct& kernel_data) {
+                              Scalar scale_factor, dimension_struct& dimension_data) {
     if (SubgroupSize == kernel_data.used_sg_size) {
       std::size_t minimum_local_mem_required;
       bool input_packed = input_distance == kernel_data.length && input_stride == 1;
@@ -715,80 +682,36 @@
       bool input_batch_interleaved = input_distance == 1 && input_stride == n_transforms;
       bool output_batch_interleaved = output_distance == 1 && output_stride == n_transforms;
       if (input_batch_interleaved) {
-        minimum_local_mem_required = num_scalars_in_local_mem<detail::layout::BATCH_INTERLEAVED>(kernel_data) * sizeof(Scalar);
+        minimum_local_mem_required = num_scalars_in_local_mem<detail::layout::BATCH_INTERLEAVED>(kernel_data.level, kernel_data.length, SubgroupSize,
+                                         kernel_data.factors, kernel_data.num_sgs_per_wg) * sizeof(Scalar);
       } else {
-        minimum_local_mem_required = num_scalars_in_local_mem<detail::layout::PACKED>(kernel_data) * sizeof(Scalar);
-=======
-  sycl::event dispatch_kernel_helper(const TIn in, TOut out, const std::vector<sycl::event>& dependencies = {}) {
-    if (SubgroupSize == dimensions[0].kernels[0].used_sg_size) {
-      std::size_t fft_size = params.lengths[0];  // 1d only for now
-      std::size_t input_distance;
-      std::size_t output_distance;
-      Scalar scale_factor;
-      if constexpr (Dir == direction::FORWARD) {
-        input_distance = params.forward_distance;
-        output_distance = params.backward_distance;
-        scale_factor = params.forward_scale;
-      } else {
-        input_distance = params.backward_distance;
-        output_distance = params.forward_distance;
-        scale_factor = params.backward_scale;
-      }
-      std::size_t minimum_local_mem_required;
-      if (input_distance == 1) {
-        minimum_local_mem_required = num_scalars_in_local_mem<detail::layout::BATCH_INTERLEAVED>(
-                                         dimensions[0].kernels[0].level, dimensions[0].kernels[0].length, SubgroupSize,
-                                         dimensions[0].kernels[0].factors, dimensions[0].kernels[0].num_sgs_per_wg) *
-                                     sizeof(Scalar);
-      } else {
-        minimum_local_mem_required = num_scalars_in_local_mem<detail::layout::PACKED>(
-                                         dimensions[0].kernels[0].level, dimensions[0].kernels[0].length, SubgroupSize,
-                                         dimensions[0].kernels[0].factors, dimensions[0].kernels[0].num_sgs_per_wg) *
-                                     sizeof(Scalar);
->>>>>>> dffa18cd
+        minimum_local_mem_required = num_scalars_in_local_mem<detail::layout::PACKED>(kernel_data.level, kernel_data.length, SubgroupSize,
+                                         kernel_data.factors, kernel_data.num_sgs_per_wg) * sizeof(Scalar);
       }
       if (static_cast<Idx>(minimum_local_mem_required) > local_memory_size) {
         throw out_of_local_memory_error(
             "Insufficient amount of local memory available: " + std::to_string(local_memory_size) +
             "B. Required: " + std::to_string(minimum_local_mem_required) + "B.");
       }
-<<<<<<< HEAD
       if (input_packed && output_packed) {
         return run_kernel<Dir, detail::layout::PACKED, detail::layout::PACKED, SubgroupSize>(
             in, out, dependencies, 
              n_transforms, input_offset, output_offset, scale_factor, kernel_data);
-=======
-      if (input_distance == fft_size && output_distance == fft_size) {
-        return run_kernel<Dir, detail::layout::PACKED, detail::layout::PACKED, SubgroupSize>(
-            in, out, scale_factor, dependencies, dimensions[0]);
->>>>>>> dffa18cd
       }
       if (input_batch_interleaved && output_packed && in != out) {
         return run_kernel<Dir, detail::layout::BATCH_INTERLEAVED, detail::layout::PACKED, SubgroupSize>(
-<<<<<<< HEAD
             in, out, dependencies, 
              n_transforms, input_offset, output_offset, scale_factor, kernel_data);
-=======
-            in, out, scale_factor, dependencies, dimensions[0]);
->>>>>>> dffa18cd
       }
       if (input_packed && output_batch_interleaved && in != out) {
         return run_kernel<Dir, detail::layout::PACKED, detail::layout::BATCH_INTERLEAVED, SubgroupSize>(
-<<<<<<< HEAD
             in, out, dependencies, 
              n_transforms, input_offset, output_offset, scale_factor, kernel_data);
-=======
-            in, out, scale_factor, dependencies, dimensions[0]);
->>>>>>> dffa18cd
       }
       if (input_batch_interleaved && output_batch_interleaved) {
         return run_kernel<Dir, detail::layout::BATCH_INTERLEAVED, detail::layout::BATCH_INTERLEAVED, SubgroupSize>(
-<<<<<<< HEAD
             in, out, dependencies, 
              n_transforms, input_offset, output_offset, scale_factor, kernel_data);
-=======
-            in, out, scale_factor, dependencies, dimensions[0]);
->>>>>>> dffa18cd
       }
       throw unsupported_configuration("Only PACKED or BATCH_INTERLEAVED transforms are supported");
     }
@@ -819,17 +742,11 @@
     // Dummy parameter is needed as only partial specializations are allowed without specializing the containing class
     template <detail::level Lev, typename Dummy>
     struct inner {
-<<<<<<< HEAD
       static sycl::event execute(committed_descriptor& desc, const TIn& in, TOut& out, 
                                  const std::vector<sycl::event>& dependencies,
                                  std::size_t n_transforms, 
                                  std::size_t forward_offset, std::size_t backward_offset,
                                  Scalar scale_factor, kernel_data_struct& kernel_data);
-=======
-      static sycl::event execute(committed_descriptor& desc, const TIn& in, TOut& out, Scalar scale_factor,
-                                 const std::vector<sycl::event>& dependencies,
-                                 std::vector<kernel_data_struct>& kernel_data);
->>>>>>> dffa18cd
     };
   };
 
@@ -850,29 +767,22 @@
    */
   template <direction Dir, detail::layout LayoutIn, detail::layout LayoutOut, Idx SubgroupSize, typename TIn,
             typename TOut>
-<<<<<<< HEAD
   sycl::event run_kernel(const TIn& in, TOut& out, const std::vector<sycl::event>& dependencies,
                               std::size_t n_transforms, 
                               std::size_t input_offset, std::size_t output_offset,
-                              Scalar scale_factor, kernel_data_struct& kernel_data) {
+                              Scalar scale_factor, dimension_struct& dimension_data) {
     // mixing const and non-const inputs leads to hard-to-debug linking errors, as both use the same kernel name, but are called from different template instantiations.
     static_assert(!std::is_pointer_v<TIn> || std::is_const_v<std::remove_pointer_t<TIn>>, 
         "We do not differentiate kernel names between kernels with const and non-const USM inputs, so all should be const!");
     // kernel names currently assume both are the same. Mixing them without adding TOut to kernel names would lead to hard-to-debug linking errors
     static_assert(std::is_pointer_v<TIn> == std::is_pointer_v<TOut>, 
         "Both input and output to the kernels should be the same - either buffers or USM");
-    return dispatch<run_kernel_struct<Dir, LayoutIn, LayoutOut, SubgroupSize, TIn, TOut>>(kernel_data.level, in, out,
+    return dispatch<run_kernel_struct<Dir, LayoutIn, LayoutOut, SubgroupSize, TIn, TOut>>(dimension_data.level, in, out,
                                                                                           dependencies, 
                                                                                           static_cast<IdxGlobal>(n_transforms), 
                                                                                           static_cast<IdxGlobal>(input_offset),
                                                                                           static_cast<IdxGlobal>(output_offset), 
-                                                                                          scale_factor, kernel_data);
-=======
-  sycl::event run_kernel(const TIn& in, TOut& out, Scalar scale_factor, const std::vector<sycl::event>& dependencies,
-                         dimension_struct& dimension_data) {
-    return dispatch<run_kernel_struct<Dir, LayoutIn, LayoutOut, SubgroupSize, TIn, TOut>>(
-        dimension_data.level, in, out, scale_factor, dependencies, dimension_data.kernels);
->>>>>>> dffa18cd
+                                                                                          scale_factor, dimension_data.kernels);
   }
 };
 
