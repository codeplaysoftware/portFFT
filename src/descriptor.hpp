--- conflicted
+++ resolved
@@ -358,11 +358,7 @@
           }
         }
         if (is_compatible) {
-<<<<<<< HEAD
-          return {result, top_level, SubgroupSize, params.lengths[kernel_num]};
-=======
           return {result, top_level, params.lengths[kernel_num], SubgroupSize};
->>>>>>> 12e8a7a9
         }
       }
     }
@@ -592,7 +588,7 @@
     (void) output_strides;
     using TOutConst = std::conditional_t<std::is_pointer_v<TOut>,const std::remove_pointer_t<TOut>*, const TOut>;
     std::size_t n_dimensions = params.lengths.size();
-    std::size_t total_size = std::accumulate(&params.lengths[0], &params.lengths[n_dimensions-1], 1ul, std::multiplies<std::size_t>());
+    std::size_t total_size = std::accumulate(&params.lengths[0], &params.lengths[n_dimensions-1], 1UL, std::multiplies<std::size_t>());
     // curretly multi-dimensional transforms are implemented just for default data layout
     if(n_dimensions == 1 || 
           (total_size == input_distance && total_size == output_distance)){
@@ -655,12 +651,12 @@
                               std::size_t forward_stride, std::size_t backward_stride, 
                               std::size_t forward_distance, std::size_t backward_distance, 
                               std::size_t forward_offset, std::size_t backward_offset, 
-                              Scalar scale_factor, kernel_data_struct& kernel_data) {
+                              Scalar scale_factor, dimension_struct& dimension_data) {
     return dispatch_kernel_1d_helper<Dir, TIn, TOut, PORTFFT_SUBGROUP_SIZES>(in, out, dependencies, 
                                                       n_transforms, 
                                                       forward_stride, backward_stride,
                                                       forward_distance, backward_distance, 
-                                                      forward_offset, backward_offset, scale_factor, kernel_data);
+                                                      forward_offset, backward_offset, scale_factor, dimension_data);
   }
 
   /**
@@ -677,7 +673,6 @@
    * @return sycl::event
    */
   template <direction Dir, typename TIn, typename TOut, Idx SubgroupSize, Idx... OtherSGSizes>
-<<<<<<< HEAD
   sycl::event dispatch_kernel_1d_helper(const TIn& in, TOut& out, const std::vector<sycl::event>& dependencies, 
                               std::size_t n_transforms, 
                               std::size_t input_stride, std::size_t output_stride, 
@@ -685,23 +680,6 @@
                               std::size_t input_offset, std::size_t output_offset,
                               Scalar scale_factor, dimension_struct& dimension_data) {
     if (SubgroupSize == dimension_data.used_sg_size) {
-=======
-  sycl::event dispatch_kernel_helper(const TIn in, TOut out, const std::vector<sycl::event>& dependencies = {}) {
-    if (SubgroupSize == dimensions[0].used_sg_size) {
-      std::size_t fft_size = params.lengths[0];  // 1d only for now
-      std::size_t input_distance;
-      std::size_t output_distance;
-      Scalar scale_factor;
-      if constexpr (Dir == direction::FORWARD) {
-        input_distance = params.forward_distance;
-        output_distance = params.backward_distance;
-        scale_factor = params.forward_scale;
-      } else {
-        input_distance = params.backward_distance;
-        output_distance = params.forward_distance;
-        scale_factor = params.backward_scale;
-      }
->>>>>>> 12e8a7a9
       std::size_t minimum_local_mem_required;
       bool input_packed = input_distance == dimension_data.length && input_stride == 1;
       bool output_packed = output_distance == dimension_data.length && output_stride == 1;
