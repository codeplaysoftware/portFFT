--- conflicted
+++ resolved
@@ -137,7 +137,6 @@
 
     // get some properties we will use for tuning
     n_compute_units = dev.get_info<sycl::info::device::max_compute_units>();
-<<<<<<< HEAD
     local_memory_size = queue.get_device().get_info<sycl::info::device::local_mem_size>();
     size_t factor1 = detail::factorize(params.lengths[0]);
     size_t factor2 = params.lengths[0] / factor1;
@@ -151,11 +150,8 @@
                                  " Required: " + std::to_string(minimum_local_mem_required));
       }
     }
-    twiddles_forward = detail::calculate_twiddles<Scalar>(params.lengths[0], queue, SYCLFFT_TARGET_SUBGROUP_SIZE);
+    twiddles_forward = detail::calculate_twiddles<Scalar>(queue, params.lengths[0], SYCLFFT_TARGET_SUBGROUP_SIZE);
     detail::populate_wg_twiddles<Scalar>(params.lengths[0], twiddles_forward + 2 * (factor1 + factor2), queue);
-=======
-    twiddles_forward = detail::calculate_twiddles<Scalar>(queue, params.lengths[0], SYCLFFT_TARGET_SUBGROUP_SIZE);
->>>>>>> 330a6392
   }
 
  public:
@@ -332,12 +328,8 @@
     std::size_t global_size = detail::get_global_size<Scalar>(fft_size, n_transforms, subgroup_size, n_compute_units);
     auto in_scalar = reinterpret_cast<const Scalar*>(in);
     auto out_scalar = reinterpret_cast<Scalar*>(out);
-<<<<<<< HEAD
-    Scalar* twiddles_local = twiddles_forward;
     std::size_t twiddle_elements = detail::num_scalars_in_twiddles<Scalar>(fft_size, subgroup_size);
-=======
     const Scalar* twiddles_ptr = twiddles_forward;
->>>>>>> 330a6392
     std::size_t local_elements = detail::num_scalars_in_local_mem<Scalar>(fft_size, subgroup_size);
     return queue.submit([&](sycl::handler& cgh) {
       cgh.depends_on(dependencies);
@@ -345,22 +337,13 @@
       sycl::local_accessor<Scalar, 1> loc(local_elements, cgh);
       sycl::local_accessor<Scalar, 1> loc_twiddles(twiddle_elements, cgh);
       cgh.parallel_for<detail::usm_kernel<Scalar, Domain, dir, transpose_in>>(
-<<<<<<< HEAD
           sycl::nd_range<1>{{global_size}, {subgroup_size * SYCLFFT_SGS_IN_WG}},
           [=](sycl::nd_item<1> it, sycl::kernel_handler kh)
               [[sycl::reqd_sub_group_size(SYCLFFT_TARGET_SUBGROUP_SIZE)]] {
-                detail::dispatcher<dir, transpose_in>(in_scalar, out_scalar, loc, loc_twiddles,
+                detail::dispatcher<dir, transpose_in>(in_scalar, out_scalar, &loc[0], &loc_twiddles[0],
                                                       kh.get_specialization_constant<fft_size_spec_const>(),
-                                                      n_transforms, it, twiddles_local, scale_factor);
+                                                      n_transforms, it, twiddles_ptr, scale_factor);
               });
-=======
-          sycl::nd_range<1>{{global_size}, {subgroup_size * SYCLFFT_SGS_IN_WG}}, [=
-      ](sycl::nd_item<1> it, sycl::kernel_handler kh) [[sycl::reqd_sub_group_size(SYCLFFT_TARGET_SUBGROUP_SIZE)]] {
-            detail::dispatcher<dir, transpose_in>(in_scalar, out_scalar, &loc[0], &loc_twiddles[0],
-                                                  kh.get_specialization_constant<fft_size_spec_const>(), n_transforms,
-                                                  it, twiddles_ptr, scale_factor);
-          });
->>>>>>> 330a6392
     });
   }
 
@@ -384,12 +367,8 @@
     std::size_t global_size = detail::get_global_size<Scalar>(fft_size, n_transforms, subgroup_size, n_compute_units);
     auto in_scalar = in.template reinterpret<Scalar, 1>(2 * in.size());
     auto out_scalar = out.template reinterpret<Scalar, 1>(2 * out.size());
-<<<<<<< HEAD
-    Scalar* twiddles_local = twiddles_forward;
     std::size_t twiddle_elements = detail::num_scalars_in_twiddles<Scalar>(fft_size, subgroup_size);
-=======
     const Scalar* twiddles_ptr = twiddles_forward;
->>>>>>> 330a6392
     std::size_t local_elements = detail::num_scalars_in_local_mem<Scalar>(fft_size, subgroup_size);
     return queue.submit([&](sycl::handler& cgh) {
       cgh.depends_on(dependencies);
@@ -399,22 +378,13 @@
       sycl::local_accessor<Scalar, 1> loc_twiddles(twiddle_elements, cgh);
       cgh.use_kernel_bundle(exec_bundle);
       cgh.parallel_for<detail::buffer_kernel<Scalar, Domain, dir, transpose_in>>(
-<<<<<<< HEAD
           sycl::nd_range<1>{{global_size}, {subgroup_size * SYCLFFT_SGS_IN_WG}},
           [=](sycl::nd_item<1> it, sycl::kernel_handler kh)
               [[sycl::reqd_sub_group_size(SYCLFFT_TARGET_SUBGROUP_SIZE)]] {
-                detail::dispatcher<dir, transpose_in>(in_acc.get_pointer(), out_acc.get_pointer(), loc, loc_twiddles,
+                detail::dispatcher<dir, transpose_in>(&in_acc[0], &out_acc[0], &loc[0], &loc_twiddles[0],
                                                       kh.get_specialization_constant<fft_size_spec_const>(),
-                                                      n_transforms, it, twiddles_local, scale_factor);
+                                                      n_transforms, it, twiddles_ptr, scale_factor);
               });
-=======
-          sycl::nd_range<1>{{global_size}, {subgroup_size * SYCLFFT_SGS_IN_WG}}, [=
-      ](sycl::nd_item<1> it, sycl::kernel_handler kh) [[sycl::reqd_sub_group_size(SYCLFFT_TARGET_SUBGROUP_SIZE)]] {
-            detail::dispatcher<dir, transpose_in>(&in_acc[0], &out_acc[0], &loc[0], &loc_twiddles[0],
-                                                  kh.get_specialization_constant<fft_size_spec_const>(), n_transforms,
-                                                  it, twiddles_ptr, scale_factor);
-          });
->>>>>>> 330a6392
     });
   }
 };
