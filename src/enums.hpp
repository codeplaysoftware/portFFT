/***************************************************************************
 *
 *  Copyright (C) Codeplay Software Ltd.
 *
 *  Licensed under the Apache License, Version 2.0 (the "License");
 *  you may not use this file except in compliance with the License.
 *  You may obtain a copy of the License at
 *
 *      http://www.apache.org/licenses/LICENSE-2.0
 *
 *  Unless required by applicable law or agreed to in writing, software
 *  distributed under the License is distributed on an "AS IS" BASIS,
 *  WITHOUT WARRANTIES OR CONDITIONS OF ANY KIND, either express or implied.
 *  See the License for the specific language governing permissions and
 *  limitations under the License.
 *
 *  Codeplay's portFFT
 *
 **************************************************************************/

#ifndef PORTFFT_ENUMS_HPP
#define PORTFFT_ENUMS_HPP

namespace portfft {

enum class domain { REAL, COMPLEX };

enum class complex_storage { COMPLEX, REAL_REAL };

enum class placement { IN_PLACE, OUT_OF_PLACE };

enum class direction { FORWARD, BACKWARD };

/**
 * Return the opposite direction.
 * Useful to get the output of descriptor::get_strides, descriptor::get_distance, or similar functions.
 * @param dir Direction
 */
constexpr direction inv(direction dir) { return dir == direction::FORWARD ? direction::BACKWARD : direction::FORWARD; }

namespace detail {
enum class pad { DO_PAD, DONT_PAD };

enum class level { WORKITEM, SUBGROUP, WORKGROUP, GLOBAL };

enum class layout {
  /// Packed layout represents default strides and distance.
  /// Each FFT is contiguous and each FFT is stored one after the other.
  /// dftInput[Idx, BatchId] = ptr[Idx + InputSize * BatchId]
  PACKED,
  /// Unpacked layout represents arbitrary strides or distance.
  // TODO: Add UNPACKED once stride and distance are supported
  // UNPACKED,
  /// Batch interleaved is a special case of unpacked with distance=1 stride=[0, batch_size] which can be better
  /// optimized than the general case.
  /// dftInput[Idx, BatchId] = ptr[Idx * BatchCount + BatchId]
  BATCH_INTERLEAVED
};

enum class memory { BUFFER, USM };

enum class transfer_direction { LOCAL_TO_PRIVATE, PRIVATE_TO_LOCAL, PRIVATE_TO_GLOBAL };

<<<<<<< HEAD
enum class apply_load_modifier { APPLIED, NOT_APPLIED };

enum class apply_store_modifier { APPLIED, NOT_APPLIED };
=======
enum class elementwise_multiply { APPLIED, NOT_APPLIED };
>>>>>>> 58260079

enum class apply_scale_factor { APPLIED, NOT_APPLIED };
}  // namespace detail

}  // namespace portfft

#endif<|MERGE_RESOLUTION|>--- conflicted
+++ resolved
@@ -61,13 +61,7 @@
 
 enum class transfer_direction { LOCAL_TO_PRIVATE, PRIVATE_TO_LOCAL, PRIVATE_TO_GLOBAL };
 
-<<<<<<< HEAD
-enum class apply_load_modifier { APPLIED, NOT_APPLIED };
-
-enum class apply_store_modifier { APPLIED, NOT_APPLIED };
-=======
 enum class elementwise_multiply { APPLIED, NOT_APPLIED };
->>>>>>> 58260079
 
 enum class apply_scale_factor { APPLIED, NOT_APPLIED };
 }  // namespace detail
