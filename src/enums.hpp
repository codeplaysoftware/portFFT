/***************************************************************************
 *
 *  Copyright (C) Codeplay Software Ltd.
 *
 *  Licensed under the Apache License, Version 2.0 (the "License");
 *  you may not use this file except in compliance with the License.
 *  You may obtain a copy of the License at
 *
 *      http://www.apache.org/licenses/LICENSE-2.0
 *
 *  Unless required by applicable law or agreed to in writing, software
 *  distributed under the License is distributed on an "AS IS" BASIS,
 *  WITHOUT WARRANTIES OR CONDITIONS OF ANY KIND, either express or implied.
 *  See the License for the specific language governing permissions and
 *  limitations under the License.
 *
 *  Codeplay's portFFT
 *
 **************************************************************************/

#ifndef PORTFFT_ENUMS_HPP
#define PORTFFT_ENUMS_HPP

namespace portfft {

enum class domain { REAL, COMPLEX };

enum class complex_storage { COMPLEX, REAL_REAL };

enum class placement { IN_PLACE, OUT_OF_PLACE };

enum class direction { FORWARD, BACKWARD };

namespace detail {
enum class pad { DO_PAD, DONT_PAD };

enum class level { WORKITEM, SUBGROUP, WORKGROUP, GLOBAL };

enum class layout {
  /// Packed layout represents default strides and distance.
  /// Each FFT is contiguous and each FFT is stored one after the other.
  /// dftInput[Idx, BatchId] = ptr[Idx + InputSize * BatchId]
  PACKED,
  /// Unpacked layout represents arbitrary strides or distance.
  // TODO: Add UNPACKED once stride and distance are supported
  // UNPACKED,
  /// Batch interleaved is a special case of unpacked with distance=1 stride=[0, batch_size] which can be better
  /// optimized than the general case.
  /// dftInput[Idx, BatchId] = ptr[Idx * BatchCount + BatchId]
  BATCH_INTERLEAVED
};

enum class memory { BUFFER, USM };

<<<<<<< HEAD
enum class transfer_direction { LOCAL_TO_PRIVATE, PRIVATE_TO_LOCAL };
=======
enum class transfer_direction { LOCAL_TO_PRIVATE, PRIVATE_TO_LOCAL, PRIVATE_TO_GLOBAL };
>>>>>>> 16ad6d19

enum class apply_load_modifier { APPLIED, NOT_APPLIED };

enum class apply_store_modifier { APPLIED, NOT_APPLIED };

enum class apply_scale_factor { APPLIED, NOT_APPLIED };
}  // namespace detail

}  // namespace portfft

#endif<|MERGE_RESOLUTION|>--- conflicted
+++ resolved
@@ -52,11 +52,7 @@
 
 enum class memory { BUFFER, USM };
 
-<<<<<<< HEAD
-enum class transfer_direction { LOCAL_TO_PRIVATE, PRIVATE_TO_LOCAL };
-=======
 enum class transfer_direction { LOCAL_TO_PRIVATE, PRIVATE_TO_LOCAL, PRIVATE_TO_GLOBAL };
->>>>>>> 16ad6d19
 
 enum class apply_load_modifier { APPLIED, NOT_APPLIED };
 
