/***************************************************************************
 *
 *  Copyright (C) Codeplay Software Ltd.
 *
 *  Licensed under the Apache License, Version 2.0 (the "License");
 *  you may not use this file except in compliance with the License.
 *  You may obtain a copy of the License at
 *
 *      http://www.apache.org/licenses/LICENSE-2.0
 *
 *  Unless required by applicable law or agreed to in writing, software
 *  distributed under the License is distributed on an "AS IS" BASIS,
 *  WITHOUT WARRANTIES OR CONDITIONS OF ANY KIND, either express or implied.
 *  See the License for the specific language governing permissions and
 *  limitations under the License.
 *
 *  Codeplay's portFFT
 *
 **************************************************************************/

#ifndef PORTFFT_DISPATCHER_GLOBAL_DISPATCHER_HPP
#define PORTFFT_DISPATCHER_GLOBAL_DISPATCHER_HPP

#include <sycl/sycl.hpp>

#include <cstring>

#include "portfft/common/bluestein.hpp"
#include "portfft/common/global.hpp"
#include "portfft/common/subgroup.hpp"
#include "portfft/defines.hpp"
#include "portfft/enums.hpp"
#include "portfft/specialization_constant.hpp"

namespace portfft {
namespace detail {

/**
 * Helper function to obtain the global and local range for kernel corresponding to the factor
 * @param fft_size length of the factor
 * @param num_batches number of corresposing batches
 * @param level The implementation for the factor
 * @param n_compute_units compute_units available
 * @param subgroup_size Subgroup size chosen
 * @param n_sgs_in_wg Number of subgroups in a workgroup.
 * @return std::pair containing global and local range
 */
inline std::pair<IdxGlobal, IdxGlobal> get_launch_params(IdxGlobal fft_size, IdxGlobal num_batches, detail::level level,
                                                         Idx n_compute_units, Idx subgroup_size, Idx n_sgs_in_wg) {
  PORTFFT_LOG_FUNCTION_ENTRY();
  IdxGlobal n_available_sgs = 8 * n_compute_units * 64;
  IdxGlobal wg_size = n_sgs_in_wg * subgroup_size;
  if (level == detail::level::WORKITEM) {
    IdxGlobal n_ffts_per_wg = wg_size;
    IdxGlobal n_wgs_required = divide_ceil(num_batches, n_ffts_per_wg);
    return std::make_pair(std::min(n_wgs_required * wg_size, n_available_sgs), wg_size);
  }
  if (level == detail::level::SUBGROUP) {
    IdxGlobal n_ffts_per_sg = static_cast<IdxGlobal>(subgroup_size) / detail::factorize_sg(fft_size, subgroup_size);
    IdxGlobal n_ffts_per_wg = n_ffts_per_sg * n_sgs_in_wg;
    IdxGlobal n_wgs_required = divide_ceil(num_batches, n_ffts_per_wg);
    return std::make_pair(std::min(n_wgs_required * wg_size, n_available_sgs), wg_size);
  }
  if (level == detail::level::WORKGROUP) {
    return std::make_pair(std::min(num_batches * wg_size, n_available_sgs), wg_size);
  }
  throw internal_error("illegal level encountered");
}

/**
 * Transposes A into B, for complex inputs only
 * @param a Input pointer
 * @param b Output pointer
 * @param lda leading dimension of `a`
 * @param ldb leading dimension of `b`
 * @param num_elements Total number of complex values in the matrix
 */
template <typename T>
void complex_transpose(const T* a, T* b, IdxGlobal lda, IdxGlobal ldb, IdxGlobal num_elements) {
  PORTFFT_LOG_FUNCTION_ENTRY();
  for (IdxGlobal i = 0; i < num_elements; i++) {
    IdxGlobal j = i / ldb;
    IdxGlobal k = i % ldb;
    b[2 * i] = a[2 * k * lda + 2 * j];
    b[2 * i + 1] = a[2 * k * lda + 2 * j + 1];
  }
}

/**
 * Copied data from source  to the destination.
 * @tparam TIn Input Type
 * @tparam TOut Output Type
 * @param src sycl::buffer / pointer containing the input data. In the case SPLIT_COMPLEX storage, it contains only the
 * real part
 * @param src_imag sycl::buffer / pointer containing the imaginary part of the input in the case where storage is
 * SPLIT_COMPLEX
 * @param dst sycl::buffer / pointer containing the output data. In the case SPLIT_COMPLEX storage, it contains only the
 * real part
 * @param dst_imag sycl::buffer / pointer containing the imaginary part of the output in the case where storage is
 * SPLIT_COMPLEX
 * @param num_elements_to_copy number of elements to copy
 * @param src_stride distance between two consecutive batches in the input
 * @param dst_stride disance between two consecutive batches of the output
 * @param num_copies number of batches to copy
 * @param input_offset offset applied to the input
 * @param output_offset offset applied to the output
 * @param storage complex storage scheme: split_complex / complex_interleaved
 * @param queue sycl queue associated with the commit
 * @return
 */
template <typename TIn, typename TOut>
sycl::event trigger_device_copy(const TIn src, const TIn src_imag, TOut dst, TOut dst_imag,
                                std::size_t num_elements_to_copy, std::size_t src_stride, std::size_t dst_stride,
                                std::size_t num_copies, std::size_t input_offset, std::size_t output_offset,
                                complex_storage storage, sycl::queue& queue) {
  std::vector<sycl::event> events;
  auto trigger_device_copy_impl = [&](const TIn& input, TOut& output) {
    queue.submit([&](sycl::handler& cgh) {
      auto in_acc_or_usm = get_access(input, cgh);
      auto out_acc_or_usm = get_access(output, cgh);
      cgh.host_task([&]() {
        for (std::size_t i = 0; i < num_copies; i++) {
          events.push_back(queue.copy(&in_acc_or_usm[0] + i * src_stride + input_offset,
                                      &out_acc_or_usm[0] + i * dst_stride + output_offset, num_elements_to_copy));
        }
      });
    });
  };
  trigger_device_copy_impl(src, dst);
  if (storage == complex_storage::SPLIT_COMPLEX) {
    trigger_device_copy_impl(src_imag, dst_imag);
  }
  return queue.submit([&](sycl::handler& cgh) {
    cgh.depends_on(events);
    cgh.host_task([]() {});
  });
}

template <typename Scalar, domain Domain>
template <typename Dummy>
struct committed_descriptor_impl<Scalar, Domain>::calculate_twiddles_struct::inner<detail::level::GLOBAL, Dummy> {
  static Scalar* execute(committed_descriptor_impl& desc, dimension_struct& dimension_data,
                         std::vector<kernel_data_struct>& kernels) {
    using idxglobal_vec_t = std::vector<IdxGlobal>;
    PORTFFT_LOG_FUNCTION_ENTRY();
    /**
     * Helper Lambda to calculate twiddles
     */
    auto calculate_twiddles = [](IdxGlobal N, IdxGlobal M, IdxGlobal& offset, Scalar* ptr) {
      for (IdxGlobal i = 0; i < N; i++) {
        for (IdxGlobal j = 0; j < M; j++) {
          double theta = -2 * M_PI * static_cast<double>(i * j) / static_cast<double>(N * M);
          ptr[offset++] = static_cast<Scalar>(std::cos(theta));
          ptr[offset++] = static_cast<Scalar>(std::sin(theta));
        }
      }
    };

    auto calculate_level_specific_twiddles = [&calculate_twiddles](Scalar* host_twiddles_ptr, Scalar* scratch_ptr,
                                                                   const kernel_data_struct& kernel_data,
                                                                   IdxGlobal& ptr_offset) {
      if (kernel_data.level == detail::level::SUBGROUP) {
        for (Idx i = 0; i < kernel_data.factors.at(0); i++) {
          for (Idx j = 0; j < kernel_data.factors.at(1); j++) {
            double theta = -2 * M_PI * static_cast<double>(i * j) /
                           static_cast<double>(kernel_data.factors.at(0) * kernel_data.factors.at(1));
            auto twiddle =
                std::complex<Scalar>(static_cast<Scalar>(std::cos(theta)), static_cast<Scalar>(std::sin(theta)));
            host_twiddles_ptr[static_cast<std::size_t>(
                ptr_offset + static_cast<IdxGlobal>(j * kernel_data.factors.at(0) + i))] = twiddle.real();
            host_twiddles_ptr[static_cast<std::size_t>(
                ptr_offset + static_cast<IdxGlobal>((j + kernel_data.factors.at(1)) * kernel_data.factors.at(0) + i))] =
                twiddle.imag();
          }
        }
        ptr_offset += static_cast<IdxGlobal>(2 * kernel_data.length);
      } else if (kernel_data.level == detail::level::WORKGROUP) {
        Idx factor_n = kernel_data.factors.at(0) * kernel_data.factors.at(1);
        Idx factor_m = kernel_data.factors.at(2) * kernel_data.factors.at(3);
        calculate_twiddles(static_cast<IdxGlobal>(kernel_data.factors.at(0)),
                           static_cast<IdxGlobal>(kernel_data.factors.at(1)), ptr_offset, host_twiddles_ptr);
        calculate_twiddles(static_cast<IdxGlobal>(kernel_data.factors.at(2)),
                           static_cast<IdxGlobal>(kernel_data.factors.at(3)), ptr_offset, host_twiddles_ptr);
        // Calculate wg twiddles and transpose them
        calculate_twiddles(static_cast<IdxGlobal>(factor_n), static_cast<IdxGlobal>(factor_m), ptr_offset,
                           host_twiddles_ptr);
        for (Idx j = 0; j < factor_n; j++) {
          detail::complex_transpose(host_twiddles_ptr + ptr_offset + 2 * j * factor_n, scratch_ptr, factor_m, factor_n,
                                    factor_n * factor_m);
          std::memcpy(host_twiddles_ptr + ptr_offset + 2 * j * factor_n, scratch_ptr, 2 * kernel_data.length);
        }
      }
    };

    auto get_sub_batches_and_factors = [&dimension_data, &kernels]() -> std::tuple<idxglobal_vec_t, idxglobal_vec_t> {
      auto get_sub_batches_and_factors_impl = [&kernels](idxglobal_vec_t& factors, idxglobal_vec_t& sub_batches,
                                                         std::size_t num_factors, std::size_t offset) -> void {
        for (std::size_t i = 0; i < num_factors; i++) {
          factors.push_back(static_cast<IdxGlobal>(kernels.at(offset + i).length));
        }
        for (std::size_t i = 0; i < num_factors; i++) {
          sub_batches.push_back(std::accumulate(factors.begin() + static_cast<long>(offset + i + 1), factors.end(),
                                                IdxGlobal(1), std::multiplies<IdxGlobal>()));
        }
        sub_batches.push_back(factors.at(factors.size() - 2));
      };
      idxglobal_vec_t factors;
      idxglobal_vec_t sub_batches;
      get_sub_batches_and_factors_impl(factors, sub_batches,
                                       static_cast<std::size_t>(dimension_data.num_forward_factors), 0);
      if (dimension_data.is_prime) {
        get_sub_batches_and_factors_impl(factors, sub_batches,
                                         static_cast<std::size_t>(dimension_data.num_backward_factors),
                                         static_cast<std::size_t>(dimension_data.num_forward_factors));
      }
      return {factors, sub_batches};
    };

<<<<<<< HEAD
    auto get_total_mem_for_twiddles = [&dimension_data, &kernels](const idxglobal_vec_t& factors,
                                                                  const idxglobal_vec_t& sub_batches) -> std::size_t {
      auto get_total_mem_for_twiddles_impl = [&kernels](const idxglobal_vec_t& factors,
                                                        const idxglobal_vec_t& sub_batches, std::size_t offset,
                                                        std::size_t num_factors) -> std::size_t {
        IdxGlobal mem_required_for_twiddles = 0;
        // account for memory required for store modifiers
        for (std::size_t i = 0; i < num_factors - 1; i++) {
          mem_required_for_twiddles += 2 * factors.at(offset + i) * sub_batches.at(offset + i);
        }
        // account for memory required for factor specific twiddles
        for (std::size_t i = 0; i < num_factors; i++) {
          const auto& kd_struct = kernels.at(offset + i);
          if (kd_struct.level == detail::level::SUBGROUP) {
            mem_required_for_twiddles += static_cast<IdxGlobal>(2 * kd_struct.length);
          }
          if (kd_struct.level == detail::level::WORKGROUP) {
            mem_required_for_twiddles +=
                static_cast<IdxGlobal>(2 * kd_struct.length) +
                static_cast<IdxGlobal>(
                    2 * std::accumulate(kd_struct.factors.begin(), kd_struct.factors.end(), 0, std::plus<Idx>()));
          }
        }
        return static_cast<std::size_t>(mem_required_for_twiddles);
      };
      std::size_t mem_required_for_twiddles = get_total_mem_for_twiddles_impl(
          factors, sub_batches, 0, static_cast<std::size_t>(dimension_data.num_forward_factors));
      if (dimension_data.is_prime) {
        mem_required_for_twiddles += get_total_mem_for_twiddles_impl(
            factors, sub_batches, static_cast<std::size_t>(dimension_data.num_forward_factors),
            static_cast<std::size_t>(dimension_data.num_backward_factors));
        // load / store modifiers for bluestein
        mem_required_for_twiddles += 4 * dimension_data.length;
      }
      return mem_required_for_twiddles;
    };

    auto get_local_memory_usage = [&desc](detail::layout layout, const kernel_data_struct& kernel_data,
                                          Idx& num_sgs_in_wg) -> std::size_t {
      if (kernel_data.level == detail::level::WORKITEM && layout == detail::layout::BATCH_INTERLEAVED) {
        return 0;
      }
      if (layout == detail::layout::BATCH_INTERLEAVED) {
        return desc.num_scalars_in_local_mem<detail::layout::BATCH_INTERLEAVED>(
            kernel_data.level, kernel_data.length, kernel_data.used_sg_size, kernel_data.factors, num_sgs_in_wg);
      }
      return desc.num_scalars_in_local_mem<detail::layout::PACKED>(
          kernel_data.level, kernel_data.length, kernel_data.used_sg_size, kernel_data.factors, num_sgs_in_wg);
    };

    auto calculate_twiddles_and_populate_metadata = [&dimension_data, &kernels, &desc, &calculate_twiddles,
                                                     &calculate_level_specific_twiddles, &get_local_memory_usage](
                                                        Scalar* host_twiddles_ptr, const idxglobal_vec_t& factors,
                                                        const idxglobal_vec_t& sub_batches) -> void {
      auto calculate_twiddles_and_populate_metadata_impl =
          [&](Scalar* scratch_ptr, std::size_t num_factors, std::size_t kd_offset, IdxGlobal& ptr_offset) -> IdxGlobal {
        // calculate twiddles between factors
        IdxGlobal impl_twiddles_offset;
        for (std::size_t i = 0; i < num_factors - 1; i++) {
          calculate_twiddles(sub_batches.at(kd_offset + i), factors.at(kd_offset + i), ptr_offset, host_twiddles_ptr);
        }
        impl_twiddles_offset = ptr_offset;
        for (std::size_t i = 0; i < num_factors; i++) {
          auto& kernel_data = kernels.at(kd_offset + i);
          kernel_data.batch_size = sub_batches.at(kd_offset + i);
          Idx num_sgs_in_wg = PORTFFT_SGS_IN_WG;
          detail::layout layout = i == num_factors - 1 ? detail::layout::PACKED : detail::layout::BATCH_INTERLEAVED;
          kernel_data.local_mem_required = get_local_memory_usage(layout, kernel_data, num_sgs_in_wg);
          kernel_data.num_sgs_per_wg = num_sgs_in_wg;
          const auto [global_range, local_range] =
              get_launch_params(factors.at(kd_offset + i), sub_batches.at(kd_offset + i), kernel_data.level,
                                desc.n_compute_units, kernel_data.used_sg_size, num_sgs_in_wg);
          kernel_data.global_range = global_range;
          kernel_data.local_range = local_range;
          calculate_level_specific_twiddles(host_twiddles_ptr, scratch_ptr, kernel_data, ptr_offset);
=======
    // Rearrage the twiddles between factors for optimal access patters in shared memory
    // Also take this opportunity to populate local memory size, and batch size, and launch params and local memory
    // usage Note, global impl only uses store modifiers
    // TODO: there is a heap corruption in workitem's access of loaded modifiers, hence loading from global directly for
    // now.
    counter = 0;
    for (auto& kernel_data : kernels) {
      kernel_data.batch_size = sub_batches.at(counter);
      kernel_data.length = static_cast<std::size_t>(factors_idx_global.at(counter));
      if (kernel_data.level == detail::level::WORKITEM) {
        // See comments in workitem_dispatcher for layout requirments.
        Idx num_sgs_in_wg = PORTFFT_SGS_IN_WG;
        if (counter < kernels.size() - 1) {
          kernel_data.local_mem_required = static_cast<std::size_t>(1);
        } else {
          kernel_data.local_mem_required = desc.num_scalars_in_local_mem(
              detail::level::WORKITEM, static_cast<std::size_t>(factors_idx_global.at(counter)),
              kernel_data.used_sg_size, {static_cast<Idx>(factors_idx_global.at(counter))}, num_sgs_in_wg,
              layout::PACKED);
        }
        auto [global_range, local_range] =
            detail::get_launch_params(factors_idx_global.at(counter), sub_batches.at(counter), detail::level::WORKITEM,
                                      desc.n_compute_units, kernel_data.used_sg_size, num_sgs_in_wg);
        kernel_data.global_range = global_range;
        kernel_data.local_range = local_range;
      } else if (kernel_data.level == detail::level::SUBGROUP) {
        Idx num_sgs_in_wg = PORTFFT_SGS_IN_WG;
        // See comments in subgroup_dispatcher for layout requirements.
        IdxGlobal factor_sg = detail::factorize_sg(factors_idx_global.at(counter), kernel_data.used_sg_size);
        IdxGlobal factor_wi = factors_idx_global.at(counter) / factor_sg;
        if (counter < kernels.size() - 1) {
          kernel_data.local_mem_required = desc.num_scalars_in_local_mem(
              detail::level::SUBGROUP, static_cast<std::size_t>(factors_idx_global.at(counter)),
              kernel_data.used_sg_size, {static_cast<Idx>(factor_wi), static_cast<Idx>(factor_sg)}, num_sgs_in_wg,
              layout::BATCH_INTERLEAVED);
        } else {
          kernel_data.local_mem_required = desc.num_scalars_in_local_mem(
              detail::level::SUBGROUP, static_cast<std::size_t>(factors_idx_global.at(counter)),
              kernel_data.used_sg_size, {static_cast<Idx>(factor_wi), static_cast<Idx>(factor_sg)}, num_sgs_in_wg,
              layout::PACKED);
>>>>>>> 330f37b1
        }
        return impl_twiddles_offset;
      };
      std::vector<Scalar> scratch_space(2 * dimension_data.length);
      IdxGlobal offset = 0;
      dimension_data.forward_impl_twiddle_offset = calculate_twiddles_and_populate_metadata_impl(
          host_twiddles_ptr, static_cast<std::size_t>(dimension_data.num_forward_factors), 0, offset);
      if (dimension_data.is_prime) {
        dimension_data.backward_twiddles_offset = offset;
        dimension_data.backward_impl_twiddle_offset = calculate_twiddles_and_populate_metadata_impl(
            host_twiddles_ptr, static_cast<std::size_t>(dimension_data.num_backward_factors),
            static_cast<std::size_t>(dimension_data.num_forward_factors), offset);
        dimension_data.bluestein_modifiers_offset = offset;
        detail::populate_bluestein_input_modifiers(host_twiddles_ptr + offset, dimension_data.committed_length,
                                                   dimension_data.length);
        offset += static_cast<IdxGlobal>(2 * dimension_data.length);
        detail::get_fft_chirp_signal(host_twiddles_ptr + offset, dimension_data.committed_length,
                                     dimension_data.length);
      }
    };

    const auto [factors, sub_batches] = get_sub_batches_and_factors();
    std::size_t mem_required_for_twiddles = get_total_mem_for_twiddles(factors, sub_batches);
    Scalar* device_twiddles_ptr = sycl::malloc_device<Scalar>(mem_required_for_twiddles, desc.queue);
    if (!device_twiddles_ptr) {
      throw internal_error("Could not allocate usm memory of size: ", mem_required_for_twiddles * sizeof(Scalar),
                           " bytes");
    }
    std::vector<Scalar> host_memory_twiddles(mem_required_for_twiddles);
    calculate_twiddles_and_populate_metadata(host_memory_twiddles.data(), factors, sub_batches);
    desc.queue.copy(host_memory_twiddles.data(), device_twiddles_ptr, mem_required_for_twiddles).wait();
    return device_twiddles_ptr;
  }
};

template <typename Scalar, domain Domain>
template <typename Dummy>
struct committed_descriptor_impl<Scalar, Domain>::set_spec_constants_struct::inner<detail::level::GLOBAL, Dummy> {
  static void execute(committed_descriptor_impl& /*desc*/, sycl::kernel_bundle<sycl::bundle_state::input>& in_bundle,
                      Idx length, const std::vector<Idx>& factors, detail::level level, Idx factor_num,
                      Idx num_factors) {
    PORTFFT_LOG_FUNCTION_ENTRY();
    PORTFFT_LOG_TRACE("GlobalSubImplSpecConst:", level);
    in_bundle.template set_specialization_constant<detail::GlobalSubImplSpecConst>(level);
    PORTFFT_LOG_TRACE("GlobalSpecConstNumFactors:", num_factors);
    in_bundle.template set_specialization_constant<detail::GlobalSpecConstNumFactors>(num_factors);
    PORTFFT_LOG_TRACE("GlobalSpecConstLevelNum:", factor_num);
    in_bundle.template set_specialization_constant<detail::GlobalSpecConstLevelNum>(factor_num);
    if (level == detail::level::WORKITEM || level == detail::level::WORKGROUP) {
      PORTFFT_LOG_TRACE("SpecConstFftSize:", length);
      in_bundle.template set_specialization_constant<detail::SpecConstFftSize>(length);
    } else if (level == detail::level::SUBGROUP) {
      PORTFFT_LOG_TRACE("SubgroupFactorWISpecConst:", factors[1]);
      in_bundle.template set_specialization_constant<detail::SubgroupFactorWISpecConst>(factors[1]);
      PORTFFT_LOG_TRACE("SubgroupFactorSGSpecConst:", factors[0]);
      in_bundle.template set_specialization_constant<detail::SubgroupFactorSGSpecConst>(factors[0]);
    }
  }
};

template <typename Scalar, domain Domain>
template <typename Dummy>
struct committed_descriptor_impl<Scalar, Domain>::num_scalars_in_local_mem_struct::inner<detail::level::GLOBAL, Dummy> {
  static std::size_t execute(committed_descriptor_impl& /*desc*/, std::size_t /*length*/, Idx /*used_sg_size*/,
                             const std::vector<Idx>& /*factors*/, Idx& /*num_sgs_per_wg*/, layout /*input_layout*/) {
    PORTFFT_LOG_FUNCTION_ENTRY();
    // No work required as all work done in calculate_twiddles;
    return 0;
  }
};

template <typename Scalar, domain Domain>
template <Idx SubgroupSize, typename TIn, typename TOut>
template <typename Dummy>
struct committed_descriptor_impl<Scalar, Domain>::run_kernel_struct<SubgroupSize, TIn,
                                                                    TOut>::inner<detail::level::GLOBAL, Dummy> {
  static sycl::event execute(committed_descriptor_impl& desc, const TIn& in, TOut& out, const TIn& in_imag,
                             TOut& out_imag, const std::vector<sycl::event>& dependencies, IdxGlobal n_transforms,
                             IdxGlobal input_offset, IdxGlobal output_offset, dimension_struct& dimension_data,
                             direction compute_direction, layout /*input_layout*/) {
    PORTFFT_LOG_FUNCTION_ENTRY();
    complex_storage storage = desc.params.complex_storage;
    const std::size_t vec_size = storage == complex_storage::INTERLEAVED_COMPLEX ? 2 : 1;
    const auto& kernels =
        compute_direction == direction::FORWARD ? dimension_data.forward_kernels : dimension_data.backward_kernels;
    const Scalar* twiddles_ptr = static_cast<const Scalar*>(kernels.at(0).twiddles_forward.get());
    std::size_t num_batches = static_cast<std::size_t>(n_transforms);
    std::size_t max_batches_in_l2 = static_cast<std::size_t>(dimension_data.num_batches_in_l2);
    std::size_t imag_offset = dimension_data.length * max_batches_in_l2;

    sycl::event event = desc.queue.submit([&](sycl::handler& cgh) {
      cgh.depends_on(dependencies);
      cgh.host_task([&]() {});
    });

    for (std::size_t i = 0; i < num_batches; i += max_batches_in_l2) {
<<<<<<< HEAD
      if (dimension_data.is_prime) {
        std::size_t num_copies =
            i + max_batches_in_l2 < num_batches ? max_batches_in_l2 : num_batches - max_batches_in_l2;
        // TODO: look into other library implementations to check whether is it possible at all to avoid this explicit
        // copy.
        trigger_device_copy(in, in_imag, desc.scratch_ptr_1.get(), desc.scratch_ptr_1.get() + imag_offset,
                            vec_size * dimension_data.committed_length, vec_size * dimension_data.committed_length,
                            vec_size * dimension_data.length,
                            vec_size * i * dimension_data.committed_length + static_cast<std::size_t>(input_offset), 0,
                            num_copies, storage, desc.queue)
            .wait();

        detail::global_impl_driver<SubgroupSize>(
            desc.scratch_ptr_1.get(), desc.scratch_ptr_1.get() + imag_offset, desc.scratch_ptr_2.get(),
            desc.scratch_ptr_2.get() + imag_offset, desc, dimension_data, kernels, dimension_data.transpose_kernels,
            dimension_data.num_forward_factors, 0, dimension_data.forward_impl_twiddle_offset, 0, i,
            static_cast<IdxGlobal>(num_batches), 0, 0, storage, detail::elementwise_multiply::APPLIED,
            twiddles_ptr + dimension_data.bluestein_modifiers_offset + 2 * dimension_data.length)
            .wait();
        std::swap(desc.scratch_ptr_1, desc.scratch_ptr_2);
        detail::global_impl_driver<SubgroupSize>(
            desc.scratch_ptr_1.get(), desc.scratch_ptr_1.get() + imag_offset, desc.scratch_ptr_2.get(),
            desc.scratch_ptr_2.get() + imag_offset, desc, dimension_data, kernels, dimension_data.transpose_kernels,
            dimension_data.num_backward_factors, dimension_data.backward_twiddles_offset,
            dimension_data.backward_impl_twiddle_offset, std::size_t(dimension_data.num_forward_factors), i,
            static_cast<IdxGlobal>(num_batches), 0, 0, storage, detail::elementwise_multiply::NOT_APPLIED,
            twiddles_ptr + dimension_data.bluestein_modifiers_offset);

        trigger_device_copy(desc.scratch_ptr_2.get(), desc.scratch_ptr_2.get() + imag_offset, out, out_imag,
                            vec_size * dimension_data.committed_length, vec_size * dimension_data.length,
                            vec_size * dimension_data.committed_length, 0,
                            vec_size * i * dimension_data.committed_length + static_cast<std::size_t>(output_offset),
                            num_copies, storage, desc.queue)
            .wait();
      } else {
        detail::global_impl_driver<SubgroupSize>(
            in, in_imag, out, out_imag, desc, dimension_data, kernels, dimension_data.transpose_kernels,
            dimension_data.num_forward_factors, 0, dimension_data.forward_impl_twiddle_offset, 0, i,
            static_cast<IdxGlobal>(num_batches),
            static_cast<IdxGlobal>(vec_size * i * dimension_data.length) + input_offset,
            static_cast<IdxGlobal>(vec_size * i * dimension_data.length) + output_offset, storage,
            detail::elementwise_multiply::NOT_APPLIED, static_cast<const Scalar*>(nullptr));
=======
      PORTFFT_LOG_TRACE("Global implementation working on batches", i, "through", i + max_batches_in_l2, "out of",
                        num_batches);
      IdxGlobal intermediate_twiddles_offset = 0;
      IdxGlobal impl_twiddle_offset = initial_impl_twiddle_offset;
      auto& kernel0 = kernels.at(0);
      PORTFFT_LOG_TRACE("Dispatching the kernel for factor 0 of global implementation");
      l2_events = detail::compute_level<Scalar, Domain, SubgroupSize>(
          kernel0, in, desc.scratch_ptr_1.get(), in_imag, desc.scratch_ptr_1.get() + imag_offset, twiddles_ptr,
          factors_and_scan, intermediate_twiddles_offset, impl_twiddle_offset,
          vec_size * static_cast<IdxGlobal>(i) * committed_size + input_offset, committed_size,
          static_cast<Idx>(max_batches_in_l2), static_cast<IdxGlobal>(num_batches), static_cast<IdxGlobal>(i), 0,
          dimension_data.num_factors, storage, {event}, desc.queue);
      detail::dump_device(desc.queue, "after factor 0:", desc.scratch_ptr_1.get(),
                          desc.params.number_of_transforms * dimension_data.length * 2, l2_events);
      intermediate_twiddles_offset += 2 * kernel0.batch_size * static_cast<IdxGlobal>(kernel0.length);
      impl_twiddle_offset += detail::increment_twiddle_offset(kernel0.level, static_cast<Idx>(kernel0.length));
      for (std::size_t factor_num = 1; factor_num < static_cast<std::size_t>(dimension_data.num_factors);
           factor_num++) {
        auto& current_kernel = kernels.at(factor_num);
        PORTFFT_LOG_TRACE("Dispatching the kernel for factor", factor_num, "of global implementation");
        if (static_cast<Idx>(factor_num) == dimension_data.num_factors - 1) {
          PORTFFT_LOG_TRACE("This is the last kernel");
        }
        l2_events = detail::compute_level<Scalar, Domain, SubgroupSize, const Scalar*>(
            current_kernel, desc.scratch_ptr_1.get(), desc.scratch_ptr_1.get(), desc.scratch_ptr_1.get() + imag_offset,
            desc.scratch_ptr_1.get() + imag_offset, twiddles_ptr, factors_and_scan, intermediate_twiddles_offset,
            impl_twiddle_offset, 0, committed_size, static_cast<Idx>(max_batches_in_l2),
            static_cast<IdxGlobal>(num_batches), static_cast<IdxGlobal>(i), static_cast<Idx>(factor_num),
            dimension_data.num_factors, storage, l2_events, desc.queue);
        intermediate_twiddles_offset += 2 * current_kernel.batch_size * static_cast<IdxGlobal>(current_kernel.length);
        impl_twiddle_offset +=
            detail::increment_twiddle_offset(current_kernel.level, static_cast<Idx>(current_kernel.length));
        detail::dump_device(desc.queue, "after factor:", desc.scratch_ptr_1.get(),
                            desc.params.number_of_transforms * dimension_data.length * 2, l2_events);
      }
      event = desc.queue.submit([&](sycl::handler& cgh) {
        cgh.depends_on(l2_events);
        cgh.host_task([&]() {});
      });
      for (Idx num_transpose = num_transposes - 1; num_transpose > 0; num_transpose--) {
        PORTFFT_LOG_TRACE("Dispatching the transpose kernel", num_transpose);
        event = detail::transpose_level<Scalar, Domain>(
            dimension_data.transpose_kernels.at(static_cast<std::size_t>(num_transpose)), desc.scratch_ptr_1.get(),
            desc.scratch_ptr_2.get(), factors_and_scan, committed_size, static_cast<Idx>(max_batches_in_l2),
            n_transforms, static_cast<IdxGlobal>(i), num_factors, 0, desc.queue, {event}, storage);
        if (storage == complex_storage::SPLIT_COMPLEX) {
          event = detail::transpose_level<Scalar, Domain>(
              dimension_data.transpose_kernels.at(static_cast<std::size_t>(num_transpose)),
              desc.scratch_ptr_1.get() + imag_offset, desc.scratch_ptr_2.get() + imag_offset, factors_and_scan,
              committed_size, static_cast<Idx>(max_batches_in_l2), n_transforms, static_cast<IdxGlobal>(i), num_factors,
              0, desc.queue, {event}, storage);
        }
        desc.scratch_ptr_1.swap(desc.scratch_ptr_2);
      }
      PORTFFT_LOG_TRACE("Dispatching the transpose kernel 0");
      event = detail::transpose_level<Scalar, Domain>(
          dimension_data.transpose_kernels.at(0), desc.scratch_ptr_1.get(), out, factors_and_scan, committed_size,
          static_cast<Idx>(max_batches_in_l2), n_transforms, static_cast<IdxGlobal>(i), num_factors,
          vec_size * static_cast<IdxGlobal>(i) * committed_size + output_offset, desc.queue, {event}, storage);
      if (storage == complex_storage::SPLIT_COMPLEX) {
        event = detail::transpose_level<Scalar, Domain>(
            dimension_data.transpose_kernels.at(0), desc.scratch_ptr_1.get() + imag_offset, out_imag, factors_and_scan,
            committed_size, static_cast<Idx>(max_batches_in_l2), n_transforms, static_cast<IdxGlobal>(i), num_factors,
            vec_size * static_cast<IdxGlobal>(i) * committed_size + output_offset, desc.queue, {event}, storage);
>>>>>>> 330f37b1
      }
    }
    return event;
  }
};
}  // namespace detail
}  // namespace portfft

#endif<|MERGE_RESOLUTION|>--- conflicted
+++ resolved
@@ -216,7 +216,6 @@
       return {factors, sub_batches};
     };
 
-<<<<<<< HEAD
     auto get_total_mem_for_twiddles = [&dimension_data, &kernels](const idxglobal_vec_t& factors,
                                                                   const idxglobal_vec_t& sub_batches) -> std::size_t {
       auto get_total_mem_for_twiddles_impl = [&kernels](const idxglobal_vec_t& factors,
@@ -292,48 +291,6 @@
           kernel_data.global_range = global_range;
           kernel_data.local_range = local_range;
           calculate_level_specific_twiddles(host_twiddles_ptr, scratch_ptr, kernel_data, ptr_offset);
-=======
-    // Rearrage the twiddles between factors for optimal access patters in shared memory
-    // Also take this opportunity to populate local memory size, and batch size, and launch params and local memory
-    // usage Note, global impl only uses store modifiers
-    // TODO: there is a heap corruption in workitem's access of loaded modifiers, hence loading from global directly for
-    // now.
-    counter = 0;
-    for (auto& kernel_data : kernels) {
-      kernel_data.batch_size = sub_batches.at(counter);
-      kernel_data.length = static_cast<std::size_t>(factors_idx_global.at(counter));
-      if (kernel_data.level == detail::level::WORKITEM) {
-        // See comments in workitem_dispatcher for layout requirments.
-        Idx num_sgs_in_wg = PORTFFT_SGS_IN_WG;
-        if (counter < kernels.size() - 1) {
-          kernel_data.local_mem_required = static_cast<std::size_t>(1);
-        } else {
-          kernel_data.local_mem_required = desc.num_scalars_in_local_mem(
-              detail::level::WORKITEM, static_cast<std::size_t>(factors_idx_global.at(counter)),
-              kernel_data.used_sg_size, {static_cast<Idx>(factors_idx_global.at(counter))}, num_sgs_in_wg,
-              layout::PACKED);
-        }
-        auto [global_range, local_range] =
-            detail::get_launch_params(factors_idx_global.at(counter), sub_batches.at(counter), detail::level::WORKITEM,
-                                      desc.n_compute_units, kernel_data.used_sg_size, num_sgs_in_wg);
-        kernel_data.global_range = global_range;
-        kernel_data.local_range = local_range;
-      } else if (kernel_data.level == detail::level::SUBGROUP) {
-        Idx num_sgs_in_wg = PORTFFT_SGS_IN_WG;
-        // See comments in subgroup_dispatcher for layout requirements.
-        IdxGlobal factor_sg = detail::factorize_sg(factors_idx_global.at(counter), kernel_data.used_sg_size);
-        IdxGlobal factor_wi = factors_idx_global.at(counter) / factor_sg;
-        if (counter < kernels.size() - 1) {
-          kernel_data.local_mem_required = desc.num_scalars_in_local_mem(
-              detail::level::SUBGROUP, static_cast<std::size_t>(factors_idx_global.at(counter)),
-              kernel_data.used_sg_size, {static_cast<Idx>(factor_wi), static_cast<Idx>(factor_sg)}, num_sgs_in_wg,
-              layout::BATCH_INTERLEAVED);
-        } else {
-          kernel_data.local_mem_required = desc.num_scalars_in_local_mem(
-              detail::level::SUBGROUP, static_cast<std::size_t>(factors_idx_global.at(counter)),
-              kernel_data.used_sg_size, {static_cast<Idx>(factor_wi), static_cast<Idx>(factor_sg)}, num_sgs_in_wg,
-              layout::PACKED);
->>>>>>> 330f37b1
         }
         return impl_twiddles_offset;
       };
@@ -430,7 +387,6 @@
     });
 
     for (std::size_t i = 0; i < num_batches; i += max_batches_in_l2) {
-<<<<<<< HEAD
       if (dimension_data.is_prime) {
         std::size_t num_copies =
             i + max_batches_in_l2 < num_batches ? max_batches_in_l2 : num_batches - max_batches_in_l2;
@@ -473,72 +429,6 @@
             static_cast<IdxGlobal>(vec_size * i * dimension_data.length) + input_offset,
             static_cast<IdxGlobal>(vec_size * i * dimension_data.length) + output_offset, storage,
             detail::elementwise_multiply::NOT_APPLIED, static_cast<const Scalar*>(nullptr));
-=======
-      PORTFFT_LOG_TRACE("Global implementation working on batches", i, "through", i + max_batches_in_l2, "out of",
-                        num_batches);
-      IdxGlobal intermediate_twiddles_offset = 0;
-      IdxGlobal impl_twiddle_offset = initial_impl_twiddle_offset;
-      auto& kernel0 = kernels.at(0);
-      PORTFFT_LOG_TRACE("Dispatching the kernel for factor 0 of global implementation");
-      l2_events = detail::compute_level<Scalar, Domain, SubgroupSize>(
-          kernel0, in, desc.scratch_ptr_1.get(), in_imag, desc.scratch_ptr_1.get() + imag_offset, twiddles_ptr,
-          factors_and_scan, intermediate_twiddles_offset, impl_twiddle_offset,
-          vec_size * static_cast<IdxGlobal>(i) * committed_size + input_offset, committed_size,
-          static_cast<Idx>(max_batches_in_l2), static_cast<IdxGlobal>(num_batches), static_cast<IdxGlobal>(i), 0,
-          dimension_data.num_factors, storage, {event}, desc.queue);
-      detail::dump_device(desc.queue, "after factor 0:", desc.scratch_ptr_1.get(),
-                          desc.params.number_of_transforms * dimension_data.length * 2, l2_events);
-      intermediate_twiddles_offset += 2 * kernel0.batch_size * static_cast<IdxGlobal>(kernel0.length);
-      impl_twiddle_offset += detail::increment_twiddle_offset(kernel0.level, static_cast<Idx>(kernel0.length));
-      for (std::size_t factor_num = 1; factor_num < static_cast<std::size_t>(dimension_data.num_factors);
-           factor_num++) {
-        auto& current_kernel = kernels.at(factor_num);
-        PORTFFT_LOG_TRACE("Dispatching the kernel for factor", factor_num, "of global implementation");
-        if (static_cast<Idx>(factor_num) == dimension_data.num_factors - 1) {
-          PORTFFT_LOG_TRACE("This is the last kernel");
-        }
-        l2_events = detail::compute_level<Scalar, Domain, SubgroupSize, const Scalar*>(
-            current_kernel, desc.scratch_ptr_1.get(), desc.scratch_ptr_1.get(), desc.scratch_ptr_1.get() + imag_offset,
-            desc.scratch_ptr_1.get() + imag_offset, twiddles_ptr, factors_and_scan, intermediate_twiddles_offset,
-            impl_twiddle_offset, 0, committed_size, static_cast<Idx>(max_batches_in_l2),
-            static_cast<IdxGlobal>(num_batches), static_cast<IdxGlobal>(i), static_cast<Idx>(factor_num),
-            dimension_data.num_factors, storage, l2_events, desc.queue);
-        intermediate_twiddles_offset += 2 * current_kernel.batch_size * static_cast<IdxGlobal>(current_kernel.length);
-        impl_twiddle_offset +=
-            detail::increment_twiddle_offset(current_kernel.level, static_cast<Idx>(current_kernel.length));
-        detail::dump_device(desc.queue, "after factor:", desc.scratch_ptr_1.get(),
-                            desc.params.number_of_transforms * dimension_data.length * 2, l2_events);
-      }
-      event = desc.queue.submit([&](sycl::handler& cgh) {
-        cgh.depends_on(l2_events);
-        cgh.host_task([&]() {});
-      });
-      for (Idx num_transpose = num_transposes - 1; num_transpose > 0; num_transpose--) {
-        PORTFFT_LOG_TRACE("Dispatching the transpose kernel", num_transpose);
-        event = detail::transpose_level<Scalar, Domain>(
-            dimension_data.transpose_kernels.at(static_cast<std::size_t>(num_transpose)), desc.scratch_ptr_1.get(),
-            desc.scratch_ptr_2.get(), factors_and_scan, committed_size, static_cast<Idx>(max_batches_in_l2),
-            n_transforms, static_cast<IdxGlobal>(i), num_factors, 0, desc.queue, {event}, storage);
-        if (storage == complex_storage::SPLIT_COMPLEX) {
-          event = detail::transpose_level<Scalar, Domain>(
-              dimension_data.transpose_kernels.at(static_cast<std::size_t>(num_transpose)),
-              desc.scratch_ptr_1.get() + imag_offset, desc.scratch_ptr_2.get() + imag_offset, factors_and_scan,
-              committed_size, static_cast<Idx>(max_batches_in_l2), n_transforms, static_cast<IdxGlobal>(i), num_factors,
-              0, desc.queue, {event}, storage);
-        }
-        desc.scratch_ptr_1.swap(desc.scratch_ptr_2);
-      }
-      PORTFFT_LOG_TRACE("Dispatching the transpose kernel 0");
-      event = detail::transpose_level<Scalar, Domain>(
-          dimension_data.transpose_kernels.at(0), desc.scratch_ptr_1.get(), out, factors_and_scan, committed_size,
-          static_cast<Idx>(max_batches_in_l2), n_transforms, static_cast<IdxGlobal>(i), num_factors,
-          vec_size * static_cast<IdxGlobal>(i) * committed_size + output_offset, desc.queue, {event}, storage);
-      if (storage == complex_storage::SPLIT_COMPLEX) {
-        event = detail::transpose_level<Scalar, Domain>(
-            dimension_data.transpose_kernels.at(0), desc.scratch_ptr_1.get() + imag_offset, out_imag, factors_and_scan,
-            committed_size, static_cast<Idx>(max_batches_in_l2), n_transforms, static_cast<IdxGlobal>(i), num_factors,
-            vec_size * static_cast<IdxGlobal>(i) * committed_size + output_offset, desc.queue, {event}, storage);
->>>>>>> 330f37b1
       }
     }
     return event;
