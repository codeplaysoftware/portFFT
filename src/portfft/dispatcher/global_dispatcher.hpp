/***************************************************************************
 *
 *  Copyright (C) Codeplay Software Ltd.
 *
 *  Licensed under the Apache License, Version 2.0 (the "License");
 *  you may not use this file except in compliance with the License.
 *  You may obtain a copy of the License at
 *
 *      http://www.apache.org/licenses/LICENSE-2.0
 *
 *  Unless required by applicable law or agreed to in writing, software
 *  distributed under the License is distributed on an "AS IS" BASIS,
 *  WITHOUT WARRANTIES OR CONDITIONS OF ANY KIND, either express or implied.
 *  See the License for the specific language governing permissions and
 *  limitations under the License.
 *
 *  Codeplay's portFFT
 *
 **************************************************************************/

#ifndef PORTFFT_DISPATCHER_GLOBAL_DISPATCHER_HPP
#define PORTFFT_DISPATCHER_GLOBAL_DISPATCHER_HPP

#include <sycl/sycl.hpp>

#include <cstring>

#include "portfft/common/global.hpp"
#include "portfft/common/subgroup.hpp"
#include "portfft/defines.hpp"
#include "portfft/enums.hpp"
#include "portfft/specialization_constant.hpp"

namespace portfft {
namespace detail {

/**
 * Helper function to obtain the global and local range for kernel corresponding to the factor
 * @param fft_size length of the factor
 * @param num_batches number of corresposing batches
 * @param level The implementation for the factor
 * @param n_compute_units compute_units available
 * @param subgroup_size Subgroup size chosen
 * @param n_sgs_in_wg Number of subgroups in a workgroup.
 * @return std::pair containing global and local range
 */
inline std::pair<IdxGlobal, IdxGlobal> get_launch_params(IdxGlobal fft_size, IdxGlobal num_batches, detail::level level,
                                                         Idx n_compute_units, Idx subgroup_size, Idx n_sgs_in_wg) {
  IdxGlobal n_available_sgs = 8 * n_compute_units * 64;
  IdxGlobal wg_size = n_sgs_in_wg * subgroup_size;
  if (level == detail::level::WORKITEM) {
    IdxGlobal n_ffts_per_wg = wg_size;
    IdxGlobal n_wgs_required = divide_ceil(num_batches, n_ffts_per_wg);
    return std::make_pair(std::min(n_wgs_required * wg_size, n_available_sgs), wg_size);
  }
  if (level == detail::level::SUBGROUP) {
    IdxGlobal n_ffts_per_sg = static_cast<IdxGlobal>(subgroup_size) / detail::factorize_sg(fft_size, subgroup_size);
    IdxGlobal n_ffts_per_wg = n_ffts_per_sg * n_sgs_in_wg;
    IdxGlobal n_wgs_required = divide_ceil(num_batches, n_ffts_per_wg);
    return std::make_pair(std::min(n_wgs_required * wg_size, n_available_sgs), wg_size);
  }
  if (level == detail::level::WORKGROUP) {
    return std::make_pair(std::min(num_batches * wg_size, n_available_sgs), wg_size);
  }
  throw internal_error("illegal level encountered");
}

/**
 * Transposes A into B, for complex inputs only
 * @param a Input pointer a
 * @param b Input pointer b
 * @param lda leading dimension A
 * @param ldb leading Dimension B
 * @param num_elements Total number of complex values in the matrix
 */
template <typename T>
void complex_transpose(const T* a, T* b, IdxGlobal lda, IdxGlobal ldb, IdxGlobal num_elements) {
  for (IdxGlobal i = 0; i < num_elements; i++) {
    IdxGlobal j = i / ldb;
    IdxGlobal k = i % ldb;
    b[2 * i] = a[2 * k * lda + 2 * j];
    b[2 * i + 1] = a[2 * k * lda + 2 * j + 1];
  }
}

/**
 * Helper function to determine the increment of twiddle pointer between factors
 * @param level Corresponding implementation for the previous factor
 * @param factor_size length of the factor
 * @return value to increment the pointer by
 */
inline IdxGlobal increment_twiddle_offset(detail::level level, Idx factor_size) {
  if (level == detail::level::SUBGROUP) {
    return 2 * factor_size;
  }
  if (level == detail::level::WORKGROUP) {
    Idx n = detail::factorize(factor_size);
    Idx m = factor_size / n;
    return 2 * (factor_size + m + n);
  }
  return 0;
}

}  // namespace detail

template <typename Scalar, domain Domain>
template <typename Dummy>
struct committed_descriptor<Scalar, Domain>::calculate_twiddles_struct::inner<detail::level::GLOBAL, Dummy> {
  static Scalar* execute(committed_descriptor& desc, std::vector<kernel_data_struct>& kernels) {
    std::vector<IdxGlobal> factors_idx_global;
    // Get factor sizes per level;
    for (const auto& kernel_data : kernels) {
      factors_idx_global.push_back(static_cast<IdxGlobal>(
          std::accumulate(kernel_data.factors.begin(), kernel_data.factors.end(), 1, std::multiplies<Idx>())));
    }

    std::vector<IdxGlobal> sub_batches;
    // Get sub batches
    for (std::size_t i = 0; i < factors_idx_global.size() - 1; i++) {
      sub_batches.push_back(std::accumulate(factors_idx_global.begin() + static_cast<long>(i + 1),
                                            factors_idx_global.end(), IdxGlobal(1), std::multiplies<IdxGlobal>()));
    }
    sub_batches.push_back(factors_idx_global.at(factors_idx_global.size() - 2));
    // calculate total memory required for twiddles;
    IdxGlobal mem_required_for_twiddles = 0;
    // First calculate mem required for twiddles between factors;
    for (std::size_t i = 0; i < factors_idx_global.size() - 1; i++) {
      mem_required_for_twiddles += 2 * factors_idx_global.at(i) * sub_batches.at(i);
    }
    // Now calculate mem required for twiddles per implementation
    std::size_t counter = 0;
    for (const auto& kernel_data : kernels) {
      if (kernel_data.level == detail::level::SUBGROUP) {
        mem_required_for_twiddles += 2 * factors_idx_global.at(counter);
      } else if (kernel_data.level == detail::level::WORKGROUP) {
        IdxGlobal factor_1 = detail::factorize(factors_idx_global.at(counter));
        IdxGlobal factor_2 = factors_idx_global.at(counter) / factor_1;
        mem_required_for_twiddles += 2 * (factor_1 * factor_2) + 2 * (factor_1 + factor_2);
      }
      counter++;
    }
    std::vector<Scalar> host_memory(static_cast<std::size_t>(mem_required_for_twiddles));
    std::vector<Scalar> scratch_space(static_cast<std::size_t>(mem_required_for_twiddles));
    Scalar* device_twiddles =
        sycl::malloc_device<Scalar>(static_cast<std::size_t>(mem_required_for_twiddles), desc.queue);

    // Helper Lambda to calculate twiddles
    auto calculate_twiddles = [](IdxGlobal N, IdxGlobal M, IdxGlobal& offset, Scalar* ptr) {
      for (IdxGlobal i = 0; i < N; i++) {
        for (IdxGlobal j = 0; j < M; j++) {
          double theta = -2 * M_PI * static_cast<double>(i * j) / static_cast<double>(N * M);
          ptr[offset++] = static_cast<Scalar>(std::cos(theta));
          ptr[offset++] = static_cast<Scalar>(std::sin(theta));
        }
      }
    };

    IdxGlobal offset = 0;
    // calculate twiddles to be multiplied between factors
    for (std::size_t i = 0; i < factors_idx_global.size() - 1; i++) {
      calculate_twiddles(sub_batches.at(i), factors_idx_global.at(i), offset, host_memory.data());
    }
    // Now calculate per twiddles.
    counter = 0;
    for (const auto& kernel_data : kernels) {
      if (kernel_data.level == detail::level::SUBGROUP) {
        for (Idx i = 0; i < kernel_data.factors.at(0); i++) {
          for (Idx j = 0; j < kernel_data.factors.at(1); j++) {
            double theta = -2 * M_PI * static_cast<double>(i * j) /
                           static_cast<double>(kernel_data.factors.at(0) * kernel_data.factors.at(1));
            auto twiddle =
                std::complex<Scalar>(static_cast<Scalar>(std::cos(theta)), static_cast<Scalar>(std::sin(theta)));
            host_memory[static_cast<std::size_t>(offset + static_cast<IdxGlobal>(j * kernel_data.factors.at(0) + i))] =
                twiddle.real();
            host_memory[static_cast<std::size_t>(
                offset + static_cast<IdxGlobal>((j + kernel_data.factors.at(1)) * kernel_data.factors.at(0) + i))] =
                twiddle.imag();
          }
        }
        offset += 2 * kernel_data.factors.at(0) * kernel_data.factors.at(1);
      } else if (kernel_data.level == detail::level::WORKGROUP) {
        Idx factor_n = kernel_data.factors.at(0) * kernel_data.factors.at(1);
        Idx factor_m = kernel_data.factors.at(2) * kernel_data.factors.at(3);
        calculate_twiddles(static_cast<IdxGlobal>(kernel_data.factors.at(0)),
                           static_cast<IdxGlobal>(kernel_data.factors.at(1)), offset, host_memory.data());
        calculate_twiddles(static_cast<IdxGlobal>(kernel_data.factors.at(2)),
                           static_cast<IdxGlobal>(kernel_data.factors.at(3)), offset, host_memory.data());
        // Calculate wg twiddles and transpose them
        calculate_twiddles(static_cast<IdxGlobal>(factor_n), static_cast<IdxGlobal>(factor_m), offset,
                           host_memory.data());
        for (Idx j = 0; j < factor_n; j++) {
          detail::complex_transpose(host_memory.data() + offset + 2 * j * factor_n, scratch_space.data(), factor_m,
                                    factor_n, factor_n * factor_m);
        }
      }
      counter++;
    }

    // Rearrage the twiddles between factors for optimal access patters in shared memory
    // Also take this opportunity to populate local memory size, and batch size, and launch params and local memory
    // usage Note, global impl only uses store modifiers
    // TODO: there is a heap corruption in workitem's access of loaded modifiers, hence loading from global directly for
    // now.
    counter = 0;
    for (auto& kernel_data : kernels) {
      kernel_data.batch_size = sub_batches.at(counter);
      kernel_data.length = static_cast<std::size_t>(factors_idx_global.at(counter));
      if (kernel_data.level == detail::level::WORKITEM) {
        // See comments in workitem_dispatcher for layout requirments.
        Idx num_sgs_in_wg = PORTFFT_SGS_IN_WG;
        if (counter < kernels.size() - 1) {
          kernel_data.local_mem_required = static_cast<std::size_t>(1);
        } else {
          kernel_data.local_mem_required = desc.num_scalars_in_local_mem<detail::layout::PACKED>(
              detail::level::WORKITEM, static_cast<std::size_t>(factors_idx_global.at(counter)),
              kernel_data.used_sg_size, {static_cast<Idx>(factors_idx_global.at(counter))}, num_sgs_in_wg);
        }
        auto [global_range, local_range] =
            detail::get_launch_params(factors_idx_global.at(counter), sub_batches.at(counter), detail::level::WORKITEM,
                                      desc.n_compute_units, kernel_data.used_sg_size, num_sgs_in_wg);
        kernel_data.global_range = global_range;
        kernel_data.local_range = local_range;
      } else if (kernel_data.level == detail::level::SUBGROUP) {
        Idx num_sgs_in_wg = PORTFFT_SGS_IN_WG;
        // See comments in subgroup_dispatcher for layout requirements.
        IdxGlobal factor_sg = detail::factorize_sg(factors_idx_global.at(counter), kernel_data.used_sg_size);
        IdxGlobal factor_wi = factors_idx_global.at(counter) / factor_sg;
        if (counter < kernels.size() - 1) {
          kernel_data.local_mem_required = desc.num_scalars_in_local_mem<detail::layout::BATCH_INTERLEAVED>(
              detail::level::SUBGROUP, static_cast<std::size_t>(factors_idx_global.at(counter)),
              kernel_data.used_sg_size, {static_cast<Idx>(factor_wi), static_cast<Idx>(factor_sg)}, num_sgs_in_wg);
        } else {
          kernel_data.local_mem_required = desc.num_scalars_in_local_mem<detail::layout::PACKED>(
              detail::level::SUBGROUP, static_cast<std::size_t>(factors_idx_global.at(counter)),
              kernel_data.used_sg_size, {static_cast<Idx>(factor_wi), static_cast<Idx>(factor_sg)}, num_sgs_in_wg);
        }
        auto [global_range, local_range] =
            detail::get_launch_params(factors_idx_global.at(counter), sub_batches.at(counter), detail::level::SUBGROUP,
                                      desc.n_compute_units, kernel_data.used_sg_size, num_sgs_in_wg);
        kernel_data.global_range = global_range;
        kernel_data.local_range = local_range;
      }
      counter++;
    }
    desc.queue.copy(host_memory.data(), device_twiddles, static_cast<std::size_t>(mem_required_for_twiddles)).wait();
    return device_twiddles;
  }
};

template <typename Scalar, domain Domain>
template <typename Dummy>
struct committed_descriptor<Scalar, Domain>::set_spec_constants_struct::inner<detail::level::GLOBAL, Dummy> {
  static void execute(committed_descriptor& /*desc*/, sycl::kernel_bundle<sycl::bundle_state::input>& in_bundle,
                      std::size_t length, const std::vector<Idx>& factors, detail::level level, Idx factor_num,
                      Idx num_factors) {
    Idx length_idx = static_cast<Idx>(length);
    in_bundle.template set_specialization_constant<detail::GlobalSubImplSpecConst>(level);
    in_bundle.template set_specialization_constant<detail::GlobalSpecConstNumFactors>(num_factors);
    in_bundle.template set_specialization_constant<detail::GlobalSpecConstLevelNum>(factor_num);
    if (level == detail::level::WORKITEM || level == detail::level::WORKGROUP) {
      in_bundle.template set_specialization_constant<detail::SpecConstFftSize>(length_idx);
    } else if (level == detail::level::SUBGROUP) {
      in_bundle.template set_specialization_constant<detail::SubgroupFactorWISpecConst>(factors[1]);
      in_bundle.template set_specialization_constant<detail::SubgroupFactorSGSpecConst>(factors[0]);
    }
  }
};

template <typename Scalar, domain Domain>
template <detail::layout LayoutIn, typename Dummy>
struct committed_descriptor<Scalar, Domain>::num_scalars_in_local_mem_struct::inner<detail::level::GLOBAL, LayoutIn,
                                                                                    Dummy> {
  static std::size_t execute(committed_descriptor& /*desc*/, std::size_t /*length*/, Idx /*used_sg_size*/,
                             const std::vector<Idx>& /*factors*/, Idx& /*num_sgs_per_wg*/) {
    // No work required as all work done in calculate_twiddles;
    return 0;
  }
};

template <typename Scalar, domain Domain>
template <detail::layout LayoutIn, detail::layout LayoutOut, Idx SubgroupSize, typename TIn, typename TOut>
template <typename Dummy>
struct committed_descriptor<Scalar, Domain>::run_kernel_struct<LayoutIn, LayoutOut, SubgroupSize, TIn,
                                                               TOut>::inner<detail::level::GLOBAL, Dummy> {
  static sycl::event execute(committed_descriptor& desc, const TIn& in, TOut& out, const TIn& in_imag, TOut& out_imag,
                             const std::vector<sycl::event>& dependencies, IdxGlobal n_transforms,
<<<<<<< HEAD
                             IdxGlobal input_offset, IdxGlobal output_offset, dimension_struct& dimension_data,
                             direction compute_direction) {
    (void)in_imag;
    (void)out_imag;
    const auto& kernels =
        compute_direction == direction::FORWARD ? dimension_data.forward_kernels : dimension_data.backward_kernels;
=======
                             IdxGlobal input_offset, IdxGlobal output_offset, Scalar scale_factor,
                             dimension_struct& dimension_data) {
    complex_storage storage = desc.params.complex_storage;
    const IdxGlobal vec_size = storage == complex_storage::INTERLEAVED_COMPLEX ? 2 : 1;
    const auto& kernels = dimension_data.kernels;
>>>>>>> 7dee1fbe
    const Scalar* twiddles_ptr = static_cast<const Scalar*>(kernels.at(0).twiddles_forward.get());
    const IdxGlobal* factors_and_scan = static_cast<const IdxGlobal*>(dimension_data.factors_and_scan.get());
    std::size_t num_batches = desc.params.number_of_transforms;
    std::size_t max_batches_in_l2 = static_cast<std::size_t>(dimension_data.num_batches_in_l2);
    std::size_t imag_offset = dimension_data.length * max_batches_in_l2;
    IdxGlobal initial_impl_twiddle_offset = 0;
    Idx num_factors = dimension_data.num_factors;
    IdxGlobal committed_size = static_cast<IdxGlobal>(desc.params.lengths[0]);
    Idx num_transposes = num_factors - 1;
    std::vector<sycl::event> l2_events;
    sycl::event event = desc.queue.submit([&](sycl::handler& cgh) {
      cgh.depends_on(dependencies);
      cgh.host_task([&]() {});
    });
    for (std::size_t i = 0; i < static_cast<std::size_t>(num_factors - 1); i++) {
      initial_impl_twiddle_offset += 2 * kernels.at(i).batch_size * static_cast<IdxGlobal>(kernels.at(i).length);
    }
    for (std::size_t i = 0; i < num_batches; i += max_batches_in_l2) {
      IdxGlobal intermediate_twiddles_offset = 0;
      IdxGlobal impl_twiddle_offset = initial_impl_twiddle_offset;
<<<<<<< HEAD
      l2_events = detail::compute_level<Scalar, Domain, detail::layout::BATCH_INTERLEAVED,
                                        detail::layout::BATCH_INTERLEAVED, SubgroupSize>(
          kernels.at(0), in, desc.scratch_ptr_1.get(), twiddles_ptr, factors_and_scan, intermediate_twiddles_offset,
          impl_twiddle_offset, 2 * static_cast<IdxGlobal>(i) * committed_size + input_offset, committed_size,
=======
      auto& kernel0 = kernels.at(0);
      l2_events = detail::compute_level<Scalar, Domain, Dir, detail::layout::BATCH_INTERLEAVED,
                                        detail::layout::BATCH_INTERLEAVED, SubgroupSize>(
          kernel0, in, desc.scratch_ptr_1.get(), in_imag, desc.scratch_ptr_1.get() + imag_offset, twiddles_ptr,
          factors_and_scan, scale_factor, intermediate_twiddles_offset, impl_twiddle_offset,
          vec_size * static_cast<IdxGlobal>(i) * committed_size + input_offset, committed_size,
>>>>>>> 7dee1fbe
          static_cast<Idx>(max_batches_in_l2), static_cast<IdxGlobal>(num_batches), static_cast<IdxGlobal>(i), 0,
          dimension_data.num_factors, storage, {event}, desc.queue);
      detail::dump_device(desc.queue, "after factor 0:", desc.scratch_ptr_1.get(),
                          desc.params.number_of_transforms * dimension_data.length * 2, l2_events);
      intermediate_twiddles_offset += 2 * kernel0.batch_size * static_cast<IdxGlobal>(kernel0.length);
      impl_twiddle_offset += detail::increment_twiddle_offset(kernel0.level, static_cast<Idx>(kernel0.length));
      for (std::size_t factor_num = 1; factor_num < static_cast<std::size_t>(dimension_data.num_factors);
           factor_num++) {
        auto& current_kernel = kernels.at(factor_num);
        if (static_cast<Idx>(factor_num) == dimension_data.num_factors - 1) {
          l2_events =
<<<<<<< HEAD
              detail::compute_level<Scalar, Domain, detail::layout::PACKED, detail::layout::PACKED, SubgroupSize>(
                  kernels.at(factor_num), static_cast<const Scalar*>(desc.scratch_ptr_1.get()),
                  desc.scratch_ptr_1.get(), twiddles_ptr, factors_and_scan, intermediate_twiddles_offset,
                  impl_twiddle_offset, 0, committed_size, static_cast<Idx>(max_batches_in_l2),
                  static_cast<IdxGlobal>(num_batches), static_cast<IdxGlobal>(i), static_cast<Idx>(factor_num),
                  dimension_data.num_factors, l2_events, desc.queue);
=======
              detail::compute_level<Scalar, Domain, Dir, detail::layout::PACKED, detail::layout::PACKED, SubgroupSize>(
                  current_kernel, desc.scratch_ptr_1.get(), desc.scratch_ptr_1.get(),
                  desc.scratch_ptr_1.get() + imag_offset, desc.scratch_ptr_1.get() + imag_offset, twiddles_ptr,
                  factors_and_scan, scale_factor, intermediate_twiddles_offset, impl_twiddle_offset, 0, committed_size,
                  static_cast<Idx>(max_batches_in_l2), static_cast<IdxGlobal>(num_batches), static_cast<IdxGlobal>(i),
                  static_cast<Idx>(factor_num), dimension_data.num_factors, storage, l2_events, desc.queue);
>>>>>>> 7dee1fbe
        } else {
          l2_events = detail::compute_level<Scalar, Domain, detail::layout::BATCH_INTERLEAVED,
                                            detail::layout::BATCH_INTERLEAVED, SubgroupSize>(
<<<<<<< HEAD
              kernels.at(factor_num), static_cast<const Scalar*>(desc.scratch_ptr_1.get()), desc.scratch_ptr_1.get(),
              twiddles_ptr, factors_and_scan, intermediate_twiddles_offset, impl_twiddle_offset, 0, committed_size,
              static_cast<Idx>(max_batches_in_l2), static_cast<IdxGlobal>(num_batches), static_cast<IdxGlobal>(i),
              static_cast<Idx>(factor_num), dimension_data.num_factors, l2_events, desc.queue);
          intermediate_twiddles_offset +=
              2 * kernels.at(factor_num).batch_size * static_cast<IdxGlobal>(kernels.at(factor_num).length);
          impl_twiddle_offset += detail::increment_twiddle_offset(kernels.at(factor_num).level,
                                                                  static_cast<Idx>(kernels.at(factor_num).length));
=======
              current_kernel, desc.scratch_ptr_1.get(), desc.scratch_ptr_1.get(),
              desc.scratch_ptr_1.get() + imag_offset, desc.scratch_ptr_1.get() + imag_offset, twiddles_ptr,
              factors_and_scan, scale_factor, intermediate_twiddles_offset, impl_twiddle_offset, 0, committed_size,
              static_cast<Idx>(max_batches_in_l2), static_cast<IdxGlobal>(num_batches), static_cast<IdxGlobal>(i),
              static_cast<Idx>(factor_num), dimension_data.num_factors, storage, l2_events, desc.queue);
          intermediate_twiddles_offset += 2 * current_kernel.batch_size * static_cast<IdxGlobal>(current_kernel.length);
          impl_twiddle_offset +=
              detail::increment_twiddle_offset(current_kernel.level, static_cast<Idx>(current_kernel.length));
>>>>>>> 7dee1fbe
        }
        detail::dump_device(desc.queue, "after factor:", desc.scratch_ptr_1.get(),
                            desc.params.number_of_transforms * dimension_data.length * 2, l2_events);
      }
      event = desc.queue.submit([&](sycl::handler& cgh) {
        cgh.depends_on(l2_events);
        cgh.host_task([&]() {});
      });
      for (Idx num_transpose = num_transposes - 1; num_transpose > 0; num_transpose--) {
        event = detail::transpose_level<Scalar, Domain>(
<<<<<<< HEAD
            dimension_data.transpose_kernels.at(static_cast<std::size_t>(num_transpose)),
            static_cast<const Scalar*>(desc.scratch_ptr_1.get()), desc.scratch_ptr_2.get(), factors_and_scan,
            committed_size, static_cast<Idx>(max_batches_in_l2), n_transforms, static_cast<IdxGlobal>(i), num_transpose,
            num_factors, 0, desc.queue, desc.scratch_ptr_1, desc.scratch_ptr_2, {event});
        event.wait();
      }
      event = detail::transpose_level<Scalar, Domain>(
          dimension_data.transpose_kernels.at(0), static_cast<const Scalar*>(desc.scratch_ptr_1.get()), out,
          factors_and_scan, committed_size, static_cast<Idx>(max_batches_in_l2), n_transforms,
          static_cast<IdxGlobal>(i), 0, num_factors, 2 * static_cast<IdxGlobal>(i) * committed_size + output_offset,
          desc.queue, desc.scratch_ptr_1, desc.scratch_ptr_2, {event});
=======
            kernels.at(static_cast<std::size_t>(num_transpose) + static_cast<std::size_t>(num_factors)),
            desc.scratch_ptr_1.get(), desc.scratch_ptr_2.get(), factors_and_scan, committed_size,
            static_cast<Idx>(max_batches_in_l2), n_transforms, static_cast<IdxGlobal>(i), num_factors, 0, desc.queue,
            {event}, storage);
        if (storage == complex_storage::SPLIT_COMPLEX) {
          event = detail::transpose_level<Scalar, Domain>(
              kernels.at(static_cast<std::size_t>(num_transpose) + static_cast<std::size_t>(num_factors)),
              desc.scratch_ptr_1.get() + imag_offset, desc.scratch_ptr_2.get() + imag_offset, factors_and_scan,
              committed_size, static_cast<Idx>(max_batches_in_l2), n_transforms, static_cast<IdxGlobal>(i), num_factors,
              0, desc.queue, {event}, storage);
        }
        desc.scratch_ptr_1.swap(desc.scratch_ptr_2);
      }
      event = detail::transpose_level<Scalar, Domain>(
          kernels.at(static_cast<std::size_t>(num_factors)), desc.scratch_ptr_1.get(), out, factors_and_scan,
          committed_size, static_cast<Idx>(max_batches_in_l2), n_transforms, static_cast<IdxGlobal>(i), num_factors,
          vec_size * static_cast<IdxGlobal>(i) * committed_size + output_offset, desc.queue, {event}, storage);
      if (storage == complex_storage::SPLIT_COMPLEX) {
        event = detail::transpose_level<Scalar, Domain>(
            kernels.at(static_cast<std::size_t>(num_factors)), desc.scratch_ptr_1.get() + imag_offset, out_imag,
            factors_and_scan, committed_size, static_cast<Idx>(max_batches_in_l2), n_transforms,
            static_cast<IdxGlobal>(i), num_factors,
            vec_size * static_cast<IdxGlobal>(i) * committed_size + output_offset, desc.queue, {event}, storage);
      }
>>>>>>> 7dee1fbe
    }
    return event;
  }
};

}  // namespace portfft

#endif<|MERGE_RESOLUTION|>--- conflicted
+++ resolved
@@ -284,20 +284,12 @@
                                                                TOut>::inner<detail::level::GLOBAL, Dummy> {
   static sycl::event execute(committed_descriptor& desc, const TIn& in, TOut& out, const TIn& in_imag, TOut& out_imag,
                              const std::vector<sycl::event>& dependencies, IdxGlobal n_transforms,
-<<<<<<< HEAD
                              IdxGlobal input_offset, IdxGlobal output_offset, dimension_struct& dimension_data,
                              direction compute_direction) {
-    (void)in_imag;
-    (void)out_imag;
+    complex_storage storage = desc.params.complex_storage;
+    const IdxGlobal vec_size = storage == complex_storage::INTERLEAVED_COMPLEX ? 2 : 1;
     const auto& kernels =
         compute_direction == direction::FORWARD ? dimension_data.forward_kernels : dimension_data.backward_kernels;
-=======
-                             IdxGlobal input_offset, IdxGlobal output_offset, Scalar scale_factor,
-                             dimension_struct& dimension_data) {
-    complex_storage storage = desc.params.complex_storage;
-    const IdxGlobal vec_size = storage == complex_storage::INTERLEAVED_COMPLEX ? 2 : 1;
-    const auto& kernels = dimension_data.kernels;
->>>>>>> 7dee1fbe
     const Scalar* twiddles_ptr = static_cast<const Scalar*>(kernels.at(0).twiddles_forward.get());
     const IdxGlobal* factors_and_scan = static_cast<const IdxGlobal*>(dimension_data.factors_and_scan.get());
     std::size_t num_batches = desc.params.number_of_transforms;
@@ -318,19 +310,12 @@
     for (std::size_t i = 0; i < num_batches; i += max_batches_in_l2) {
       IdxGlobal intermediate_twiddles_offset = 0;
       IdxGlobal impl_twiddle_offset = initial_impl_twiddle_offset;
-<<<<<<< HEAD
+      auto& kernel0 = kernels.at(0);
       l2_events = detail::compute_level<Scalar, Domain, detail::layout::BATCH_INTERLEAVED,
                                         detail::layout::BATCH_INTERLEAVED, SubgroupSize>(
-          kernels.at(0), in, desc.scratch_ptr_1.get(), twiddles_ptr, factors_and_scan, intermediate_twiddles_offset,
-          impl_twiddle_offset, 2 * static_cast<IdxGlobal>(i) * committed_size + input_offset, committed_size,
-=======
-      auto& kernel0 = kernels.at(0);
-      l2_events = detail::compute_level<Scalar, Domain, Dir, detail::layout::BATCH_INTERLEAVED,
-                                        detail::layout::BATCH_INTERLEAVED, SubgroupSize>(
           kernel0, in, desc.scratch_ptr_1.get(), in_imag, desc.scratch_ptr_1.get() + imag_offset, twiddles_ptr,
-          factors_and_scan, scale_factor, intermediate_twiddles_offset, impl_twiddle_offset,
+          factors_and_scan, intermediate_twiddles_offset, impl_twiddle_offset,
           vec_size * static_cast<IdxGlobal>(i) * committed_size + input_offset, committed_size,
->>>>>>> 7dee1fbe
           static_cast<Idx>(max_batches_in_l2), static_cast<IdxGlobal>(num_batches), static_cast<IdxGlobal>(i), 0,
           dimension_data.num_factors, storage, {event}, desc.queue);
       detail::dump_device(desc.queue, "after factor 0:", desc.scratch_ptr_1.get(),
@@ -342,43 +327,23 @@
         auto& current_kernel = kernels.at(factor_num);
         if (static_cast<Idx>(factor_num) == dimension_data.num_factors - 1) {
           l2_events =
-<<<<<<< HEAD
               detail::compute_level<Scalar, Domain, detail::layout::PACKED, detail::layout::PACKED, SubgroupSize>(
-                  kernels.at(factor_num), static_cast<const Scalar*>(desc.scratch_ptr_1.get()),
-                  desc.scratch_ptr_1.get(), twiddles_ptr, factors_and_scan, intermediate_twiddles_offset,
-                  impl_twiddle_offset, 0, committed_size, static_cast<Idx>(max_batches_in_l2),
-                  static_cast<IdxGlobal>(num_batches), static_cast<IdxGlobal>(i), static_cast<Idx>(factor_num),
-                  dimension_data.num_factors, l2_events, desc.queue);
-=======
-              detail::compute_level<Scalar, Domain, Dir, detail::layout::PACKED, detail::layout::PACKED, SubgroupSize>(
                   current_kernel, desc.scratch_ptr_1.get(), desc.scratch_ptr_1.get(),
                   desc.scratch_ptr_1.get() + imag_offset, desc.scratch_ptr_1.get() + imag_offset, twiddles_ptr,
-                  factors_and_scan, scale_factor, intermediate_twiddles_offset, impl_twiddle_offset, 0, committed_size,
+                  factors_and_scan, intermediate_twiddles_offset, impl_twiddle_offset, 0, committed_size,
                   static_cast<Idx>(max_batches_in_l2), static_cast<IdxGlobal>(num_batches), static_cast<IdxGlobal>(i),
                   static_cast<Idx>(factor_num), dimension_data.num_factors, storage, l2_events, desc.queue);
->>>>>>> 7dee1fbe
         } else {
           l2_events = detail::compute_level<Scalar, Domain, detail::layout::BATCH_INTERLEAVED,
                                             detail::layout::BATCH_INTERLEAVED, SubgroupSize>(
-<<<<<<< HEAD
-              kernels.at(factor_num), static_cast<const Scalar*>(desc.scratch_ptr_1.get()), desc.scratch_ptr_1.get(),
-              twiddles_ptr, factors_and_scan, intermediate_twiddles_offset, impl_twiddle_offset, 0, committed_size,
-              static_cast<Idx>(max_batches_in_l2), static_cast<IdxGlobal>(num_batches), static_cast<IdxGlobal>(i),
-              static_cast<Idx>(factor_num), dimension_data.num_factors, l2_events, desc.queue);
-          intermediate_twiddles_offset +=
-              2 * kernels.at(factor_num).batch_size * static_cast<IdxGlobal>(kernels.at(factor_num).length);
-          impl_twiddle_offset += detail::increment_twiddle_offset(kernels.at(factor_num).level,
-                                                                  static_cast<Idx>(kernels.at(factor_num).length));
-=======
               current_kernel, desc.scratch_ptr_1.get(), desc.scratch_ptr_1.get(),
               desc.scratch_ptr_1.get() + imag_offset, desc.scratch_ptr_1.get() + imag_offset, twiddles_ptr,
-              factors_and_scan, scale_factor, intermediate_twiddles_offset, impl_twiddle_offset, 0, committed_size,
+              factors_and_scan, intermediate_twiddles_offset, impl_twiddle_offset, 0, committed_size,
               static_cast<Idx>(max_batches_in_l2), static_cast<IdxGlobal>(num_batches), static_cast<IdxGlobal>(i),
               static_cast<Idx>(factor_num), dimension_data.num_factors, storage, l2_events, desc.queue);
           intermediate_twiddles_offset += 2 * current_kernel.batch_size * static_cast<IdxGlobal>(current_kernel.length);
           impl_twiddle_offset +=
               detail::increment_twiddle_offset(current_kernel.level, static_cast<Idx>(current_kernel.length));
->>>>>>> 7dee1fbe
         }
         detail::dump_device(desc.queue, "after factor:", desc.scratch_ptr_1.get(),
                             desc.params.number_of_transforms * dimension_data.length * 2, l2_events);
@@ -389,26 +354,12 @@
       });
       for (Idx num_transpose = num_transposes - 1; num_transpose > 0; num_transpose--) {
         event = detail::transpose_level<Scalar, Domain>(
-<<<<<<< HEAD
-            dimension_data.transpose_kernels.at(static_cast<std::size_t>(num_transpose)),
-            static_cast<const Scalar*>(desc.scratch_ptr_1.get()), desc.scratch_ptr_2.get(), factors_and_scan,
-            committed_size, static_cast<Idx>(max_batches_in_l2), n_transforms, static_cast<IdxGlobal>(i), num_transpose,
-            num_factors, 0, desc.queue, desc.scratch_ptr_1, desc.scratch_ptr_2, {event});
-        event.wait();
-      }
-      event = detail::transpose_level<Scalar, Domain>(
-          dimension_data.transpose_kernels.at(0), static_cast<const Scalar*>(desc.scratch_ptr_1.get()), out,
-          factors_and_scan, committed_size, static_cast<Idx>(max_batches_in_l2), n_transforms,
-          static_cast<IdxGlobal>(i), 0, num_factors, 2 * static_cast<IdxGlobal>(i) * committed_size + output_offset,
-          desc.queue, desc.scratch_ptr_1, desc.scratch_ptr_2, {event});
-=======
-            kernels.at(static_cast<std::size_t>(num_transpose) + static_cast<std::size_t>(num_factors)),
-            desc.scratch_ptr_1.get(), desc.scratch_ptr_2.get(), factors_and_scan, committed_size,
-            static_cast<Idx>(max_batches_in_l2), n_transforms, static_cast<IdxGlobal>(i), num_factors, 0, desc.queue,
-            {event}, storage);
+            dimension_data.transpose_kernels.at(static_cast<std::size_t>(num_transpose)), desc.scratch_ptr_1.get(),
+            desc.scratch_ptr_2.get(), factors_and_scan, committed_size, static_cast<Idx>(max_batches_in_l2),
+            n_transforms, static_cast<IdxGlobal>(i), num_factors, 0, desc.queue, {event}, storage);
         if (storage == complex_storage::SPLIT_COMPLEX) {
           event = detail::transpose_level<Scalar, Domain>(
-              kernels.at(static_cast<std::size_t>(num_transpose) + static_cast<std::size_t>(num_factors)),
+              dimension_data.transpose_kernels.at(static_cast<std::size_t>(num_transpose)),
               desc.scratch_ptr_1.get() + imag_offset, desc.scratch_ptr_2.get() + imag_offset, factors_and_scan,
               committed_size, static_cast<Idx>(max_batches_in_l2), n_transforms, static_cast<IdxGlobal>(i), num_factors,
               0, desc.queue, {event}, storage);
@@ -416,17 +367,15 @@
         desc.scratch_ptr_1.swap(desc.scratch_ptr_2);
       }
       event = detail::transpose_level<Scalar, Domain>(
-          kernels.at(static_cast<std::size_t>(num_factors)), desc.scratch_ptr_1.get(), out, factors_and_scan,
-          committed_size, static_cast<Idx>(max_batches_in_l2), n_transforms, static_cast<IdxGlobal>(i), num_factors,
+          dimension_data.transpose_kernels.at(0), desc.scratch_ptr_1.get(), out, factors_and_scan, committed_size,
+          static_cast<Idx>(max_batches_in_l2), n_transforms, static_cast<IdxGlobal>(i), num_factors,
           vec_size * static_cast<IdxGlobal>(i) * committed_size + output_offset, desc.queue, {event}, storage);
       if (storage == complex_storage::SPLIT_COMPLEX) {
         event = detail::transpose_level<Scalar, Domain>(
-            kernels.at(static_cast<std::size_t>(num_factors)), desc.scratch_ptr_1.get() + imag_offset, out_imag,
-            factors_and_scan, committed_size, static_cast<Idx>(max_batches_in_l2), n_transforms,
-            static_cast<IdxGlobal>(i), num_factors,
+            dimension_data.transpose_kernels.at(0), desc.scratch_ptr_1.get() + imag_offset, out_imag, factors_and_scan,
+            committed_size, static_cast<Idx>(max_batches_in_l2), n_transforms, static_cast<IdxGlobal>(i), num_factors,
             vec_size * static_cast<IdxGlobal>(i) * committed_size + output_offset, desc.queue, {event}, storage);
       }
->>>>>>> 7dee1fbe
     }
     return event;
   }
