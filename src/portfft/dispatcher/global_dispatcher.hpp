--- conflicted
+++ resolved
@@ -109,14 +109,9 @@
 template <typename Scalar, domain Domain>
 template <typename Dummy>
 struct committed_descriptor<Scalar, Domain>::calculate_twiddles_struct::inner<detail::level::GLOBAL, Dummy> {
-<<<<<<< HEAD
-  static Scalar* execute(committed_descriptor& desc, dimension_struct& dimension_data) {
-    PORTFFT_LOG_FUNCTION_ENTRY();
-    auto& kernels = dimension_data.kernels;
-=======
   static Scalar* execute(committed_descriptor& desc, dimension_struct& /*dimension_data*/,
                          std::vector<kernel_data_struct>& kernels) {
->>>>>>> 180b6c68
+    PORTFFT_LOG_FUNCTION_ENTRY();
     std::vector<IdxGlobal> factors_idx_global;
     // Get factor sizes per level;
     for (const auto& kernel_data : kernels) {
@@ -304,14 +299,9 @@
                                                                TOut>::inner<detail::level::GLOBAL, Dummy> {
   static sycl::event execute(committed_descriptor& desc, const TIn& in, TOut& out, const TIn& in_imag, TOut& out_imag,
                              const std::vector<sycl::event>& dependencies, IdxGlobal n_transforms,
-<<<<<<< HEAD
-                             IdxGlobal input_offset, IdxGlobal output_offset, Scalar scale_factor,
-                             dimension_struct& dimension_data) {
-    PORTFFT_LOG_FUNCTION_ENTRY();
-=======
                              IdxGlobal input_offset, IdxGlobal output_offset, dimension_struct& dimension_data,
                              direction compute_direction) {
->>>>>>> 180b6c68
+    PORTFFT_LOG_FUNCTION_ENTRY();
     complex_storage storage = desc.params.complex_storage;
     const IdxGlobal vec_size = storage == complex_storage::INTERLEAVED_COMPLEX ? 2 : 1;
     const auto& kernels =
@@ -338,12 +328,8 @@
       IdxGlobal intermediate_twiddles_offset = 0;
       IdxGlobal impl_twiddle_offset = initial_impl_twiddle_offset;
       auto& kernel0 = kernels.at(0);
-<<<<<<< HEAD
       PORTFFT_LOG_TRACE("Dispatching the kernel for factor 0 of global implementation");
-      l2_events = detail::compute_level<Scalar, Domain, Dir, detail::layout::BATCH_INTERLEAVED,
-=======
       l2_events = detail::compute_level<Scalar, Domain, detail::layout::BATCH_INTERLEAVED,
->>>>>>> 180b6c68
                                         detail::layout::BATCH_INTERLEAVED, SubgroupSize>(
           kernel0, in, desc.scratch_ptr_1.get(), in_imag, desc.scratch_ptr_1.get() + imag_offset, twiddles_ptr,
           factors_and_scan, intermediate_twiddles_offset, impl_twiddle_offset,
