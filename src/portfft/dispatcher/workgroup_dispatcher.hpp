/***************************************************************************
 *
 *  Copyright (C) Codeplay Software Ltd.
 *
 *  Licensed under the Apache License, Version 2.0 (the "License");
 *  you may not use this file except in compliance with the License.
 *  You may obtain a copy of the License at
 *
 *      http://www.apache.org/licenses/LICENSE-2.0
 *
 *  Unless required by applicable law or agreed to in writing, software
 *  distributed under the License is distributed on an "AS IS" BASIS,
 *  WITHOUT WARRANTIES OR CONDITIONS OF ANY KIND, either express or implied.
 *  See the License for the specific language governing permissions and
 *  limitations under the License.
 *
 *  Codeplay's portFFT
 *
 **************************************************************************/

#ifndef PORTFFT_DISPATCHER_WORKGROUP_DISPATCHER_HPP
#define PORTFFT_DISPATCHER_WORKGROUP_DISPATCHER_HPP

#include "portfft/common/helpers.hpp"
#include "portfft/common/logging.hpp"
#include "portfft/common/memory_views.hpp"
#include "portfft/common/transfers.hpp"
#include "portfft/common/workgroup.hpp"
#include "portfft/defines.hpp"
#include "portfft/descriptor.hpp"
#include "portfft/enums.hpp"
#include "portfft/specialization_constant.hpp"

namespace portfft {
namespace detail {
/**
 * Calculates the number of batches that will be loaded into local memory at any one time for the work-group
 * implementation.
 *
 * @tparam LayoutIn The input data layout
 * @param workgroup_size The size of the work-group. Must be divisible by 2.
 */
template <detail::layout LayoutIn>
PORTFFT_INLINE constexpr Idx get_num_batches_in_local_mem_workgroup(Idx workgroup_size) noexcept {
  if constexpr (LayoutIn == detail::layout::BATCH_INTERLEAVED) {
    return workgroup_size / 2;
  } else {
    return 1;
  }
}

/**
 * Calculates the global size needed for given problem.
 *
 * @tparam T type of the scalar used for computations
 * @tparam LayoutIn The input data layout
 * @param n_transforms number of transforms
 * @param subgroup_size size of subgroup used by the compute kernel
 * @param num_sgs_per_wg number of subgroups in a workgroup
 * @param n_compute_units number of compute units on target device
 * @return Number of elements of size T that need to fit into local memory
 */
template <typename T, detail::layout LayoutIn>
IdxGlobal get_global_size_workgroup(IdxGlobal n_transforms, Idx subgroup_size, Idx num_sgs_per_wg,
                                    Idx n_compute_units) {
  Idx maximum_n_sgs = 8 * n_compute_units * 64;
  Idx maximum_n_wgs = maximum_n_sgs / num_sgs_per_wg;
  Idx wg_size = subgroup_size * num_sgs_per_wg;
  Idx dfts_per_wg = get_num_batches_in_local_mem_workgroup<LayoutIn>(wg_size);

  return static_cast<IdxGlobal>(wg_size) * sycl::min(static_cast<IdxGlobal>(maximum_n_wgs),
                                                     divide_ceil(n_transforms, static_cast<IdxGlobal>(dfts_per_wg)));
}

/**
 * Implementation of FFT for sizes that can be done by a workgroup.
 *
 * @tparam LayoutIn Input Layout
 * @tparam LayoutOut Output Layout
 * @tparam SubgroupSize size of the subgroup
 * @tparam T Scalar type
 *
 * @param input accessor or pointer to global memory containing input data. If complex storage (from
 * `SpecConstComplexStorage`) is split, this is just the real part of data.
 * @param output accessor or pointer to global memory for output data. If complex storage (from
 * `SpecConstComplexStorage`) is split, this is just the real part of data.
 * @param input_imag accessor or pointer to global memory containing imaginary part of the input data if complex storage
 * (from `SpecConstComplexStorage`) is split. Otherwise unused.
 * @param output_imag accessor or pointer to global memory containing imaginary part of the input data if complex
 * storage (from `SpecConstComplexStorage`) is split. Otherwise unused.
 * @param loc Pointer to local memory
 * @param loc_twiddles pointer to local allocation for subgroup level twiddles
 * @param n_transforms number of fft batches
 * @param global_data global data for the kernel
 * @param kh kernel handler associated with the kernel launch
 * @param twiddles Pointer to twiddles in the global memory
 * @param load_modifier_data Pointer to the load modifier data in global Memory
 * @param store_modifier_data Pointer to the store modifier data in global Memory
 */
<<<<<<< HEAD
template <Idx SubgroupSize, detail::layout LayoutIn, detail::layout LayoutOut, typename T>
PORTFFT_INLINE void workgroup_impl(const T* input, T* output, const T* /*input_imag*/, T* /*output_imag*/, T* loc,
                                   T* loc_twiddles, IdxGlobal n_transforms, const T* twiddles,
=======
template <direction Dir, Idx SubgroupSize, detail::layout LayoutIn, detail::layout LayoutOut, typename T>
PORTFFT_INLINE void workgroup_impl(const T* input, T* output, const T* input_imag, T* output_imag, T* loc,
                                   T* loc_twiddles, IdxGlobal n_transforms, const T* twiddles, T scaling_factor,
>>>>>>> 7dee1fbe
                                   global_data_struct<1> global_data, sycl::kernel_handler& kh,
                                   const T* load_modifier_data = nullptr, const T* store_modifier_data = nullptr) {
  complex_storage storage = kh.get_specialization_constant<detail::SpecConstComplexStorage>();
  detail::elementwise_multiply multiply_on_load = kh.get_specialization_constant<detail::SpecConstMultiplyOnLoad>();
  detail::elementwise_multiply multiply_on_store = kh.get_specialization_constant<detail::SpecConstMultiplyOnStore>();
  detail::apply_scale_factor apply_scale_factor = kh.get_specialization_constant<detail::SpecConstApplyScaleFactor>();
  bool take_conjugate_on_load = kh.get_specialization_constant<detail::SpecConstTakeConjugateOnLoad>();
  bool take_conjugate_on_store = kh.get_specialization_constant<detail::SpecConstTakeConjugateOnStore>();
  T scaling_factor = [&]() {
    if constexpr (std::is_same_v<T, float>) {
      return kh.get_specialization_constant<detail::SpecConstScaleFactorFloat>();
    } else {
      return kh.get_specialization_constant<detail::SpecConstScaleFactorDouble>();
    }
  }();

  const Idx fft_size = kh.get_specialization_constant<detail::SpecConstFftSize>();

  global_data.log_message_global(__func__, "entered", "fft_size", fft_size, "n_transforms", n_transforms);
  Idx num_workgroups = static_cast<Idx>(global_data.it.get_group_range(0));
  Idx wg_id = static_cast<Idx>(global_data.it.get_group(0));

  Idx factor_n = detail::factorize(fft_size);
  Idx factor_m = fft_size / factor_n;
  const Idx vec_size = storage == complex_storage::INTERLEAVED_COMPLEX ? 2 : 1;
  const T* wg_twiddles = twiddles + 2 * (factor_m + factor_n);
  const Idx bank_lines_per_pad = bank_lines_per_pad_wg(2 * static_cast<Idx>(sizeof(T)) * factor_m);
  auto loc_view = padded_view(loc, bank_lines_per_pad);

  global_data.log_message_global(__func__, "loading sg twiddles from global to local memory");
  global2local<level::WORKGROUP, SubgroupSize>(global_data, twiddles, loc_twiddles, 2 * (factor_m + factor_n));
  global_data.log_dump_local("twiddles loaded to local memory:", loc_twiddles, 2 * (factor_m + factor_n));

  Idx max_num_batches_in_local_mem =
      get_num_batches_in_local_mem_workgroup<LayoutIn>(static_cast<Idx>(global_data.it.get_local_range(0)));

  IdxGlobal first_batch_start = static_cast<IdxGlobal>(wg_id) * static_cast<IdxGlobal>(max_num_batches_in_local_mem);
  IdxGlobal num_batches_in_kernel =
      static_cast<IdxGlobal>(num_workgroups) * static_cast<IdxGlobal>(max_num_batches_in_local_mem);
  Idx local_imag_offset = fft_size * max_num_batches_in_local_mem;

  for (IdxGlobal batch_start_idx = first_batch_start; batch_start_idx < n_transforms;
       batch_start_idx += num_batches_in_kernel) {
    IdxGlobal offset = static_cast<IdxGlobal>(vec_size * fft_size) * batch_start_idx;
    if (LayoutIn == detail::layout::BATCH_INTERLEAVED) {
      /**
       * In the transposed case, the data is laid out in the local memory column-wise, viewing it as a FFT_Size x
       * WG_SIZE / 2 matrix, Each column contains either the real or the complex component of the batch.  Loads WG_SIZE
       * / 2 consecutive batches into the local memory
       */
      const Idx num_batches_in_local_mem =
          std::min(max_num_batches_in_local_mem, static_cast<Idx>(n_transforms - batch_start_idx));
      global_data.log_message_global(__func__, "loading transposed data from global to local memory");
      if (storage == complex_storage::INTERLEAVED_COMPLEX) {
        detail::md_view input_view{input, std::array{2 * n_transforms, static_cast<IdxGlobal>(1)}, 2 * batch_start_idx};
        detail::md_view loc_md_view{loc_view, std::array{2 * max_num_batches_in_local_mem, 1}};
        copy_group<level::WORKGROUP>(global_data, input_view, loc_md_view,
                                     std::array{fft_size, 2 * num_batches_in_local_mem});
      } else {  // storage == complex_storage::SPLIT_COMPLEX
        detail::md_view input_real_view{input, std::array{n_transforms, static_cast<IdxGlobal>(1)}, batch_start_idx};
        detail::md_view input_imag_view{input_imag, std::array{n_transforms, static_cast<IdxGlobal>(1)},
                                        batch_start_idx};
        detail::md_view loc_real_view{loc_view, std::array{max_num_batches_in_local_mem, 1}};
        detail::md_view loc_imag_view{loc_view, std::array{max_num_batches_in_local_mem, 1}, local_imag_offset};
        copy_group<level::WORKGROUP>(global_data, input_real_view, loc_real_view,
                                     std::array{fft_size, num_batches_in_local_mem});
        copy_group<level::WORKGROUP>(global_data, input_imag_view, loc_imag_view,
                                     std::array{fft_size, num_batches_in_local_mem});
      }
      sycl::group_barrier(global_data.it.get_group());
      for (Idx sub_batch = 0; sub_batch < num_batches_in_local_mem; sub_batch++) {
<<<<<<< HEAD
        wg_dft<SubgroupSize>(loc_view, loc_twiddles, wg_twiddles, scaling_factor, max_num_batches_in_local_mem,
                             sub_batch, offset / (2 * fft_size), load_modifier_data, store_modifier_data, fft_size,
                             factor_n, factor_m, LayoutIn, multiply_on_load, multiply_on_store, apply_scale_factor,
                             take_conjugate_on_load, take_conjugate_on_store, global_data);
=======
        wg_dft<Dir, SubgroupSize>(loc_view, loc_twiddles, wg_twiddles, scaling_factor, max_num_batches_in_local_mem,
                                  sub_batch, batch_start_idx, load_modifier_data, store_modifier_data, fft_size,
                                  factor_n, factor_m, storage, LayoutIn, multiply_on_load, multiply_on_store,
                                  apply_scale_factor, global_data);
>>>>>>> 7dee1fbe
        sycl::group_barrier(global_data.it.get_group());
      }
      if constexpr (LayoutOut == detail::layout::PACKED) {
        global_data.log_message_global(__func__, "storing data from local to global memory (with 2 transposes)");
        if (storage == complex_storage::INTERLEAVED_COMPLEX) {
          detail::md_view loc_md_view2{loc_view, std::array{2, 1, 2 * max_num_batches_in_local_mem,
                                                            2 * max_num_batches_in_local_mem * factor_m}};
          detail::md_view output_view{output, std::array{2 * fft_size, 1, 2 * factor_n, 2}, offset};
          copy_group<level::WORKGROUP>(global_data, loc_md_view2, output_view,
                                       std::array{num_batches_in_local_mem, 2, factor_m, factor_n});
        } else {  // storage == complex_storage::SPLIT_COMPLEX
          detail::md_view loc_real_view{
              loc_view, std::array{1, max_num_batches_in_local_mem, max_num_batches_in_local_mem * factor_m}};
          detail::md_view loc_imag_view{
              loc_view, std::array{1, max_num_batches_in_local_mem, max_num_batches_in_local_mem * factor_m},
              local_imag_offset};
          detail::md_view output_real_view{output, std::array{fft_size, factor_n, 1}, offset};
          detail::md_view output_imag_view{output_imag, std::array{fft_size, factor_n, 1}, offset};
          copy_group<level::WORKGROUP>(global_data, loc_real_view, output_real_view,
                                       std::array{num_batches_in_local_mem, factor_m, factor_n});
          copy_group<level::WORKGROUP>(global_data, loc_imag_view, output_imag_view,
                                       std::array{num_batches_in_local_mem, factor_m, factor_n});
        }
      } else {  // LayoutOut == detail::layout::BATCH_INTERLEAVED
        if (storage == complex_storage::INTERLEAVED_COMPLEX) {
          detail::md_view loc_md_view2{
              loc_view, std::array{2 * max_num_batches_in_local_mem, 2 * max_num_batches_in_local_mem * factor_m, 1}};
          detail::md_view output_view{
              output, std::array{2 * n_transforms * factor_n, 2 * n_transforms, static_cast<IdxGlobal>(1)},
              2 * batch_start_idx};
          copy_group<level::WORKGROUP>(global_data, loc_md_view2, output_view,
                                       std::array{factor_m, factor_n, 2 * num_batches_in_local_mem});
        } else {  // storage == complex_storage::SPLIT_COMPLEX
          detail::md_view loc_real_view{
              loc_view, std::array{max_num_batches_in_local_mem, max_num_batches_in_local_mem * factor_m, 1}};
          detail::md_view loc_imag_view{
              loc_view, std::array{max_num_batches_in_local_mem, max_num_batches_in_local_mem * factor_m, 1},
              local_imag_offset};
          detail::md_view output_real_view{
              output, std::array{n_transforms * factor_n, n_transforms, static_cast<IdxGlobal>(1)}, batch_start_idx};
          detail::md_view output_imag_view{output_imag,
                                           std::array{n_transforms * factor_n, n_transforms, static_cast<IdxGlobal>(1)},
                                           batch_start_idx};
          copy_group<level::WORKGROUP>(global_data, loc_real_view, output_real_view,
                                       std::array{factor_m, factor_n, num_batches_in_local_mem});
          copy_group<level::WORKGROUP>(global_data, loc_imag_view, output_imag_view,
                                       std::array{factor_m, factor_n, num_batches_in_local_mem});
        }
      }
      sycl::group_barrier(global_data.it.get_group());
    } else {  // LayoutIn == detail::layout::PACKED
      global_data.log_message_global(__func__, "loading non-transposed data from global to local memory");
      if (storage == complex_storage::INTERLEAVED_COMPLEX) {
        global2local<level::WORKGROUP, SubgroupSize>(global_data, input, loc_view, 2 * fft_size, offset);
      } else {
        global2local<level::WORKGROUP, SubgroupSize>(global_data, input, loc_view, fft_size, offset);
        global2local<level::WORKGROUP, SubgroupSize>(global_data, input_imag, loc_view, fft_size, offset,
                                                     local_imag_offset);
      }
      sycl::group_barrier(global_data.it.get_group());
<<<<<<< HEAD
      wg_dft<SubgroupSize>(loc_view, loc_twiddles, wg_twiddles, scaling_factor, max_num_batches_in_local_mem, 0,
                           offset / static_cast<IdxGlobal>(2 * fft_size), load_modifier_data, store_modifier_data,
                           fft_size, factor_n, factor_m, LayoutIn, multiply_on_load, multiply_on_store,
                           apply_scale_factor, take_conjugate_on_load, take_conjugate_on_store, global_data);
=======
      wg_dft<Dir, SubgroupSize>(loc_view, loc_twiddles, wg_twiddles, scaling_factor, max_num_batches_in_local_mem, 0,
                                batch_start_idx, load_modifier_data, store_modifier_data, fft_size, factor_n, factor_m,
                                storage, LayoutIn, multiply_on_load, multiply_on_store, apply_scale_factor,
                                global_data);
>>>>>>> 7dee1fbe
      sycl::group_barrier(global_data.it.get_group());
      global_data.log_message_global(__func__, "storing non-transposed data from local to global memory");
      // transposition for WG CT
      if (LayoutOut == detail::layout::PACKED) {
        if (storage == complex_storage::INTERLEAVED_COMPLEX) {
          detail::md_view local_md_view2{loc_view, std::array{1, 2, 2 * factor_m}};
          detail::md_view output_view{output, std::array{1, 2 * factor_n, 2}, offset};
          copy_group<level::WORKGROUP>(global_data, local_md_view2, output_view, std::array{2, factor_m, factor_n});
        } else {
          detail::md_view loc_real_view{loc_view, std::array{1, factor_m}};
          detail::md_view loc_imag_view{loc_view, std::array{1, factor_m}, local_imag_offset};
          detail::md_view output_real_view{output, std::array{factor_n, 1}, offset};
          detail::md_view output_imag_view{output_imag, std::array{factor_n, 1}, offset};
          copy_group<level::WORKGROUP>(global_data, loc_real_view, output_real_view, std::array{factor_m, factor_n});
          copy_group<level::WORKGROUP>(global_data, loc_imag_view, output_imag_view, std::array{factor_m, factor_n});
        }
      } else {
        if (storage == complex_storage::INTERLEAVED_COMPLEX) {
          detail::md_view local_md_view2{loc_view, std::array{2, 1, 2 * factor_m}};
          detail::md_view output_view{
              output, std::array{2 * factor_n * n_transforms, static_cast<IdxGlobal>(1), 2 * n_transforms},
              2 * batch_start_idx};
          copy_group<level::WORKGROUP>(global_data, local_md_view2, output_view, std::array{factor_m, 2, factor_n});
        } else {
          detail::md_view loc_real_view{loc_view, std::array{1, factor_m}};
          detail::md_view loc_imag_view{loc_view, std::array{1, factor_m}, local_imag_offset};
          detail::md_view output_real_view{output, std::array{factor_n * n_transforms, n_transforms}, batch_start_idx};
          detail::md_view output_imag_view{output_imag, std::array{factor_n * n_transforms, n_transforms},
                                           batch_start_idx};
          copy_group<level::WORKGROUP>(global_data, loc_real_view, output_real_view, std::array{factor_m, factor_n});
          copy_group<level::WORKGROUP>(global_data, loc_imag_view, output_imag_view, std::array{factor_m, factor_n});
        }
      }
      sycl::group_barrier(global_data.it.get_group());
    }
  }
  global_data.log_message_global(__func__, "exited");
}
}  // namespace detail

template <typename Scalar, domain Domain>
template <detail::layout LayoutIn, detail::layout LayoutOut, Idx SubgroupSize, typename TIn, typename TOut>
template <typename Dummy>
struct committed_descriptor<Scalar, Domain>::run_kernel_struct<LayoutIn, LayoutOut, SubgroupSize, TIn,
                                                               TOut>::inner<detail::level::WORKGROUP, Dummy> {
  static sycl::event execute(committed_descriptor& desc, const TIn& in, TOut& out, const TIn& in_imag, TOut& out_imag,
                             const std::vector<sycl::event>& dependencies, IdxGlobal n_transforms,
                             IdxGlobal input_offset, IdxGlobal output_offset, dimension_struct& dimension_data,
                             direction compute_direction) {
    auto& kernel_data = compute_direction == direction::FORWARD ? dimension_data.forward_kernels.at(0)
                                                                : dimension_data.backward_kernels.at(0);
    Idx num_batches_in_local_mem = [=]() {
      if constexpr (LayoutIn == detail::layout::BATCH_INTERLEAVED) {
        return kernel_data.used_sg_size * PORTFFT_SGS_IN_WG / 2;
      } else {
        return 1;
      }
    }();
    constexpr detail::memory Mem = std::is_pointer_v<TOut> ? detail::memory::USM : detail::memory::BUFFER;
    Scalar* twiddles = kernel_data.twiddles_forward.get();
    std::size_t local_elements =
        num_scalars_in_local_mem_struct::template inner<detail::level::WORKGROUP, LayoutIn, Dummy>::execute(
            desc, kernel_data.length, kernel_data.used_sg_size, kernel_data.factors, kernel_data.num_sgs_per_wg);
    std::size_t global_size = static_cast<std::size_t>(detail::get_global_size_workgroup<Scalar, LayoutIn>(
        n_transforms, SubgroupSize, kernel_data.num_sgs_per_wg, desc.n_compute_units));
    const Idx bank_lines_per_pad =
        bank_lines_per_pad_wg(2 * static_cast<Idx>(sizeof(Scalar)) * kernel_data.factors[2] * kernel_data.factors[3]);
    std::size_t sg_twiddles_offset = static_cast<std::size_t>(
        detail::pad_local(2 * static_cast<Idx>(kernel_data.length) * num_batches_in_local_mem, bank_lines_per_pad));
    return desc.queue.submit([&](sycl::handler& cgh) {
      cgh.depends_on(dependencies);
      cgh.use_kernel_bundle(kernel_data.exec_bundle);
      auto in_acc_or_usm = detail::get_access(in, cgh);
      auto out_acc_or_usm = detail::get_access(out, cgh);
      auto in_imag_acc_or_usm = detail::get_access(in_imag, cgh);
      auto out_imag_acc_or_usm = detail::get_access(out_imag, cgh);
      sycl::local_accessor<Scalar, 1> loc(local_elements, cgh);
#ifdef PORTFFT_LOG
      sycl::stream s{1024 * 16 * 8 * 2, 1024, cgh};
#endif
      cgh.parallel_for<detail::workgroup_kernel<Scalar, Domain, Mem, LayoutIn, LayoutOut, SubgroupSize>>(
          sycl::nd_range<1>{{global_size}, {static_cast<std::size_t>(SubgroupSize * PORTFFT_SGS_IN_WG)}},
          [=](sycl::nd_item<1> it, sycl::kernel_handler kh) PORTFFT_REQD_SUBGROUP_SIZE(SubgroupSize) {
            detail::global_data_struct global_data{
#ifdef PORTFFT_LOG
                s,
#endif
                it};
            global_data.log_message_global("Running workgroup kernel");
            detail::workgroup_impl<SubgroupSize, LayoutIn, LayoutOut>(
                &in_acc_or_usm[0] + input_offset, &out_acc_or_usm[0] + output_offset,
                &in_imag_acc_or_usm[0] + input_offset, &out_imag_acc_or_usm[0] + output_offset, &loc[0],
                &loc[0] + sg_twiddles_offset, n_transforms, twiddles, global_data, kh);
            global_data.log_message_global("Exiting workgroup kernel");
          });
    });
  }
};

template <typename Scalar, domain Domain>
template <typename Dummy>
struct committed_descriptor<Scalar, Domain>::set_spec_constants_struct::inner<detail::level::WORKGROUP, Dummy> {
  static void execute(committed_descriptor& /*desc*/, sycl::kernel_bundle<sycl::bundle_state::input>& in_bundle,
                      std::size_t length, const std::vector<Idx>& /*factors*/, detail::level /*level*/,
                      Idx /*factor_num*/, Idx /*num_factors*/) {
    const Idx length_idx = static_cast<Idx>(length);
    in_bundle.template set_specialization_constant<detail::SpecConstFftSize>(length_idx);
  }
};

template <typename Scalar, domain Domain>
template <typename detail::layout LayoutIn, typename Dummy>
struct committed_descriptor<Scalar, Domain>::num_scalars_in_local_mem_struct::inner<detail::level::WORKGROUP, LayoutIn,
                                                                                    Dummy> {
  static std::size_t execute(committed_descriptor& /*desc*/, std::size_t length, Idx used_sg_size,
                             const std::vector<Idx>& factors, Idx& /*num_sgs_per_wg*/) {
    std::size_t n = static_cast<std::size_t>(factors[0]) * static_cast<std::size_t>(factors[1]);
    std::size_t m = static_cast<std::size_t>(factors[2]) * static_cast<std::size_t>(factors[3]);
    // working memory + twiddles for subgroup impl for the two sizes
    Idx num_batches_in_local_mem =
        detail::get_num_batches_in_local_mem_workgroup<LayoutIn>(used_sg_size * PORTFFT_SGS_IN_WG);
    return detail::pad_local(static_cast<std::size_t>(2 * num_batches_in_local_mem) * length,
                             bank_lines_per_pad_wg(2 * static_cast<std::size_t>(sizeof(Scalar)) * m)) +
           2 * (m + n);
  }
};

template <typename Scalar, domain Domain>
template <typename Dummy>
struct committed_descriptor<Scalar, Domain>::calculate_twiddles_struct::inner<detail::level::WORKGROUP, Dummy> {
  static Scalar* execute(committed_descriptor& desc, std::vector<kernel_data_struct>& kernels) {
    const auto& kernel_data = kernels.at(0);
    Idx factor_wi_n = kernel_data.factors[0];
    Idx factor_sg_n = kernel_data.factors[1];
    Idx factor_wi_m = kernel_data.factors[2];
    Idx factor_sg_m = kernel_data.factors[3];
    Idx fft_size = static_cast<Idx>(kernel_data.length);
    Idx n = factor_wi_n * factor_sg_n;
    Idx m = factor_wi_m * factor_sg_m;
    Idx res_size = 2 * (m + n + fft_size);
    Scalar* res =
        sycl::aligned_alloc_device<Scalar>(alignof(sycl::vec<Scalar, PORTFFT_VEC_LOAD_BYTES / sizeof(Scalar)>),
                                           static_cast<std::size_t>(res_size), desc.queue);
    desc.queue.submit([&](sycl::handler& cgh) {
      cgh.parallel_for(sycl::range<2>({static_cast<std::size_t>(factor_sg_n), static_cast<std::size_t>(factor_wi_n)}),
                       [=](sycl::item<2> it) {
                         Idx n = static_cast<Idx>(it.get_id(0));
                         Idx k = static_cast<Idx>(it.get_id(1));
                         sg_calc_twiddles(factor_sg_n, factor_wi_n, n, k, res + (2 * m));
                       });
    });
    desc.queue.submit([&](sycl::handler& cgh) {
      cgh.parallel_for(sycl::range<2>({static_cast<std::size_t>(factor_sg_m), static_cast<std::size_t>(factor_wi_m)}),
                       [=](sycl::item<2> it) {
                         Idx n = static_cast<Idx>(it.get_id(0));
                         Idx k = static_cast<Idx>(it.get_id(1));
                         sg_calc_twiddles(factor_sg_m, factor_wi_m, n, k, res);
                       });
    });
    desc.queue.submit([&](sycl::handler& cgh) {
      cgh.parallel_for(sycl::range<3>({static_cast<std::size_t>(n), static_cast<std::size_t>(factor_wi_m),
                                       static_cast<std::size_t>(factor_sg_m)}),
                       [=](sycl::item<3> it) {
                         Idx i = static_cast<Idx>(it.get_id(0));
                         Idx j_wi = static_cast<Idx>(it.get_id(1));
                         Idx j_sg = static_cast<Idx>(it.get_id(2));
                         Idx j = j_wi + j_sg * factor_wi_m;
                         Idx j_loc = j_wi * factor_sg_m + j_sg;
                         std::complex<Scalar> twiddle = detail::calculate_twiddle<Scalar>(i * j, fft_size);
                         Idx index = 2 * (n + m + i * m + j_loc);
                         res[index] = twiddle.real();
                         res[index + 1] = twiddle.imag();
                       });
    });
    desc.queue.wait();
    return res;
  }
};

}  // namespace portfft

#endif  // PORTFFT_DISPATCHER_WORKGROUP_DISPATCHER_HPP<|MERGE_RESOLUTION|>--- conflicted
+++ resolved
@@ -97,15 +97,9 @@
  * @param load_modifier_data Pointer to the load modifier data in global Memory
  * @param store_modifier_data Pointer to the store modifier data in global Memory
  */
-<<<<<<< HEAD
 template <Idx SubgroupSize, detail::layout LayoutIn, detail::layout LayoutOut, typename T>
-PORTFFT_INLINE void workgroup_impl(const T* input, T* output, const T* /*input_imag*/, T* /*output_imag*/, T* loc,
+PORTFFT_INLINE void workgroup_impl(const T* input, T* output, const T* input_imag, T* output_imag, T* loc,
                                    T* loc_twiddles, IdxGlobal n_transforms, const T* twiddles,
-=======
-template <direction Dir, Idx SubgroupSize, detail::layout LayoutIn, detail::layout LayoutOut, typename T>
-PORTFFT_INLINE void workgroup_impl(const T* input, T* output, const T* input_imag, T* output_imag, T* loc,
-                                   T* loc_twiddles, IdxGlobal n_transforms, const T* twiddles, T scaling_factor,
->>>>>>> 7dee1fbe
                                    global_data_struct<1> global_data, sycl::kernel_handler& kh,
                                    const T* load_modifier_data = nullptr, const T* store_modifier_data = nullptr) {
   complex_storage storage = kh.get_specialization_constant<detail::SpecConstComplexStorage>();
@@ -177,17 +171,10 @@
       }
       sycl::group_barrier(global_data.it.get_group());
       for (Idx sub_batch = 0; sub_batch < num_batches_in_local_mem; sub_batch++) {
-<<<<<<< HEAD
         wg_dft<SubgroupSize>(loc_view, loc_twiddles, wg_twiddles, scaling_factor, max_num_batches_in_local_mem,
-                             sub_batch, offset / (2 * fft_size), load_modifier_data, store_modifier_data, fft_size,
-                             factor_n, factor_m, LayoutIn, multiply_on_load, multiply_on_store, apply_scale_factor,
+                             sub_batch, batch_start_idx, load_modifier_data, store_modifier_data, fft_size, factor_n,
+                             factor_m, storage, LayoutIn, multiply_on_load, multiply_on_store, apply_scale_factor,
                              take_conjugate_on_load, take_conjugate_on_store, global_data);
-=======
-        wg_dft<Dir, SubgroupSize>(loc_view, loc_twiddles, wg_twiddles, scaling_factor, max_num_batches_in_local_mem,
-                                  sub_batch, batch_start_idx, load_modifier_data, store_modifier_data, fft_size,
-                                  factor_n, factor_m, storage, LayoutIn, multiply_on_load, multiply_on_store,
-                                  apply_scale_factor, global_data);
->>>>>>> 7dee1fbe
         sycl::group_barrier(global_data.it.get_group());
       }
       if constexpr (LayoutOut == detail::layout::PACKED) {
@@ -248,17 +235,10 @@
                                                      local_imag_offset);
       }
       sycl::group_barrier(global_data.it.get_group());
-<<<<<<< HEAD
       wg_dft<SubgroupSize>(loc_view, loc_twiddles, wg_twiddles, scaling_factor, max_num_batches_in_local_mem, 0,
-                           offset / static_cast<IdxGlobal>(2 * fft_size), load_modifier_data, store_modifier_data,
-                           fft_size, factor_n, factor_m, LayoutIn, multiply_on_load, multiply_on_store,
-                           apply_scale_factor, take_conjugate_on_load, take_conjugate_on_store, global_data);
-=======
-      wg_dft<Dir, SubgroupSize>(loc_view, loc_twiddles, wg_twiddles, scaling_factor, max_num_batches_in_local_mem, 0,
-                                batch_start_idx, load_modifier_data, store_modifier_data, fft_size, factor_n, factor_m,
-                                storage, LayoutIn, multiply_on_load, multiply_on_store, apply_scale_factor,
-                                global_data);
->>>>>>> 7dee1fbe
+                           batch_start_idx, load_modifier_data, store_modifier_data, fft_size, factor_n, factor_m,
+                           storage, LayoutIn, multiply_on_load, multiply_on_store, apply_scale_factor,
+                           take_conjugate_on_load, take_conjugate_on_store, global_data);
       sycl::group_barrier(global_data.it.get_group());
       global_data.log_message_global(__func__, "storing non-transposed data from local to global memory");
       // transposition for WG CT
