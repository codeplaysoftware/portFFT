/***************************************************************************
 *
 *  Copyright (C) Codeplay Software Ltd.
 *
 *  Licensed under the Apache License, Version 2.0 (the "License");
 *  you may not use this file except in compliance with the License.
 *  You may obtain a copy of the License at
 *
 *      http://www.apache.org/licenses/LICENSE-2.0
 *
 *  Unless required by applicable law or agreed to in writing, software
 *  distributed under the License is distributed on an "AS IS" BASIS,
 *  WITHOUT WARRANTIES OR CONDITIONS OF ANY KIND, either express or implied.
 *  See the License for the specific language governing permissions and
 *  limitations under the License.
 *
 *  Codeplay's portFFT
 *
 **************************************************************************/

#ifndef PORTFFT_DISPATCHER_WORKGROUP_DISPATCHER_HPP
#define PORTFFT_DISPATCHER_WORKGROUP_DISPATCHER_HPP

#include "portfft/common/helpers.hpp"
#include "portfft/common/logging.hpp"
#include "portfft/common/memory_views.hpp"
#include "portfft/common/transfers.hpp"
#include "portfft/common/workgroup.hpp"
#include "portfft/defines.hpp"
#include "portfft/descriptor.hpp"
#include "portfft/enums.hpp"
#include "portfft/specialization_constant.hpp"
#include "portfft/utils.hpp"

namespace portfft {
namespace detail {
/**
 * Calculates the number of batches that will be loaded into local memory at any one time for the work-group
 * implementation.
 *
 * @tparam LayoutIn The input data layout
 * @param workgroup_size The size of the work-group. Must be divisible by 2.
 */
template <detail::layout LayoutIn>
PORTFFT_INLINE constexpr Idx get_num_batches_in_local_mem_workgroup(Idx workgroup_size) noexcept {
  if constexpr (LayoutIn == detail::layout::BATCH_INTERLEAVED) {
    return workgroup_size / 2;
  } else {
    return 1;
  }
}

/**
 * Calculates the global size needed for given problem.
 *
 * @tparam T type of the scalar used for computations
 * @tparam LayoutIn The input data layout
 * @param n_transforms number of transforms
 * @param subgroup_size size of subgroup used by the compute kernel
 * @param num_sgs_per_wg number of subgroups in a workgroup
 * @param n_compute_units number of compute units on target device
 * @return Number of elements of size T that need to fit into local memory
 */
template <typename T, detail::layout LayoutIn>
IdxGlobal get_global_size_workgroup(IdxGlobal n_transforms, Idx subgroup_size, Idx num_sgs_per_wg,
                                    Idx n_compute_units) {
  Idx maximum_n_sgs = 8 * n_compute_units * 64;
  Idx maximum_n_wgs = maximum_n_sgs / num_sgs_per_wg;
  Idx wg_size = subgroup_size * num_sgs_per_wg;
  Idx dfts_per_wg = get_num_batches_in_local_mem_workgroup<LayoutIn>(wg_size);

  return static_cast<IdxGlobal>(wg_size) * sycl::min(static_cast<IdxGlobal>(maximum_n_wgs),
                                                     divide_ceil(n_transforms, static_cast<IdxGlobal>(dfts_per_wg)));
}

/**
 * Implementation of FFT for sizes that can be done by a workgroup.
 *
 * @tparam Dir Direction of the FFT
 * @tparam LayoutIn Input Layout
 * @tparam LayoutOut Output Layout
 * @tparam SubgroupSize size of the subgroup
 * @tparam T Scalar type
 *
 * @param input accessor or pointer to global memory containing input data. If complex storage (from
 * `SpecConstComplexStorage`) is split, this is just the real part of data.
 * @param output accessor or pointer to global memory for output data. If complex storage (from
 * `SpecConstComplexStorage`) is split, this is just the real part of data.
 * @param input accessor or pointer to global memory containing imaginary part of the input data if complex storage
 * (from `SpecConstComplexStorage`) is split. Otherwise unused.
 * @param output accessor or pointer to global memory containing imaginary part of the input data if complex storage
 * (from `SpecConstComplexStorage`) is split. Otherwise unused.
 * @param loc Pointer to local memory
 * @param loc_twiddles pointer to local allocation for subgroup level twiddles
 * @param n_transforms number of fft batches
 * @param global_data global data for the kernel
 * @param kh kernel handler associated with the kernel launch
 * @param twiddles Pointer to twiddles in the global memory
 * @param scaling_factor scaling factor applied to the result
 * @param load_modifier_data Pointer to the load modifier data in global Memory
 * @param store_modifier_data Pointer to the store modifier data in global Memory
 */
template <direction Dir, Idx SubgroupSize, detail::layout LayoutIn, detail::layout LayoutOut, typename T>
PORTFFT_INLINE void workgroup_impl(const T* input, T* output, const T* /*input_imag*/, T* /*output_imag*/, T* loc,
                                   T* loc_twiddles, IdxGlobal n_transforms, const T* twiddles, T scaling_factor,
                                   global_data_struct<1> global_data, sycl::kernel_handler& kh,
                                   const T* load_modifier_data = nullptr, const T* store_modifier_data = nullptr) {
  // complex_storage storage = kh.get_specialization_constant<detail::SpecConstComplexStorage>();
  detail::elementwise_multiply multiply_on_load = kh.get_specialization_constant<detail::SpecConstMultiplyOnLoad>();
  detail::elementwise_multiply multiply_on_store = kh.get_specialization_constant<detail::SpecConstMultiplyOnStore>();
  detail::apply_scale_factor apply_scale_factor = kh.get_specialization_constant<detail::SpecConstApplyScaleFactor>();
  bool take_conjugate_on_load = kh.get_specialization_constant<detail::SpecConstTakeConjugateOnLoad>();
  bool take_conjugate_on_store = kh.get_specialization_constant<detail::SpecConstTakeConjugateOnStore>();

  const Idx fft_size = kh.get_specialization_constant<detail::SpecConstFftSize>();

  global_data.log_message_global(__func__, "entered", "fft_size", fft_size, "n_transforms", n_transforms);
  Idx num_workgroups = static_cast<Idx>(global_data.it.get_group_range(0));
  Idx wg_id = static_cast<Idx>(global_data.it.get_group(0));
  IdxGlobal max_global_offset = 2 * (n_transforms - 1) * fft_size;

  Idx factor_n = detail::factorize(fft_size);
  Idx factor_m = fft_size / factor_n;
  const T* wg_twiddles = twiddles + 2 * (factor_m + factor_n);
  const Idx bank_lines_per_pad = detail::bank_lines_per_pad_wg(2 * static_cast<Idx>(sizeof(T)) * factor_m);
  auto loc_view = padded_view(loc, bank_lines_per_pad);

  global_data.log_message_global(__func__, "loading sg twiddles from global to local memory");
  global2local<level::WORKGROUP, SubgroupSize>(global_data, twiddles, loc_twiddles, 2 * (factor_m + factor_n));
  global_data.log_dump_local("twiddles loaded to local memory:", loc_twiddles, 2 * (factor_m + factor_n));

  Idx max_num_batches_in_local_mem =
      get_num_batches_in_local_mem_workgroup<LayoutIn>(static_cast<Idx>(global_data.it.get_local_range(0)));
  Idx max_reals_in_local_memory = 2 * fft_size * max_num_batches_in_local_mem;
  IdxGlobal global_offset = static_cast<IdxGlobal>(wg_id) * static_cast<IdxGlobal>(max_reals_in_local_memory);
  IdxGlobal offset_increment =
      static_cast<IdxGlobal>(num_workgroups) * static_cast<IdxGlobal>(max_reals_in_local_memory);
  for (IdxGlobal offset = global_offset; offset <= max_global_offset; offset += offset_increment) {
    if (LayoutIn == detail::layout::BATCH_INTERLEAVED) {
      /**
       * In the transposed case, the data is laid out in the local memory column-wise, veiwing it as a FFT_Size x
       * WG_SIZE / 2 matrix, Each column contains either the real or the complex component of the batch.  Loads WG_SIZE
       * / 2 consecutive batches into the local memory
       */
      const IdxGlobal batch_start_idx = offset / static_cast<IdxGlobal>(2 * fft_size);
      const Idx num_batches_in_local_mem =
          std::min(max_num_batches_in_local_mem, static_cast<Idx>(n_transforms - batch_start_idx));
      global_data.log_message_global(__func__, "loading transposed data from global to local memory");
      detail::md_view input_view{input, std::array{2 * n_transforms, static_cast<IdxGlobal>(1)}, offset / fft_size};
      detail::md_view loc_md_view{loc_view, std::array{2 * max_num_batches_in_local_mem, 1}};
      copy_group<level::WORKGROUP>(global_data, input_view, loc_md_view,
                                   std::array{fft_size, 2 * num_batches_in_local_mem});
      sycl::group_barrier(global_data.it.get_group());
      for (Idx sub_batch = 0; sub_batch < num_batches_in_local_mem; sub_batch++) {
        wg_dft<Dir, SubgroupSize>(loc_view, loc_twiddles, wg_twiddles, scaling_factor, max_num_batches_in_local_mem,
                                  sub_batch, offset / (2 * fft_size), load_modifier_data, store_modifier_data, fft_size,
                                  factor_n, factor_m, LayoutIn, multiply_on_load, multiply_on_store, apply_scale_factor,
                                  take_conjugate_on_load, take_conjugate_on_store, global_data);
        sycl::group_barrier(global_data.it.get_group());
      }
      if constexpr (LayoutOut == detail::layout::PACKED) {
        global_data.log_message_global(__func__, "storing data from local to global memory (with 2 transposes)");
        detail::md_view loc_md_view2{
            loc_view, std::array{2, 1, 2 * max_num_batches_in_local_mem, 2 * max_num_batches_in_local_mem * factor_m}};
        detail::md_view output_view{output, std::array{2 * fft_size, 1, 2 * factor_n, 2}, offset};
        copy_group<level::WORKGROUP>(global_data, loc_md_view2, output_view,
                                     std::array{num_batches_in_local_mem, 2, factor_m, factor_n});
      } else {
        detail::md_view loc_md_view2{
            loc_view, std::array{2 * max_num_batches_in_local_mem, 2 * max_num_batches_in_local_mem * factor_m, 1}};
        detail::md_view output_view{
            output, std::array{2 * n_transforms * factor_n, 2 * n_transforms, static_cast<IdxGlobal>(1)},
            2 * batch_start_idx};
        copy_group<level::WORKGROUP>(global_data, loc_md_view2, output_view,
                                     std::array{factor_m, factor_n, 2 * num_batches_in_local_mem});
      }
      sycl::group_barrier(global_data.it.get_group());
    } else {
      global_data.log_message_global(__func__, "loading non-transposed data from global to local memory");
      global2local<level::WORKGROUP, SubgroupSize>(global_data, input, loc_view, 2 * fft_size, offset);
      sycl::group_barrier(global_data.it.get_group());
      wg_dft<Dir, SubgroupSize>(loc_view, loc_twiddles, wg_twiddles, scaling_factor, max_num_batches_in_local_mem, 0,
                                offset / static_cast<IdxGlobal>(2 * fft_size), load_modifier_data, store_modifier_data,
                                fft_size, factor_n, factor_m, LayoutIn, multiply_on_load, multiply_on_store,
                                apply_scale_factor, take_conjugate_on_load, take_conjugate_on_store, global_data);
      sycl::group_barrier(global_data.it.get_group());
      global_data.log_message_global(__func__, "storing non-transposed data from local to global memory");
      // transposition for WG CT
      if (LayoutOut == detail::layout::PACKED) {
        detail::md_view local_md_view2{loc_view, std::array{1, 2, 2 * factor_m}};
        detail::md_view output_view{output, std::array{1, 2 * factor_n, 2}, offset};
        copy_group<level::WORKGROUP>(global_data, local_md_view2, output_view, std::array{2, factor_m, factor_n});
      } else {
        IdxGlobal current_batch = offset / static_cast<IdxGlobal>(2 * fft_size);
        detail::md_view local_md_view2{loc_view, std::array{2, 1, 2 * factor_m}};
        detail::md_view output_view{
            output, std::array{2 * factor_n * n_transforms, static_cast<IdxGlobal>(1), 2 * n_transforms},
            2 * current_batch};
        copy_group<level::WORKGROUP>(global_data, local_md_view2, output_view, std::array{factor_m, 2, factor_n});
      }
      sycl::group_barrier(global_data.it.get_group());
    }
  }
  global_data.log_message_global(__func__, "exited");
}
}  // namespace detail

template <typename Scalar, domain Domain>
template <direction Dir, detail::layout LayoutIn, detail::layout LayoutOut, Idx SubgroupSize, typename TIn,
          typename TOut>
template <typename Dummy>
struct committed_descriptor<Scalar, Domain>::run_kernel_struct<Dir, LayoutIn, LayoutOut, SubgroupSize, TIn,
                                                               TOut>::inner<detail::level::WORKGROUP, Dummy> {
  static sycl::event execute(committed_descriptor& desc, const TIn& in, TOut& out, const TIn& in_imag, TOut& out_imag,
                             const std::vector<sycl::event>& dependencies, IdxGlobal n_transforms,
                             IdxGlobal input_offset, IdxGlobal output_offset, Scalar scale_factor,
                             dimension_struct& dimension_data) {
    auto& kernel_data = dimension_data.kernels.at(0);
    Idx num_batches_in_local_mem = [=]() {
      if constexpr (LayoutIn == detail::layout::BATCH_INTERLEAVED) {
        return kernel_data.used_sg_size * PORTFFT_SGS_IN_WG / 2;
      } else {
        return 1;
      }
    }();
<<<<<<< HEAD
    constexpr detail::memory Mem = std::is_pointer<TOut>::value ? detail::memory::USM : detail::memory::BUFFER;
=======
    constexpr detail::memory Mem = std::is_pointer_v<TOut> ? detail::memory::USM : detail::memory::BUFFER;
>>>>>>> 0d864e86
    Scalar* twiddles = kernel_data.twiddles_forward.get();
    std::size_t local_elements =
        num_scalars_in_local_mem_struct::template inner<detail::level::WORKGROUP, LayoutIn, Dummy>::execute(
            desc, kernel_data.length, kernel_data.used_sg_size, kernel_data.factors, kernel_data.num_sgs_per_wg);
    std::size_t global_size = static_cast<std::size_t>(detail::get_global_size_workgroup<Scalar, LayoutIn>(
        n_transforms, SubgroupSize, kernel_data.num_sgs_per_wg, desc.n_compute_units));
<<<<<<< HEAD
    const Idx bank_lines_per_pad = detail::bank_lines_per_pad_wg(2 * static_cast<Idx>(sizeof(Scalar)) *
                                                                 kernel_data.factors[2] * kernel_data.factors[3]);
=======
    const Idx bank_lines_per_pad =
        bank_lines_per_pad_wg(2 * static_cast<Idx>(sizeof(Scalar)) * kernel_data.factors[2] * kernel_data.factors[3]);
>>>>>>> 0d864e86
    std::size_t sg_twiddles_offset = static_cast<std::size_t>(
        detail::pad_local(2 * static_cast<Idx>(kernel_data.length) * num_batches_in_local_mem, bank_lines_per_pad));
    return desc.queue.submit([&](sycl::handler& cgh) {
      cgh.depends_on(dependencies);
      cgh.use_kernel_bundle(kernel_data.exec_bundle);
      auto in_acc_or_usm = detail::get_access(in, cgh);
      auto out_acc_or_usm = detail::get_access(out, cgh);
      auto in_imag_acc_or_usm = detail::get_access(in_imag, cgh);
      auto out_imag_acc_or_usm = detail::get_access(out_imag, cgh);
      sycl::local_accessor<Scalar, 1> loc(local_elements, cgh);
#ifdef PORTFFT_LOG
      sycl::stream s{1024 * 16, 1024, cgh};
#endif
      cgh.parallel_for<detail::workgroup_kernel<Scalar, Domain, Dir, Mem, LayoutIn, LayoutOut, SubgroupSize>>(
          sycl::nd_range<1>{{global_size}, {static_cast<std::size_t>(SubgroupSize * PORTFFT_SGS_IN_WG)}},
          [=](sycl::nd_item<1> it, sycl::kernel_handler kh) PORTFFT_REQD_SUBGROUP_SIZE(SubgroupSize) {
            detail::global_data_struct global_data{
#ifdef PORTFFT_LOG
                s,
#endif
                it};
            global_data.log_message_global("Running workgroup kernel");
            detail::workgroup_impl<Dir, SubgroupSize, LayoutIn, LayoutOut>(
                &in_acc_or_usm[0] + input_offset, &out_acc_or_usm[0] + output_offset,
                &in_imag_acc_or_usm[0] + input_offset, &out_imag_acc_or_usm[0] + output_offset, &loc[0],
                &loc[0] + sg_twiddles_offset, n_transforms, twiddles, scale_factor, global_data, kh);
            global_data.log_message_global("Exiting workgroup kernel");
          });
    });
  }
};

template <typename Scalar, domain Domain>
template <typename Dummy>
struct committed_descriptor<Scalar, Domain>::set_spec_constants_struct::inner<detail::level::WORKGROUP, Dummy> {
  static void execute(committed_descriptor& /*desc*/, sycl::kernel_bundle<sycl::bundle_state::input>& in_bundle,
                      std::size_t length, const std::vector<Idx>& /*factors*/, detail::level /*level*/,
                      Idx /*factor_num*/, Idx /*num_factors*/) {
    const Idx length_idx = static_cast<Idx>(length);
    in_bundle.template set_specialization_constant<detail::SpecConstFftSize>(length_idx);
  }
};

template <typename Scalar, domain Domain>
template <typename detail::layout LayoutIn, typename Dummy>
struct committed_descriptor<Scalar, Domain>::num_scalars_in_local_mem_struct::inner<detail::level::WORKGROUP, LayoutIn,
                                                                                    Dummy> {
  static std::size_t execute(committed_descriptor& /*desc*/, std::size_t length, Idx used_sg_size,
                             const std::vector<Idx>& factors, Idx& /*num_sgs_per_wg*/) {
    std::size_t n = static_cast<std::size_t>(factors[0]) * static_cast<std::size_t>(factors[1]);
    std::size_t m = static_cast<std::size_t>(factors[2]) * static_cast<std::size_t>(factors[3]);
    // working memory + twiddles for subgroup impl for the two sizes
    Idx num_batches_in_local_mem =
        detail::get_num_batches_in_local_mem_workgroup<LayoutIn>(used_sg_size * PORTFFT_SGS_IN_WG);
    return detail::pad_local(static_cast<std::size_t>(2 * num_batches_in_local_mem) * length,
                             detail::bank_lines_per_pad_wg(2 * static_cast<std::size_t>(sizeof(Scalar)) * m)) +
           2 * (m + n);
  }
};

template <typename Scalar, domain Domain>
template <typename Dummy>
struct committed_descriptor<Scalar, Domain>::calculate_twiddles_struct::inner<detail::level::WORKGROUP, Dummy> {
  static Scalar* execute(committed_descriptor& desc, dimension_struct& dimension_data) {
    const auto& kernel_data = dimension_data.kernels.at(0);
    Idx factor_wi_n = kernel_data.factors[0];
    Idx factor_sg_n = kernel_data.factors[1];
    Idx factor_wi_m = kernel_data.factors[2];
    Idx factor_sg_m = kernel_data.factors[3];
    Idx fft_size = static_cast<Idx>(kernel_data.length);
    Idx n = factor_wi_n * factor_sg_n;
    Idx m = factor_wi_m * factor_sg_m;
    Idx res_size = 2 * (m + n + fft_size);
    Scalar* res =
        sycl::aligned_alloc_device<Scalar>(alignof(sycl::vec<Scalar, PORTFFT_VEC_LOAD_BYTES / sizeof(Scalar)>),
                                           static_cast<std::size_t>(res_size), desc.queue);
    desc.queue.submit([&](sycl::handler& cgh) {
      cgh.parallel_for(sycl::range<2>({static_cast<std::size_t>(factor_sg_n), static_cast<std::size_t>(factor_wi_n)}),
                       [=](sycl::item<2> it) {
                         Idx n = static_cast<Idx>(it.get_id(0));
                         Idx k = static_cast<Idx>(it.get_id(1));
                         sg_calc_twiddles(factor_sg_n, factor_wi_n, n, k, res + (2 * m));
                       });
    });
    desc.queue.submit([&](sycl::handler& cgh) {
      cgh.parallel_for(sycl::range<2>({static_cast<std::size_t>(factor_sg_m), static_cast<std::size_t>(factor_wi_m)}),
                       [=](sycl::item<2> it) {
                         Idx n = static_cast<Idx>(it.get_id(0));
                         Idx k = static_cast<Idx>(it.get_id(1));
                         sg_calc_twiddles(factor_sg_m, factor_wi_m, n, k, res);
                       });
    });
    desc.queue.submit([&](sycl::handler& cgh) {
      cgh.parallel_for(sycl::range<3>({static_cast<std::size_t>(n), static_cast<std::size_t>(factor_wi_m),
                                       static_cast<std::size_t>(factor_sg_m)}),
                       [=](sycl::item<3> it) {
                         Idx i = static_cast<Idx>(it.get_id(0));
                         Idx j_wi = static_cast<Idx>(it.get_id(1));
                         Idx j_sg = static_cast<Idx>(it.get_id(2));
                         Idx j = j_wi + j_sg * factor_wi_m;
                         Idx j_loc = j_wi * factor_sg_m + j_sg;
                         std::complex<Scalar> twiddle = detail::calculate_twiddle<Scalar>(i * j, fft_size);
                         Idx index = 2 * (n + m + i * m + j_loc);
                         res[index] = twiddle.real();
                         res[index + 1] = twiddle.imag();
                       });
    });
    desc.queue.wait();
    return res;
  }
};

}  // namespace portfft

#endif  // PORTFFT_DISPATCHER_WORKGROUP_DISPATCHER_HPP<|MERGE_RESOLUTION|>--- conflicted
+++ resolved
@@ -223,24 +223,15 @@
         return 1;
       }
     }();
-<<<<<<< HEAD
-    constexpr detail::memory Mem = std::is_pointer<TOut>::value ? detail::memory::USM : detail::memory::BUFFER;
-=======
     constexpr detail::memory Mem = std::is_pointer_v<TOut> ? detail::memory::USM : detail::memory::BUFFER;
->>>>>>> 0d864e86
     Scalar* twiddles = kernel_data.twiddles_forward.get();
     std::size_t local_elements =
         num_scalars_in_local_mem_struct::template inner<detail::level::WORKGROUP, LayoutIn, Dummy>::execute(
             desc, kernel_data.length, kernel_data.used_sg_size, kernel_data.factors, kernel_data.num_sgs_per_wg);
     std::size_t global_size = static_cast<std::size_t>(detail::get_global_size_workgroup<Scalar, LayoutIn>(
         n_transforms, SubgroupSize, kernel_data.num_sgs_per_wg, desc.n_compute_units));
-<<<<<<< HEAD
     const Idx bank_lines_per_pad = detail::bank_lines_per_pad_wg(2 * static_cast<Idx>(sizeof(Scalar)) *
                                                                  kernel_data.factors[2] * kernel_data.factors[3]);
-=======
-    const Idx bank_lines_per_pad =
-        bank_lines_per_pad_wg(2 * static_cast<Idx>(sizeof(Scalar)) * kernel_data.factors[2] * kernel_data.factors[3]);
->>>>>>> 0d864e86
     std::size_t sg_twiddles_offset = static_cast<std::size_t>(
         detail::pad_local(2 * static_cast<Idx>(kernel_data.length) * num_batches_in_local_mem, bank_lines_per_pad));
     return desc.queue.submit([&](sycl::handler& cgh) {
