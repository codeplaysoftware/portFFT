--- conflicted
+++ resolved
@@ -107,10 +107,6 @@
   detail::elementwise_multiply multiply_on_load = kh.get_specialization_constant<detail::SpecConstMultiplyOnLoad>();
   detail::elementwise_multiply multiply_on_store = kh.get_specialization_constant<detail::SpecConstMultiplyOnStore>();
   detail::apply_scale_factor apply_scale_factor = kh.get_specialization_constant<detail::SpecConstApplyScaleFactor>();
-<<<<<<< HEAD
-  bool take_conjugate_on_load = kh.get_specialization_constant<detail::SpecConstTakeConjugateOnLoad>();
-  bool take_conjugate_on_store = kh.get_specialization_constant<detail::SpecConstTakeConjugateOnStore>();
-=======
   detail::complex_conjugate take_conjugate_on_load =
       kh.get_specialization_constant<detail::SpecConstTakeConjugateOnLoad>();
   detail::complex_conjugate take_conjugate_on_store =
@@ -122,7 +118,6 @@
       return kh.get_specialization_constant<detail::SpecConstScaleFactorDouble>();
     }
   }();
->>>>>>> e4167aed
 
   const Idx fft_size = kh.get_specialization_constant<detail::SpecConstFftSize>();
 
@@ -179,17 +174,10 @@
       }
       sycl::group_barrier(global_data.it.get_group());
       for (Idx sub_batch = 0; sub_batch < num_batches_in_local_mem; sub_batch++) {
-<<<<<<< HEAD
-        wg_dft<Dir, SubgroupSize>(loc_view, loc_twiddles, wg_twiddles, scaling_factor, max_num_batches_in_local_mem,
-                                  sub_batch, offset / (2 * fft_size), load_modifier_data, store_modifier_data, fft_size,
-                                  factor_n, factor_m, LayoutIn, multiply_on_load, multiply_on_store, apply_scale_factor,
-                                  take_conjugate_on_load, take_conjugate_on_store, global_data);
-=======
         wg_dft<SubgroupSize>(loc_view, loc_twiddles, wg_twiddles, scaling_factor, max_num_batches_in_local_mem,
                              sub_batch, batch_start_idx, load_modifier_data, store_modifier_data, fft_size, factor_n,
                              factor_m, storage, LayoutIn, multiply_on_load, multiply_on_store, apply_scale_factor,
                              take_conjugate_on_load, take_conjugate_on_store, global_data);
->>>>>>> e4167aed
         sycl::group_barrier(global_data.it.get_group());
       }
       if constexpr (LayoutOut == detail::layout::PACKED) {
@@ -250,17 +238,10 @@
                                                      local_imag_offset);
       }
       sycl::group_barrier(global_data.it.get_group());
-<<<<<<< HEAD
-      wg_dft<Dir, SubgroupSize>(loc_view, loc_twiddles, wg_twiddles, scaling_factor, max_num_batches_in_local_mem, 0,
-                                offset / static_cast<IdxGlobal>(2 * fft_size), load_modifier_data, store_modifier_data,
-                                fft_size, factor_n, factor_m, LayoutIn, multiply_on_load, multiply_on_store,
-                                apply_scale_factor, take_conjugate_on_load, take_conjugate_on_store, global_data);
-=======
       wg_dft<SubgroupSize>(loc_view, loc_twiddles, wg_twiddles, scaling_factor, max_num_batches_in_local_mem, 0,
                            batch_start_idx, load_modifier_data, store_modifier_data, fft_size, factor_n, factor_m,
                            storage, LayoutIn, multiply_on_load, multiply_on_store, apply_scale_factor,
                            take_conjugate_on_load, take_conjugate_on_store, global_data);
->>>>>>> e4167aed
       sycl::group_barrier(global_data.it.get_group());
       global_data.log_message_global(__func__, "storing non-transposed data from local to global memory");
       // transposition for WG CT
