/***************************************************************************
 *
 *  Copyright (C) Codeplay Software Ltd.
 *
 *  Licensed under the Apache License, Version 2.0 (the "License");
 *  you may not use this file except in compliance with the License.
 *  You may obtain a copy of the License at
 *
 *      http://www.apache.org/licenses/LICENSE-2.0
 *
 *  Unless required by applicable law or agreed to in writing, software
 *  distributed under the License is distributed on an "AS IS" BASIS,
 *  WITHOUT WARRANTIES OR CONDITIONS OF ANY KIND, either express or implied.
 *  See the License for the specific language governing permissions and
 *  limitations under the License.
 *
 *  Codeplay's portFFT
 *
 **************************************************************************/

#ifndef PORTFFT_COMMITTED_DESCRIPTOR_IMPL_HPP
#define PORTFFT_COMMITTED_DESCRIPTOR_IMPL_HPP

#include <sycl/sycl.hpp>

#include <complex>
#include <cstdint>
#include <functional>
#include <numeric>
#include <vector>

#include "common/exceptions.hpp"
#include "common/subgroup.hpp"
#include "defines.hpp"
#include "enums.hpp"
#include "specialization_constant.hpp"
#include "utils.hpp"

namespace portfft {

template <typename Scalar, domain Domain>
struct descriptor;

namespace detail {

template <typename Scalar, domain Domain>
class committed_descriptor_impl;
template <typename Scalar, domain Domain>
using kernels_vec = std::vector<typename committed_descriptor_impl<Scalar, Domain>::kernel_data_struct>;

<<<<<<< HEAD
template <typename Scalar, domain Domain, detail::layout LayoutIn, detail::layout LayoutOut, Idx SubgroupSize,
          typename TIn>
std::vector<sycl::event> compute_level(const typename committed_descriptor_impl<Scalar, Domain>::kernel_data_struct&,
                                       const TIn&, Scalar*, const TIn&, Scalar*, const Scalar*, const Scalar*,
                                       const Scalar*, const IdxGlobal*, IdxGlobal, IdxGlobal, Idx, IdxGlobal, IdxGlobal,
                                       Idx, Idx, complex_storage, const std::vector<sycl::event>&, sycl::queue&);
=======
template <typename Scalar, domain Domain, Idx SubgroupSize, typename TIn>
std::vector<sycl::event> compute_level(
    const typename committed_descriptor_impl<Scalar, Domain>::kernel_data_struct& kd_struct, const TIn& input,
    Scalar* output, const TIn& input_imag, Scalar* output_imag, const Scalar* twiddles_ptr,
    const IdxGlobal* factors_triple, IdxGlobal intermediate_twiddle_offset, IdxGlobal subimpl_twiddle_offset,
    IdxGlobal input_global_offset, IdxGlobal committed_size, Idx num_batches_in_l2, IdxGlobal n_transforms,
    IdxGlobal batch_start, Idx factor_id, Idx total_factors, complex_storage storage,
    const std::vector<sycl::event>& dependencies, sycl::queue& queue);
>>>>>>> 330f37b1

template <typename Scalar, domain Domain, typename TOut>
sycl::event transpose_level(const typename committed_descriptor_impl<Scalar, Domain>::kernel_data_struct&,
                            const Scalar*, TOut, const IdxGlobal*, IdxGlobal, Idx, IdxGlobal, IdxGlobal, Idx, IdxGlobal,
                            sycl::queue&, const std::vector<sycl::event>&, complex_storage);

template <Idx, typename Scalar, domain Domain, typename TIn, typename TOut>
sycl::event global_impl_driver(const TIn&, const TIn&, TOut, TOut, committed_descriptor_impl<Scalar, Domain>&,
                               typename committed_descriptor_impl<Scalar, Domain>::dimension_struct&,
                               const kernels_vec<Scalar, Domain>&, const kernels_vec<Scalar, Domain>&, Idx, IdxGlobal,
                               IdxGlobal, std::size_t, std::size_t, IdxGlobal, IdxGlobal, IdxGlobal, complex_storage,
                               detail::elementwise_multiply, const Scalar*);

// kernel names
template <typename Scalar, domain, detail::memory, Idx SubgroupSize>
class workitem_kernel;
template <typename Scalar, domain, detail::memory, Idx SubgroupSize>
class subgroup_kernel;
template <typename Scalar, domain, detail::memory, Idx SubgroupSize>
class workgroup_kernel;
template <typename Scalar, domain, detail::memory, Idx SubgroupSize>
class global_kernel;
template <typename Scalar, detail::memory>
class transpose_kernel;

/**
 * A committed descriptor that contains everything that is needed to run FFT.
 *
 * @tparam Scalar type of the scalar used for computations
 * @tparam Domain domain of the FFT
 */
template <typename Scalar, domain Domain>
class committed_descriptor_impl {
  friend struct descriptor<Scalar, Domain>;
<<<<<<< HEAD
  template <typename Scalar1, domain Domain1, detail::layout LayoutIn, detail::layout LayoutOut, Idx SubgroupSize,
            typename TIn>
  friend std::vector<sycl::event> compute_level(
      const typename committed_descriptor_impl<Scalar1, Domain1>::kernel_data_struct&, const TIn&, Scalar1*, const TIn&,
      Scalar1*, const Scalar1*, const Scalar1*, const Scalar1*, const IdxGlobal*, IdxGlobal, IdxGlobal, Idx, IdxGlobal,
      IdxGlobal, Idx, Idx, complex_storage, const std::vector<sycl::event>&, sycl::queue&);
=======
  template <typename Scalar1, domain Domain1, Idx SubgroupSize, typename TIn>
  friend std::vector<sycl::event> detail::compute_level(
      const typename committed_descriptor_impl<Scalar1, Domain1>::kernel_data_struct& kd_struct, const TIn& input,
      Scalar1* output, const TIn& input_imag, Scalar1* output_imag, const Scalar1* twiddles_ptr,
      const IdxGlobal* factors_triple, IdxGlobal intermediate_twiddle_offset, IdxGlobal subimpl_twiddle_offset,
      IdxGlobal input_global_offset, IdxGlobal committed_size, Idx num_batches_in_l2, IdxGlobal n_transforms,
      IdxGlobal batch_start, Idx factor_id, Idx total_factors, complex_storage storage,
      const std::vector<sycl::event>& dependencies, sycl::queue& queue);
>>>>>>> 330f37b1

  template <typename Scalar1, domain Domain1, typename TOut>
  friend sycl::event detail::transpose_level(
      const typename committed_descriptor_impl<Scalar1, Domain1>::kernel_data_struct&, const Scalar1*, TOut,
      const IdxGlobal*, IdxGlobal, Idx, IdxGlobal, IdxGlobal, Idx, IdxGlobal, sycl::queue&,
      const std::vector<sycl::event>&, complex_storage);

  template <Idx, typename Scalar1, domain Domain1, typename TIn, typename TOut>
  friend sycl::event global_impl_driver(const TIn&, const TIn&, TOut, TOut,
                                        committed_descriptor_impl<Scalar1, Domain1>&,
                                        typename committed_descriptor_impl<Scalar1, Domain1>::dimension_struct&,
                                        const kernels_vec<Scalar1, Domain1>&, const kernels_vec<Scalar1, Domain1>&, Idx,
                                        IdxGlobal, IdxGlobal, std::size_t, std::size_t, IdxGlobal, IdxGlobal, IdxGlobal,
                                        complex_storage, detail::elementwise_multiply, const Scalar1*);

  /**
   * Vector containing the sub-implementation level, kernel_ids and factors for each factor that requires a separate
   * kernel.
   */
  using kernel_ids_and_metadata_t =
      std::vector<std::tuple<detail::level, std::vector<sycl::kernel_id>, std::vector<Idx>>>;
  /**
   * Tuple of the level, an input kernel_bundle, and factors pertaining to each factor of the committed size
   */
  using input_bundles_and_metadata_t =
      std::tuple<detail::level, sycl::kernel_bundle<sycl::bundle_state::input>, std::vector<Idx>>;

  descriptor<Scalar, Domain> params;
  sycl::queue queue;
  sycl::device dev;
  sycl::context ctx;
  Idx n_compute_units;
  std::vector<std::size_t> supported_sg_sizes;
  Idx local_memory_size;
  IdxGlobal llc_size;
  std::shared_ptr<Scalar> scratch_ptr_1;
  std::shared_ptr<Scalar> scratch_ptr_2;
  std::size_t scratch_space_required;

  struct kernel_data_struct {
    sycl::kernel_bundle<sycl::bundle_state::executable> exec_bundle;
    std::vector<Idx> factors;
    std::size_t length;
    Idx used_sg_size;
    Idx num_sgs_per_wg;
    std::shared_ptr<Scalar> twiddles_forward;
    detail::level level;
    IdxGlobal batch_size;
    std::size_t local_mem_required;
    IdxGlobal global_range;
    IdxGlobal local_range;

    kernel_data_struct(sycl::kernel_bundle<sycl::bundle_state::executable>&& exec_bundle,
                       const std::vector<Idx>& factors, std::size_t length, Idx used_sg_size, Idx num_sgs_per_wg,
                       std::shared_ptr<Scalar> twiddles_forward, detail::level level)
        : exec_bundle(std::move(exec_bundle)),
          factors(factors),
          length(length),
          used_sg_size(used_sg_size),
          num_sgs_per_wg(num_sgs_per_wg),
          twiddles_forward(twiddles_forward),
          level(level) {}
  };

  struct dimension_struct {
    std::vector<kernel_data_struct> forward_kernels;
    std::vector<kernel_data_struct> backward_kernels;
    std::vector<kernel_data_struct> transpose_kernels;
    std::shared_ptr<IdxGlobal> factors_and_scan;
    detail::level level;
    std::size_t length;
    std::size_t committed_length;
    Idx used_sg_size;
    Idx num_batches_in_l2;
    Idx num_forward_factors;
    Idx num_backward_factors;
    bool is_prime;
    IdxGlobal backward_twiddles_offset;
    IdxGlobal bluestein_modifiers_offset;
    IdxGlobal forward_impl_twiddle_offset;
    IdxGlobal backward_impl_twiddle_offset;

    dimension_struct(std::vector<kernel_data_struct> forward_kernels, std::vector<kernel_data_struct> backward_kernels,
                     detail::level level, std::size_t length, std::size_t committed_length, Idx used_sg_size,
                     Idx num_forward_factors, Idx num_backward_factors, bool is_prime)
        : forward_kernels(std::move(forward_kernels)),
          backward_kernels(std::move(backward_kernels)),
          level(level),
          length(length),
          committed_length(committed_length),
          used_sg_size(used_sg_size),
          num_forward_factors(num_forward_factors),
          num_backward_factors(num_backward_factors),
          is_prime(is_prime) {}
  };

  std::vector<dimension_struct> dimensions;

  template <typename Impl, typename... Args>
  auto dispatch(detail::level level, Args&&... args) {
    switch (level) {
      case detail::level::WORKITEM:
        return Impl::template inner<detail::level::WORKITEM, void>::execute(*this, args...);
      case detail::level::SUBGROUP:
        return Impl::template inner<detail::level::SUBGROUP, void>::execute(*this, args...);
      case detail::level::WORKGROUP:
        return Impl::template inner<detail::level::WORKGROUP, void>::execute(*this, args...);
      case detail::level::GLOBAL:
        return Impl::template inner<detail::level::GLOBAL, void>::execute(*this, args...);
      default:
        // This should be unreachable
        throw unsupported_configuration("Unimplemented");
    }
  }

  template <typename Impl, Idx SubgroupSize, typename... Args>
  auto dispatch(detail::level level, Args&&... args) {
    switch (level) {
      case detail::level::WORKITEM:
        return Impl::template inner<detail::level::WORKITEM, SubgroupSize, void>::execute(*this, args...);
      case detail::level::SUBGROUP:
        return Impl::template inner<detail::level::SUBGROUP, SubgroupSize, void>::execute(*this, args...);
      case detail::level::WORKGROUP:
        return Impl::template inner<detail::level::WORKGROUP, SubgroupSize, void>::execute(*this, args...);
      case detail::level::GLOBAL:
        return Impl::template inner<detail::level::GLOBAL, SubgroupSize, void>::execute(*this, args...);
      default:
        // This should be unreachable
        throw unsupported_configuration("Unimplemented");
    }
  }

  /**
   * Prepares the implementation for the particular problem size. That includes factorizing it and getting ids for the
   * set of kernels that need to be JIT compiled.
   *
   * @tparam SubgroupSize size of the subgroup
   * @param kernel_num the consecutive number of the kernel to prepare
   * @return implementation to use for the dimension and a vector of tuples of: implementation to use for a kernel,
   * vector of kernel ids, factors
   */
  template <Idx SubgroupSize>
  std::tuple<detail::level, std::size_t, kernel_ids_and_metadata_t> prepare_implementation(std::size_t kernel_num) {
    PORTFFT_LOG_FUNCTION_ENTRY();
    // TODO: check and support all the parameter values
    if constexpr (Domain != domain::COMPLEX) {
      throw unsupported_configuration("portFFT only supports complex to complex transforms");
    }

    std::vector<sycl::kernel_id> ids;
    std::vector<Idx> factors;
    IdxGlobal fft_size = static_cast<IdxGlobal>(params.lengths[kernel_num]);
    if (detail::fits_in_wi<Scalar>(fft_size)) {
      ids = detail::get_ids<detail::workitem_kernel, Scalar, Domain, SubgroupSize>();
      PORTFFT_LOG_TRACE("Prepared workitem impl for size: ", fft_size);
      return {detail::level::WORKITEM, static_cast<std::size_t>(fft_size), {{detail::level::WORKITEM, ids, factors}}};
    }
    if (detail::fits_in_sg<Scalar>(fft_size, SubgroupSize)) {
      Idx factor_sg = detail::factorize_sg(static_cast<Idx>(fft_size), SubgroupSize);
      Idx factor_wi = static_cast<Idx>(fft_size) / factor_sg;
      // This factorization is duplicated in the dispatch logic on the device.
      // The CT and spec constant factors should match.
      factors.push_back(factor_wi);
      factors.push_back(factor_sg);
      ids = detail::get_ids<detail::subgroup_kernel, Scalar, Domain, SubgroupSize>();
      PORTFFT_LOG_TRACE("Prepared subgroup impl with factor_wi:", factor_wi, "and factor_sg:", factor_sg);
      return {detail::level::SUBGROUP, static_cast<std::size_t>(fft_size), {{detail::level::SUBGROUP, ids, factors}}};
    }
    IdxGlobal n_idx_global = detail::factorize(fft_size);
    if (detail::can_cast_safely<IdxGlobal, Idx>(n_idx_global) &&
        detail::can_cast_safely<IdxGlobal, Idx>(fft_size / n_idx_global)) {
      if (n_idx_global == 1) {
        throw unsupported_configuration("FFT size ", fft_size, " : Large Prime sized FFT currently is unsupported");
      }
      Idx n = static_cast<Idx>(n_idx_global);
      Idx m = static_cast<Idx>(fft_size / n_idx_global);
      Idx factor_sg_n = detail::factorize_sg(n, SubgroupSize);
      Idx factor_wi_n = n / factor_sg_n;
      Idx factor_sg_m = detail::factorize_sg(m, SubgroupSize);
      Idx factor_wi_m = m / factor_sg_m;
      Idx temp_num_sgs_in_wg;
      std::size_t local_memory_usage =
          num_scalars_in_local_mem(detail::level::WORKGROUP, static_cast<std::size_t>(fft_size), SubgroupSize,
                                   {factor_sg_n, factor_wi_n, factor_sg_m, factor_wi_m}, temp_num_sgs_in_wg,
                                   layout::PACKED) *
          sizeof(Scalar);
      // Checks for PACKED layout only at the moment, as the other layout will not be supported
      // by the global implementation. For such sizes, only PACKED layout will be supported
      if (detail::fits_in_wi<Scalar>(factor_wi_n) && detail::fits_in_wi<Scalar>(factor_wi_m) &&
          (local_memory_usage <= static_cast<std::size_t>(local_memory_size))) {
        factors.push_back(factor_wi_n);
        factors.push_back(factor_sg_n);
        factors.push_back(factor_wi_m);
        factors.push_back(factor_sg_m);
        // This factorization of N and M is duplicated in the dispatch logic on the device.
        // The CT and spec constant factors should match.
        ids = detail::get_ids<detail::workgroup_kernel, Scalar, Domain, SubgroupSize>();
        PORTFFT_LOG_TRACE("Prepared workgroup impl with factor_wi_n:", factor_wi_n, " factor_sg_n:", factor_sg_n,
                          " factor_wi_m:", factor_wi_m, " factor_sg_m:", factor_sg_m);
        return {
            detail::level::WORKGROUP, static_cast<std::size_t>(fft_size), {{detail::level::WORKGROUP, ids, factors}}};
      }
    }
    PORTFFT_LOG_TRACE("Preparing global impl");
    std::vector<std::tuple<detail::level, std::vector<sycl::kernel_id>, std::vector<Idx>>> param_vec;
    auto check_and_select_target_level = [&](IdxGlobal factor_size, bool batch_interleaved_layout = true) -> bool {
      if (detail::fits_in_wi<Scalar>(factor_size)) {
        // Throughout we have assumed there would always be enough local memory for the WI implementation.
        param_vec.emplace_back(detail::level::WORKITEM,
                               detail::get_ids<detail::global_kernel, Scalar, Domain, SubgroupSize>(),
                               std::vector<Idx>{static_cast<Idx>(factor_size)});
        PORTFFT_LOG_TRACE("Workitem kernel for factor:", factor_size);
        return true;
      }
      bool fits_in_local_memory_subgroup = [&]() {
        Idx temp_num_sgs_in_wg;
        IdxGlobal factor_sg = detail::factorize_sg<IdxGlobal>(factor_size, SubgroupSize);
        IdxGlobal factor_wi = factor_size / factor_sg;
        if (detail::can_cast_safely<IdxGlobal, Idx>(factor_sg) && detail::can_cast_safely<IdxGlobal, Idx>(factor_wi)) {
          std::size_t input_scalars =
              num_scalars_in_local_mem(detail::level::SUBGROUP, static_cast<std::size_t>(factor_size), SubgroupSize,
                                       {static_cast<Idx>(factor_sg), static_cast<Idx>(factor_wi)}, temp_num_sgs_in_wg,
                                       batch_interleaved_layout ? layout::BATCH_INTERLEAVED : layout::PACKED);
          std::size_t store_modifiers = batch_interleaved_layout ? input_scalars : 0;
          std::size_t twiddle_scalars = 2 * static_cast<std::size_t>(factor_size);
          return (sizeof(Scalar) * (input_scalars + store_modifiers + twiddle_scalars)) <
                 static_cast<std::size_t>(local_memory_size);
        }
        return false;
      }();
      if (detail::fits_in_sg<Scalar>(factor_size, SubgroupSize) && fits_in_local_memory_subgroup &&
          !PORTFFT_SLOW_SG_SHUFFLES) {
        Idx factor_sg = detail::factorize_sg(static_cast<Idx>(factor_size), SubgroupSize);
        Idx factor_wi = static_cast<Idx>(factor_size) / factor_sg;
        PORTFFT_LOG_TRACE("Subgroup kernel for factor:", factor_size, "with factor_wi:", factor_wi,
                          "and factor_sg:", factor_sg);
        param_vec.emplace_back(detail::level::SUBGROUP,
                               detail::get_ids<detail::global_kernel, Scalar, Domain, SubgroupSize>(),
                               std::vector<Idx>{factor_sg, factor_wi});
        return true;
      }
      return false;
    };
    if (!detail::factorize_input(fft_size, check_and_select_target_level)) {
      param_vec.clear();
      fft_size = static_cast<IdxGlobal>(std::pow(2, ceil(log(static_cast<double>(fft_size)) / log(2.0))));
      detail::factorize_input(fft_size, check_and_select_target_level);
      detail::factorize_input(fft_size, check_and_select_target_level);
    }
    return {detail::level::GLOBAL, static_cast<std::size_t>(fft_size), param_vec};
  }

  /**
   * Struct for dispatching `set_spec_constants()` call.
   */
  struct set_spec_constants_struct {
    // Dummy parameter is needed as only partial specializations are allowed without specializing the containing class
    template <detail::level Lev, typename Dummy>
    struct inner {
      static void execute(committed_descriptor_impl& desc, sycl::kernel_bundle<sycl::bundle_state::input>& in_bundle,
                          std::size_t length, const std::vector<Idx>& factors, detail::level level, Idx factor_num,
                          Idx num_factors);
    };
  };

  /**
   * Sets the implementation dependant specialization constant value
   * @param top_level implementation to dispatch to
   * @param in_bundle input kernel bundle to set spec constants for
   * @param length length of the fft
   * @param factors factors of the corresponsing length
   * @param multiply_on_load Whether the input data is multiplied with some data array before fft computation
   * @param multiply_on_store Whether the input data is multiplied with some data array after fft computation
   * @param scale_factor_applied whether or not to multiply scale factor
   * @param level sub implementation to run which will be set as a spec constant
   * @param conjugate_on_load whether or not to take conjugate of the input
   * @param conjugate_on_store whether or not to take conjugate of the output
   * @param scale_factor Scale to be applied to the result
   * @param factor_num factor number which is set as a spec constant
   * @param num_factors total number of factors of the committed size, set as a spec constant
   */
  void set_spec_constants(detail::level top_level, sycl::kernel_bundle<sycl::bundle_state::input>& in_bundle,
                          Idx length, const std::vector<Idx>& factors, detail::elementwise_multiply multiply_on_load,
                          detail::elementwise_multiply multiply_on_store,
                          detail::apply_scale_factor scale_factor_applied, detail::level level,
                          detail::complex_conjugate conjugate_on_load, detail::complex_conjugate conjugate_on_store,
                          Scalar scale_factor, IdxGlobal input_stride, IdxGlobal output_stride,
                          IdxGlobal input_distance, IdxGlobal output_distance, Idx factor_num = 0,
                          Idx num_factors = 0) {
    PORTFFT_LOG_FUNCTION_ENTRY();
    // These spec constants are used in all implementations, so we set them here
    PORTFFT_LOG_TRACE("Setting specialization constants:");
    PORTFFT_LOG_TRACE("SpecConstComplexStorage:", params.complex_storage);
    in_bundle.template set_specialization_constant<detail::SpecConstComplexStorage>(params.complex_storage);
    PORTFFT_LOG_TRACE("SpecConstNumRealsPerFFT:", 2 * length);
    in_bundle.template set_specialization_constant<detail::SpecConstNumRealsPerFFT>(2 * length);
    PORTFFT_LOG_TRACE("SpecConstWIScratchSize:", 2 * detail::wi_temps(length));
    in_bundle.template set_specialization_constant<detail::SpecConstWIScratchSize>(2 * detail::wi_temps(length));
    PORTFFT_LOG_TRACE("SpecConstMultiplyOnLoad:", multiply_on_load);
    in_bundle.template set_specialization_constant<detail::SpecConstMultiplyOnLoad>(multiply_on_load);
    PORTFFT_LOG_TRACE("SpecConstMultiplyOnStore:", multiply_on_store);
    in_bundle.template set_specialization_constant<detail::SpecConstMultiplyOnStore>(multiply_on_store);
    PORTFFT_LOG_TRACE("SpecConstApplyScaleFactor:", scale_factor_applied);
    in_bundle.template set_specialization_constant<detail::SpecConstApplyScaleFactor>(scale_factor_applied);
    PORTFFT_LOG_TRACE("SpecConstConjugateOnLoad:", conjugate_on_load);
    in_bundle.template set_specialization_constant<detail::SpecConstConjugateOnLoad>(conjugate_on_load);
    PORTFFT_LOG_TRACE("SpecConstConjugateOnStore:", conjugate_on_store);
    in_bundle.template set_specialization_constant<detail::SpecConstConjugateOnStore>(conjugate_on_store);
    PORTFFT_LOG_TRACE("get_spec_constant_scale:", scale_factor);
    in_bundle.template set_specialization_constant<detail::get_spec_constant_scale<Scalar>()>(scale_factor);
    PORTFFT_LOG_TRACE("SpecConstInputStride:", input_stride);
    in_bundle.template set_specialization_constant<detail::SpecConstInputStride>(input_stride);
    PORTFFT_LOG_TRACE("SpecConstOutputStride:", output_stride);
    in_bundle.template set_specialization_constant<detail::SpecConstOutputStride>(output_stride);
    PORTFFT_LOG_TRACE("SpecConstInputDistance:", input_distance);
    in_bundle.template set_specialization_constant<detail::SpecConstInputDistance>(input_distance);
    PORTFFT_LOG_TRACE("SpecConstOutputDistance:", output_distance);
    in_bundle.template set_specialization_constant<detail::SpecConstOutputDistance>(output_distance);
    dispatch<set_spec_constants_struct>(top_level, in_bundle, length, factors, level, factor_num, num_factors);
  }

  /**
   * Struct for dispatching `num_scalars_in_local_mem()` call.
   */
  struct num_scalars_in_local_mem_struct {
    // Dummy parameter is needed as only partial specializations are allowed without specializing the containing class
    template <detail::level Lev, typename Dummy>
    struct inner {
      static std::size_t execute(committed_descriptor_impl& desc, std::size_t length, Idx used_sg_size,
                                 const std::vector<Idx>& factors, Idx& num_sgs_per_wg, layout input_layout);
    };
  };

  /**
   * Determine the number of scalars we need to have space for in the local memory. It may also modify `num_sgs_per_wg`
   * to make the problem fit in the local memory.
   *
   * @param level the implementation that will be used
   * @param length length of the FFT the kernel will execute
   * @param used_sg_size subgroup size the kernel will use
   * @param factors factorization of the FFT size the kernel will use
   * @param[out] num_sgs_per_wg number of subgroups in a workgroup
   * @param input_layout the layout of the input data of the transforms
   * @return the number of scalars
   */
  std::size_t num_scalars_in_local_mem(detail::level level, std::size_t length, Idx used_sg_size,
                                       const std::vector<Idx>& factors, Idx& num_sgs_per_wg, layout input_layout) {
    PORTFFT_LOG_FUNCTION_ENTRY();
    return dispatch<num_scalars_in_local_mem_struct>(level, length, used_sg_size, factors, num_sgs_per_wg,
                                                     input_layout);
  }

  /**
   * Struct for dispatching `calculate_twiddles()` call.
   */
  struct calculate_twiddles_struct {
    // Dummy parameter is needed as only partial specializations are allowed without specializing the containing class
    template <detail::level Lev, typename Dummy>
    struct inner {
      static Scalar* execute(committed_descriptor_impl& desc, dimension_struct& dimension_data,
                             std::vector<kernel_data_struct>& kernels);
    };
  };

  /**
   * Calculates twiddle factors for the implementation in use.
   * @param level Implementation selected for the committed size
   * @param dimension_data dimension_struct correspoding to the dimension for which twiddles are being calculated
   * @param kernels vector of kernels
   * @return Scalar* USM pointer to the twiddle factors
   */
  Scalar* calculate_twiddles(detail::level level, dimension_struct& dimension_data,
                             std::vector<kernel_data_struct>& kernels) {
    PORTFFT_LOG_FUNCTION_ENTRY();
    return dispatch<calculate_twiddles_struct>(level, dimension_data, kernels);
  }

  /**
   * Sets the specialization constants for the global implementation
   * @param input_kernels_and_metadata vector of input_bundles_and_metadata_t
   * @param num_forward_factors  Number of forward factors
   * @param num_backward_factors Number of backward factors
   * @param compute_direction direction of compute: forward / backward
   * @param is_prime whether or not the dimension size is a prime number
   * @param scale_factor Scaling factor to be applied to the result
   */
  void set_global_impl_spec_constants(std::vector<input_bundles_and_metadata_t>& input_kernels_and_metadata,
                                      Idx num_forward_factors, Idx num_backward_factors, direction compute_direction,
                                      bool is_prime, Scalar scale_factor) {
    detail::complex_conjugate conjugate_on_load;
    detail::complex_conjugate conjugate_on_store;
    detail::elementwise_multiply multiply_on_load;
    detail::elementwise_multiply multiply_on_store;
    detail::apply_scale_factor scale_factor_applied;

    for (std::size_t i = 0; i < std::size_t(num_forward_factors); i++) {
      conjugate_on_load = detail::complex_conjugate::NOT_APPLIED;
      conjugate_on_store = detail::complex_conjugate::NOT_APPLIED;
      multiply_on_load = detail::elementwise_multiply::NOT_APPLIED;
      multiply_on_store = detail::elementwise_multiply::APPLIED;
      scale_factor_applied = detail::apply_scale_factor::NOT_APPLIED;

      if (i == 0 && compute_direction == direction::BACKWARD) {
        conjugate_on_load = detail::complex_conjugate::APPLIED;
      }
      if (i == 0 && is_prime) {
        multiply_on_load = detail::elementwise_multiply::APPLIED;
      }
      if (i == std::size_t(num_forward_factors - 1)) {
        if (compute_direction == direction::BACKWARD && !is_prime) {
          conjugate_on_store = detail::complex_conjugate::APPLIED;
        }
        if (!is_prime) {
          multiply_on_store = detail::elementwise_multiply::NOT_APPLIED;
        }
        if (!is_prime) {
          scale_factor_applied = detail::apply_scale_factor::APPLIED;
        }
      }
      auto& [level, input_bundle, factors] = input_kernels_and_metadata.at(i);
      set_spec_constants(
          detail::level::GLOBAL, input_bundle,
          static_cast<std::size_t>(std::accumulate(factors.begin(), factors.end(), 1, std::multiplies<Idx>())), factors,
          multiply_on_load, multiply_on_store, scale_factor_applied, level, conjugate_on_load, conjugate_on_store,
          scale_factor, Idx(i), num_forward_factors);
    }

    for (std::size_t i = 0; i < std::size_t(num_backward_factors); i++) {
      conjugate_on_load = detail::complex_conjugate::NOT_APPLIED;
      conjugate_on_store = detail::complex_conjugate::NOT_APPLIED;
      multiply_on_load = detail::elementwise_multiply::NOT_APPLIED;
      multiply_on_store = detail::elementwise_multiply::APPLIED;
      scale_factor_applied = detail::apply_scale_factor::NOT_APPLIED;
      if (i == 0) {
        conjugate_on_load = detail::complex_conjugate::APPLIED;
      }
      if (i == std::size_t(num_forward_factors - 1)) {
        multiply_on_store = detail::elementwise_multiply::APPLIED;
        scale_factor_applied = detail::apply_scale_factor::APPLIED;
      }
      auto& [level, input_bundle, factors] = input_kernels_and_metadata.at(std::size_t(num_forward_factors) + i);
      set_spec_constants(
          detail::level::GLOBAL, input_bundle,
          static_cast<std::size_t>(std::accumulate(factors.begin(), factors.end(), 1, std::multiplies<Idx>())), factors,
          multiply_on_load, multiply_on_store, scale_factor_applied, level, conjugate_on_load, conjugate_on_store,
          scale_factor, Idx(i), num_forward_factors);
    }
  }

  /**
   * Sets the specialization constants for all the kernel_ids contained in the vector
   * returned from prepare_implementation
   * @tparam SubgroupSize Subgroup size
   * @param top_level selected level of implementation
   * @param prepared_vec vector of tuples of: implementation to use for a kernel,
   * vector of kernel ids, factors
   * @param compute_direction direction of compute: forward or backward
   * @param dimension_num which dimension are the kernels being built for
   * @param skip_scaling whether or not to skip scaling
   * @return vector of kernel_data_struct if all kernel builds are successful, std::nullopt otherwise
   */
  template <Idx SubgroupSize>
<<<<<<< HEAD
  std::optional<std::vector<kernel_data_struct>> set_spec_constants_driver(
      detail::level top_level, kernel_ids_and_metadata_t& prepared_vec, direction compute_direction,
      std::size_t dimension_num, bool skip_scaling, Idx num_forward_factors, Idx num_backward_factors) {
    Scalar scale_factor = compute_direction == direction::FORWARD ? params.forward_scale : params.backward_scale;
    std::vector<kernel_data_struct> result;
    std::vector<input_bundles_and_metadata_t> input_kernels_and_metadata;
    for (const auto& [level, kernel_ids, factors] : prepared_vec) {
      input_kernels_and_metadata.emplace_back(
          level, sycl::get_kernel_bundle<sycl::bundle_state::input>(queue.get_context(), kernel_ids), factors);
    }
    bool is_compatible = true;
    if (top_level == detail::level::GLOBAL) {
      set_global_impl_spec_constants(input_kernels_and_metadata, num_forward_factors, num_backward_factors,
                                     compute_direction, num_backward_factors > 0, scale_factor);
    } else {
      detail::complex_conjugate conjugate_on_load = detail::complex_conjugate::NOT_APPLIED;
      detail::complex_conjugate conjugate_on_store = detail::complex_conjugate::NOT_APPLIED;
      detail::apply_scale_factor scale_factor_applied = detail::apply_scale_factor::APPLIED;
      if (compute_direction == direction::BACKWARD) {
        conjugate_on_load = detail::complex_conjugate::APPLIED;
        conjugate_on_store = detail::complex_conjugate::APPLIED;
      }
      if (skip_scaling) {
        scale_factor_applied = detail::apply_scale_factor::NOT_APPLIED;
      }
      for (auto& [level, input_bundle, factors] : input_kernels_and_metadata) {
        set_spec_constants(level, input_bundle, params.lengths[dimension_num], factors,
                           detail::elementwise_multiply::NOT_APPLIED, detail::elementwise_multiply::NOT_APPLIED,
                           scale_factor_applied, level, conjugate_on_load, conjugate_on_store, scale_factor);
      }
    }

    for (const auto& [level, input_bundle, factors] : input_kernels_and_metadata) {
=======
  std::optional<std::vector<kernel_data_struct>> set_spec_constants_driver(detail::level top_level,
                                                                           kernel_ids_and_metadata_t& prepared_vec,
                                                                           direction compute_direction,
                                                                           std::size_t dimension_num) {
    Scalar scale_factor = compute_direction == direction::FORWARD ? params.forward_scale : params.backward_scale;
    std::size_t counter = 0;
    IdxGlobal remaining_factors_prod = static_cast<IdxGlobal>(params.get_flattened_length());
    std::vector<kernel_data_struct> result;
    for (auto [level, ids, factors] : prepared_vec) {
      const bool is_multi_dim = params.lengths.size() > 1;
      const bool is_global = top_level == detail::level::GLOBAL;
      const bool is_final_factor = counter == (prepared_vec.size() - 1);
      const bool is_final_dim = dimension_num == (params.lengths.size() - 1);
      const bool is_backward = compute_direction == direction::BACKWARD;
      if (is_multi_dim && is_global) {
        throw unsupported_configuration("multidimensional global transforms are not supported.");
      }

      const auto multiply_on_store = is_global && !is_final_factor ? detail::elementwise_multiply::APPLIED
                                                                   : detail::elementwise_multiply::NOT_APPLIED;
      const auto conjugate_on_load =
          is_backward && counter == 0 ? detail::complex_conjugate::APPLIED : detail::complex_conjugate::NOT_APPLIED;
      const auto conjugate_on_store =
          is_backward && is_final_factor ? detail::complex_conjugate::APPLIED : detail::complex_conjugate::NOT_APPLIED;
      const auto apply_scale = is_final_factor && is_final_dim ? detail::apply_scale_factor::APPLIED
                                                               : detail::apply_scale_factor::NOT_APPLIED;

      Idx length{};
      IdxGlobal forward_stride{};
      IdxGlobal backward_stride{};
      IdxGlobal forward_distance{};
      IdxGlobal backward_distance{};

      if (is_global) {
        length = std::accumulate(factors.begin(), factors.end(), Idx(1), std::multiplies<Idx>());

        remaining_factors_prod /= length;
        forward_stride = remaining_factors_prod;
        backward_stride = remaining_factors_prod;
        forward_distance = is_final_factor ? length : 1;
        backward_distance = is_final_factor ? length : 1;

      } else {
        length = static_cast<Idx>(params.lengths[dimension_num]);
        forward_stride = static_cast<IdxGlobal>(params.forward_strides[dimension_num]);
        backward_stride = static_cast<IdxGlobal>(params.backward_strides[dimension_num]);
        if (is_multi_dim) {
          if (is_final_dim) {
            forward_distance = length;
            backward_distance = length;
          } else {
            forward_distance = 1;
            backward_distance = 1;
          }
        } else {
          forward_distance = static_cast<IdxGlobal>(params.forward_distance);
          backward_distance = static_cast<IdxGlobal>(params.backward_distance);
        }
      }

      const IdxGlobal input_stride = compute_direction == direction::FORWARD ? forward_stride : backward_stride;
      const IdxGlobal output_stride = compute_direction == direction::FORWARD ? backward_stride : forward_stride;
      const IdxGlobal input_distance = compute_direction == direction::FORWARD ? forward_distance : backward_distance;
      const IdxGlobal output_distance = compute_direction == direction::FORWARD ? backward_distance : forward_distance;

      auto in_bundle = sycl::get_kernel_bundle<sycl::bundle_state::input>(queue.get_context(), ids);

      set_spec_constants(top_level, in_bundle, length, factors, detail::elementwise_multiply::NOT_APPLIED,
                         multiply_on_store, apply_scale, level, conjugate_on_load, conjugate_on_store, scale_factor,
                         input_stride, output_stride, input_distance, output_distance, static_cast<Idx>(counter),
                         static_cast<Idx>(prepared_vec.size()));
>>>>>>> 330f37b1
      try {
        result.emplace_back(
            sycl::build(input_bundle), factors,
            static_cast<std::size_t>(std::accumulate(factors.begin(), factors.end(), 1, std::multiplies<Idx>())),
            SubgroupSize, PORTFFT_SGS_IN_WG, std::shared_ptr<Scalar>(), level);
      } catch (const std::exception& e) {
        PORTFFT_LOG_WARNING("Build for subgroup size", SubgroupSize, "failed with message:\n", e.what());
<<<<<<< HEAD
        is_compatible = false;
      }
      if (!is_compatible) {
        return std::nullopt;
      }
=======
        return std::nullopt;
      }
      counter++;
>>>>>>> 330f37b1
    }
    return result;
  }

  /**
   * Builds the kernel bundles with appropriate values of specialization constants for the first supported subgroup
   * size.
   *
   * @tparam SubgroupSize first subgroup size
   * @tparam OtherSGSizes other subgroup sizes
   * @param dimension_num The dimension for which the kernels are being built
   * @param skip_scaling whether or not to skip scaling
   * @return `dimension_struct` for the newly built kernels
   */
  template <Idx SubgroupSize, Idx... OtherSGSizes>
  dimension_struct build_w_spec_const(std::size_t dimension_num) {
    PORTFFT_LOG_FUNCTION_ENTRY();
    if (std::count(supported_sg_sizes.begin(), supported_sg_sizes.end(), SubgroupSize)) {
      auto [top_level, dimension_size, prepared_vec] = prepare_implementation<SubgroupSize>(dimension_num);
      bool is_compatible = true;
      std::size_t temp = 1;
      Idx num_forward_factors = 0;
      for (const auto& [level, ids, factors] : prepared_vec) {
        is_compatible = is_compatible && sycl::is_compatible(ids, dev);
        if (!is_compatible) {
          break;
        }
        if (temp == dimension_size) {
          break;
        }
        temp *= static_cast<std::size_t>(std::accumulate(factors.begin(), factors.end(), 1, std::multiplies<Idx>()));
        num_forward_factors++;
      }
      Idx num_backward_factors = static_cast<Idx>(prepared_vec.size()) - num_forward_factors;
      bool is_prime = static_cast<bool>(dimension_size != params.lengths[dimension_num]);
      if (is_compatible) {
        auto forward_kernels =
<<<<<<< HEAD
            set_spec_constants_driver<SubgroupSize>(top_level, prepared_vec, direction::FORWARD, dimension_num,
                                                    skip_scaling, num_forward_factors, num_backward_factors);
        auto backward_kernels =
            set_spec_constants_driver<SubgroupSize>(top_level, prepared_vec, direction::BACKWARD, dimension_num,
                                                    skip_scaling, num_forward_factors, num_backward_factors);
=======
            set_spec_constants_driver<SubgroupSize>(top_level, prepared_vec, direction::FORWARD, dimension_num);
        auto backward_kernels =
            set_spec_constants_driver<SubgroupSize>(top_level, prepared_vec, direction::BACKWARD, dimension_num);
>>>>>>> 330f37b1
        if (forward_kernels.has_value() && backward_kernels.has_value()) {
          return {forward_kernels.value(), backward_kernels.value(),      top_level,
                  dimension_size,          params.lengths[dimension_num], SubgroupSize,
                  num_forward_factors,     num_backward_factors,          is_prime};
        }
      }
    }
    if constexpr (sizeof...(OtherSGSizes) == 0) {
      throw unsupported_configuration("None of the compiled subgroup sizes are supported by the device");
    } else {
      return build_w_spec_const<OtherSGSizes...>(dimension_num);
    }
  }

  /**
   * Builds transpose kernels required for global implementation
   * @param dimension_data dimension_struct associated with the dimension
   * @param num_transpositions Number of transpose kernels to build
   * @param ld_input vector containing leading dimensions of the inputs
   * @param ld_output vector containing leading dimensions of the outputs
   */
  void build_transpose_kernels(dimension_struct& dimension_data, std::size_t num_transpositions,
                               std::vector<IdxGlobal>& ld_input, std::vector<IdxGlobal>& ld_output) {
    for (std::size_t i = 0; i < num_transpositions; i++) {
      auto in_bundle = sycl::get_kernel_bundle<sycl::bundle_state::input>(queue.get_context(),
                                                                          detail::get_transpose_kernel_ids<Scalar>());
      in_bundle.template set_specialization_constant<detail::GlobalSpecConstLevelNum>(static_cast<Idx>(i));
      in_bundle.template set_specialization_constant<detail::GlobalSpecConstNumFactors>(
          static_cast<Idx>(num_transpositions + 1));
      try {
        dimension_data.transpose_kernels.emplace_back(
            sycl::build(in_bundle),
            std::vector<Idx>{static_cast<Idx>(ld_input.at(i)), static_cast<Idx>(ld_output.at(i))}, 1, 1, 1,
            std::shared_ptr<Scalar>(), detail::level::GLOBAL);
      } catch (const std::exception& e) {
        throw internal_error("Error building transpose kernel: ", e.what());
      }
    }
  }

  /**
   * Precomputes the inclusive scan required for the global implementation, and populates the device pointer containing
   * the same. Also calculates the ideal amount of llc cache size occupied by the load/store modifiers and returns the
   * same.
   * @param dimension_data Dimension struct for which the inclusive scan is being precomputed
   * @param num_factors Number of factors
   * @param kernel_offset Index from which the kernel_data_struct are to be considered
   * @param ptr Pointer to the global memory for the precomputed data.
   * @return cache space in number of bytes required for the load/store modifiers
   */
  IdxGlobal precompute_scan_impl(dimension_struct& dimension_data, std::size_t num_factors, std::size_t kernel_offset,
                                 IdxGlobal* ptr) {
    std::vector<IdxGlobal> factors;
    std::vector<IdxGlobal> inner_batches;
    std::vector<IdxGlobal> inclusive_scan;

    for (std::size_t i = 0; i < num_factors; i++) {
      const auto& kernel_data = dimension_data.forward_kernels.at(kernel_offset + i);
      factors.push_back(static_cast<IdxGlobal>(kernel_data.length));
      inner_batches.push_back(kernel_data.batch_size);
    }

    inclusive_scan.push_back(factors.at(0));
    for (std::size_t i = 1; i < static_cast<std::size_t>(num_factors); i++) {
      inclusive_scan.push_back(inclusive_scan.at(i - 1) * factors.at(i));
    }
    queue.copy(factors.data(), ptr, factors.size());
    queue.copy(inner_batches.data(), ptr + factors.size(), inner_batches.size());
    queue.copy(inclusive_scan.data(), ptr + factors.size() + inner_batches.size(), inclusive_scan.size());

    build_transpose_kernels(dimension_data, num_factors - 1, factors, inner_batches);

    // calculate Ideal amount of llc cache required for load/store
    std::size_t llc_cache_space_for_twiddles = 0;
    for (std::size_t i = 0; i < num_factors - 1; i++) {
      llc_cache_space_for_twiddles +=
          static_cast<std::size_t>(2 * factors.at(i) * inner_batches.at(i)) * sizeof(Scalar);
    }

    if (dimension_data.is_prime) {
      llc_cache_space_for_twiddles += 4 * dimension_data.length * sizeof(Scalar);
    }
    queue.wait();
    return static_cast<IdxGlobal>(llc_cache_space_for_twiddles);
  }

  /**
   * Gets the number of transforms to accomodate in the last level cache
   * @param llc_cache_space_for_twiddles Amount of cache space in bytes required for load/store modifiers
   * @param n_transforms The Batch size correspoding to the dimension size
   * @param length length of the transform
   * @return
   */
  Idx get_num_batches_in_llc(IdxGlobal llc_cache_space_for_twiddles, IdxGlobal n_transforms, std::size_t length) {
    IdxGlobal cache_space_remaining =
        std::max(IdxGlobal(0), static_cast<IdxGlobal>(llc_size) - llc_cache_space_for_twiddles);
    IdxGlobal sizeof_one_transform = static_cast<IdxGlobal>(2 * length * sizeof(Scalar));

    return static_cast<Idx>(
        std::min(IdxGlobal(PORTFFT_MAX_CONCURRENT_KERNELS),
                 std::min(n_transforms, std::max(IdxGlobal(1), cache_space_remaining / sizeof_one_transform))));
  }

  /**
   * Function which calculates the amount of scratch space required, and also pre computes the necessary scans required.
   * Builds the transpose kernels required for the global implementation
   * @param num_global_level_dimensions number of global level dimensions in the committed size
   */
  void allocate_scratch_and_precompute_scan(Idx num_global_level_dimensions) {
    PORTFFT_LOG_FUNCTION_ENTRY();
    std::size_t n_dimensions = params.lengths.size();
    if (num_global_level_dimensions == 1) {
      std::size_t global_dimension = 0;
      for (std::size_t i = 0; i < n_dimensions; i++) {
        if (dimensions.at(i).level == detail::level::GLOBAL) {
          global_dimension = i;
          break;
        }
      }
      auto& dimension_data = dimensions.at(global_dimension);
      std::size_t space_for_scans =
          static_cast<std::size_t>(3 * (dimension_data.num_forward_factors +
                                        (dimension_data.is_prime ? dimension_data.num_backward_factors : 0)));
      dimension_data.factors_and_scan = detail::make_shared<IdxGlobal>(space_for_scans, queue);
      IdxGlobal cache_req_for_modifiers = static_cast<IdxGlobal>(
          precompute_scan_impl(dimension_data, static_cast<std::size_t>(dimension_data.num_forward_factors), 0,
                               dimension_data.factors_and_scan.get()));
      Idx num_batches_in_llc = get_num_batches_in_llc(cache_req_for_modifiers, IdxGlobal(params.number_of_transforms),
                                                      dimension_data.length);
      scratch_ptr_1 =
          detail::make_shared<Scalar>(2 * dimension_data.length * static_cast<std::size_t>(num_batches_in_llc), queue);
      scratch_ptr_2 =
          detail::make_shared<Scalar>(2 * dimension_data.length * static_cast<std::size_t>(num_batches_in_llc), queue);
      dimension_data.num_batches_in_l2 = num_batches_in_llc;

      if (dimension_data.is_prime) {
        // only need populate the scans and build transpose kernels
        precompute_scan_impl(dimension_data, static_cast<std::size_t>(dimension_data.num_backward_factors),
                             static_cast<std::size_t>(dimension_data.num_forward_factors),
                             dimension_data.factors_and_scan.get() + 3 * dimension_data.num_forward_factors);
      }
    } else {
      // TODO: accuractely calculate the scratch space required when there are more than one global level sizes to
      // ensure least amount of evictions
      throw internal_error("Scratch space calculation for more than one global level dimensions is not handled");
    }
  }

  /**
   * Constructor.
   *
   * @param params descriptor this is created from
   * @param queue queue to use when enqueueing device work
   */
  committed_descriptor_impl(const descriptor<Scalar, Domain>& params, sycl::queue& queue)
      : params(params),
        queue(queue),
        dev(queue.get_device()),
        ctx(queue.get_context()),
        // get some properties we will use for tunning
        n_compute_units(static_cast<Idx>(dev.get_info<sycl::info::device::max_compute_units>())),
        supported_sg_sizes(dev.get_info<sycl::info::device::sub_group_sizes>()),
        local_memory_size(static_cast<Idx>(queue.get_device().get_info<sycl::info::device::local_mem_size>())),
        llc_size(static_cast<IdxGlobal>(queue.get_device().get_info<sycl::info::device::global_mem_cache_size>())) {
    PORTFFT_LOG_FUNCTION_ENTRY();
    PORTFFT_LOG_TRACE("Device info:");
    PORTFFT_LOG_TRACE("n_compute_units:", n_compute_units);
    PORTFFT_LOG_TRACE("supported_sg_sizes:", supported_sg_sizes);
    PORTFFT_LOG_TRACE("local_memory_size:", local_memory_size);
    PORTFFT_LOG_TRACE("llc_size:", llc_size);

    // compile the kernels and precalculate twiddles
    std::size_t n_kernels = params.lengths.size();
    for (std::size_t i = 0; i < n_kernels; i++) {
      dimensions.emplace_back(build_w_spec_const<PORTFFT_SUBGROUP_SIZES>(i));
      dimensions.back().forward_kernels.at(0).twiddles_forward = std::shared_ptr<Scalar>(
          calculate_twiddles(dimensions.back().level, dimensions.at(i), dimensions.back().forward_kernels),
          [queue](Scalar* ptr) {
            if (ptr != nullptr) {
              sycl::free(ptr, queue);
            }
          });
      // TODO: refactor multi-dimensional fft's such that they can use a single pointer for twiddles.
      dimensions.back().backward_kernels.at(0).twiddles_forward = std::shared_ptr<Scalar>(
          calculate_twiddles(dimensions.back().level, dimensions.at(i), dimensions.back().backward_kernels),
          [queue](Scalar* ptr) {
            if (ptr != nullptr) {
              PORTFFT_LOG_TRACE("Freeing the array for twiddle factors");
              sycl::free(ptr, queue);
            }
          });
    }

    Idx num_global_level_dimensions = static_cast<Idx>(std::count_if(
        dimensions.cbegin(), dimensions.cend(), [](auto& d) { return d.level == detail::level::GLOBAL; }));
    if (num_global_level_dimensions != 0) {
      if (params.lengths.size() > 1) {
        throw unsupported_configuration("For FFTs that do not fit in local memory only 1D is supported");
      }
      if (params.get_distance(direction::FORWARD) != params.lengths[0] ||
          params.get_distance(direction::BACKWARD) != params.lengths[0]) {
        throw unsupported_configuration("Large FFTs are currently only supported in non-strided format");
      }

      allocate_scratch_and_precompute_scan(num_global_level_dimensions);
    }
  }

  /**
   * Utility function for copy constructor and copy assignment operator
   * @param desc `committed_descriptor_impl` of which the copy is to be made
   */
  void create_copy(const committed_descriptor_impl<Scalar, Domain>& desc) {
    PORTFFT_LOG_FUNCTION_ENTRY();
#define PORTFFT_COPY(x) this->x = desc.x;
    PORTFFT_COPY(params)
    PORTFFT_COPY(queue)
    PORTFFT_COPY(dev)
    PORTFFT_COPY(ctx)
    PORTFFT_COPY(n_compute_units)
    PORTFFT_COPY(supported_sg_sizes)
    PORTFFT_COPY(local_memory_size)
    PORTFFT_COPY(dimensions)
    PORTFFT_COPY(scratch_space_required)
    PORTFFT_COPY(llc_size)
#undef PORTFFT_COPY

    bool is_scratch_required = false;
    for (std::size_t i = 0; i < desc.dimensions.size(); i++) {
      if (desc.dimensions.at(i).level == detail::level::GLOBAL) {
        is_scratch_required = true;
        break;
      }
    }
    if (is_scratch_required) {
      PORTFFT_LOG_TRACE("Allocating 2 scratch arrays of size", desc.scratch_space_required, "Scalars in global memory");
      this->scratch_ptr_1 =
          detail::make_shared<Scalar>(static_cast<std::size_t>(desc.scratch_space_required), this->queue);
      this->scratch_ptr_2 =
          detail::make_shared<Scalar>(static_cast<std::size_t>(desc.scratch_space_required), this->queue);
    }
  }

 public:
  committed_descriptor_impl(const committed_descriptor_impl& desc) : params(desc.params) {  // TODO params copied twice
    PORTFFT_LOG_FUNCTION_ENTRY();
    create_copy(desc);
  }

  committed_descriptor_impl& operator=(const committed_descriptor_impl& desc) {
    PORTFFT_LOG_FUNCTION_ENTRY();
    if (this != &desc) {
      create_copy(desc);
    }
    return *this;
  }

  static_assert(std::is_same_v<Scalar, float> || std::is_same_v<Scalar, double>,
                "Scalar must be either float or double!");

  /**
   * Destructor
   */
  ~committed_descriptor_impl() {
    PORTFFT_LOG_FUNCTION_ENTRY();
    queue.wait();
  }

  // default construction is not appropriate
  committed_descriptor_impl() = delete;

 protected:
  /**
   * Dispatches to the implementation for the appropriate direction.
   *
   * @tparam TIn Type of the input buffer or USM pointer
   * @tparam TOut Type of the output buffer or USM pointer
   * @param in buffer or USM pointer to memory containing input data. Real part of input data if
   * `descriptor.complex_storage` is split.
   * @param out buffer or USM pointer to memory containing output data. Real part of input data if
   * `descriptor.complex_storage` is split.
   * @param in_imag buffer or USM pointer to memory containing imaginary part of the input data. Ignored if
   * `descriptor.complex_storage` is interleaved.
   * @param out_imag buffer or USM pointer to memory containing imaginary part of the output data. Ignored if
   * `descriptor.complex_storage` is interleaved.
   * @param used_storage how components of a complex value are stored - either split or interleaved
   * @param compute_direction direction of compute, forward / backward
   * @param dependencies events that must complete before the computation
   * @return sycl::event
   */
  template <typename TIn, typename TOut>
  sycl::event dispatch_direction(const TIn& in, TOut& out, const TIn& in_imag, TOut& out_imag,
                                 complex_storage used_storage, direction compute_direction,
                                 const std::vector<sycl::event>& dependencies = {}) {
    PORTFFT_LOG_FUNCTION_ENTRY();
#ifndef PORTFFT_ENABLE_BUFFER_BUILDS
    if constexpr (!std::is_pointer_v<TIn> || !std::is_pointer_v<TOut>) {
      throw invalid_configuration("Buffer interface can not be called when buffer builds are disabled.");
    }
#endif
    if (used_storage != params.complex_storage) {
      if (used_storage == complex_storage::SPLIT_COMPLEX) {
        throw invalid_configuration(
            "To use interface with split real and imaginary memory, descriptor.complex_storage must be set to "
            "SPLIT_COMPLEX.");
      }
      throw invalid_configuration(
          "To use interface with interleaved real and imaginary values, descriptor.complex_storage must be set to "
          "INTERLEAVED_COMPLEX.");
    }
    if (compute_direction == direction::FORWARD) {
      return dispatch_dimensions(in, out, in_imag, out_imag, dependencies, params.forward_offset,
                                 params.backward_offset, compute_direction);
    }
    return dispatch_dimensions(in, out, in_imag, out_imag, dependencies, params.backward_offset, params.forward_offset,
                               compute_direction);
  }

  /**
   * Dispatches to the implementation for the appropriate number of dimensions.
   *
   * @tparam TIn Type of the input buffer or USM pointer
   * @tparam TOut Type of the output buffer or USM pointer
   * @param in buffer or USM pointer to memory containing input data. Real part of input data if
   * `descriptor.complex_storage` is split.
   * @param out buffer or USM pointer to memory containing output data. Real part of input data if
   * `descriptor.complex_storage` is split.
   * @param in_imag buffer or USM pointer to memory containing imaginary part of the input data. Ignored if
   * `descriptor.complex_storage` is interleaved.
   * @param out_imag buffer or USM pointer to memory containing imaginary part of the output data. Ignored if
   * `descriptor.complex_storage` is interleaved.
   * @param dependencies events that must complete before the computation
   * @param input_offset offset into input allocation where the data for FFTs start
   * @param output_offset offset into output allocation where the data for FFTs start
   * @param compute_direction direction of compute, forward / backward
   * @return sycl::event
   */
  template <typename TIn, typename TOut>
  sycl::event dispatch_dimensions(const TIn& in, TOut& out, const TIn& in_imag, TOut& out_imag,
                                  const std::vector<sycl::event>& dependencies, std::size_t input_offset,
                                  std::size_t output_offset, direction compute_direction) {
    PORTFFT_LOG_FUNCTION_ENTRY();
    using TOutConst = std::conditional_t<std::is_pointer_v<TOut>, const std::remove_pointer_t<TOut>*, const TOut>;
    std::size_t n_dimensions = params.lengths.size();
    std::size_t total_size = params.get_flattened_length();

    const auto input_layout = detail::get_layout(params, compute_direction);
    const auto output_layout = detail::get_layout(params, inv(compute_direction));

    // currently multi-dimensional transforms are implemented just for default (PACKED) data layout
    const bool multi_dim_supported = input_layout == detail::layout::PACKED && output_layout == detail::layout::PACKED;
    if (n_dimensions != 1 && !multi_dim_supported) {
      throw internal_error("Only default layout is supported for multi-dimensional transforms.");
    }

    // product of sizes of all dimension inner relative to the one we are currently working on
    std::size_t inner_size = 1;
    // product of sizes of all dimension outer relative to the one we are currently working on
    std::size_t outer_size = total_size / params.lengths.back();

    PORTFFT_LOG_TRACE("Dispatching the kernel for the last dimension");
    sycl::event previous_event =
        dispatch_kernel_1d(in, out, in_imag, out_imag, dependencies, params.number_of_transforms * outer_size,
                           input_layout, input_offset, output_offset, dimensions.back(), compute_direction);
    if (n_dimensions == 1) {
      return previous_event;
    }
    std::vector<sycl::event> previous_events{previous_event};
    std::vector<sycl::event> next_events;
    inner_size *= params.lengths.back();
    for (std::size_t i = n_dimensions - 2; i != static_cast<std::size_t>(-1); i--) {
      outer_size /= params.lengths[i];
      // TODO do everything from the next loop in a single kernel once we support more than one distance in the
      // kernels.
      std::size_t stride_between_kernels = inner_size * params.lengths[i];
      PORTFFT_LOG_TRACE("Dispatching the kernels for the dimension", i);
      for (std::size_t j = 0; j < params.number_of_transforms * outer_size; j++) {
        sycl::event e = dispatch_kernel_1d<TOutConst, TOut>(
            out, out, out_imag, out_imag, previous_events, inner_size, layout::BATCH_INTERLEAVED,
            output_offset + j * stride_between_kernels, output_offset + j * stride_between_kernels, dimensions[i],
            compute_direction);
        next_events.push_back(e);
      }
      inner_size *= params.lengths[i];
      std::swap(previous_events, next_events);
      next_events.clear();
    }
    return queue.single_task(previous_events, []() {});  // just to get an event that depends on all previous ones
  }

  /**
   * Dispatches the kernel with the first subgroup size that is supported by the device.
   *
   * @tparam TIn Type of the input buffer or USM pointer
   * @tparam TOut Type of the output buffer or USM pointer
   * @param in buffer or USM pointer to memory containing input data. Real part of input data if
   * `descriptor.complex_storage` is split.
   * @param out buffer or USM pointer to memory containing output data. Real part of input data if
   * `descriptor.complex_storage` is split.
   * @param in_imag buffer or USM pointer to memory containing imaginary part of the input data. Ignored if
   * `descriptor.complex_storage` is interleaved.
   * @param out_imag buffer or USM pointer to memory containing imaginary part of the output data. Ignored if
   * `descriptor.complex_storage` is interleaved.
   * @param dependencies events that must complete before the computation
   * @param n_transforms number of FT transforms to do in one call
   * @param input_layout the layout of the input data of the transforms
   * @param input_offset offset into input allocation where the data for FFTs start
   * @param output_offset offset into output allocation where the data for FFTs start
   * @param dimension_data data for the dimension this call will work on
   * @param compute_direction direction of compute, forward / backward
   * @return sycl::event
   */
  template <typename TIn, typename TOut>
  sycl::event dispatch_kernel_1d(const TIn& in, TOut& out, const TIn& in_imag, TOut& out_imag,
                                 const std::vector<sycl::event>& dependencies, std::size_t n_transforms,
                                 layout input_layout, std::size_t input_offset, std::size_t output_offset,
                                 dimension_struct& dimension_data, direction compute_direction) {
    PORTFFT_LOG_FUNCTION_ENTRY();
    return dispatch_kernel_1d_helper<TIn, TOut, PORTFFT_SUBGROUP_SIZES>(
        in, out, in_imag, out_imag, dependencies, n_transforms, input_layout, input_offset, output_offset,
        dimension_data, compute_direction);
  }

  /**
   * Helper for dispatching the kernel with the first subgroup size that is supported by the device.
   *
   * @tparam TIn Type of the input buffer or USM pointer
   * @tparam TOut Type of the output buffer or USM pointer
   * @tparam SubgroupSize first subgroup size
   * @tparam OtherSGSizes other subgroup sizes
   * @param in buffer or USM pointer to memory containing input data. Real part of input data if
   * `descriptor.complex_storage` is split.
   * @param out buffer or USM pointer to memory containing output data. Real part of input data if
   * `descriptor.complex_storage` is split.
   * @param in_imag buffer or USM pointer to memory containing imaginary part of the input data. Ignored if
   * `descriptor.complex_storage` is interleaved.
   * @param out_imag buffer or USM pointer to memory containing imaginary part of the output data. Ignored if
   * `descriptor.complex_storage` is interleaved.
   * @param dependencies events that must complete before the computation
   * @param n_transforms number of FT transforms to do in one call
   * @param input_layout the layout of the input data of the transforms
   * @param input_offset offset into input allocation where the data for FFTs start
   * @param output_offset offset into output allocation where the data for FFTs start
   * @param dimension_data data for the dimension this call will work on
   * @param compute_direction direction of compute, forward / backward
   * @return sycl::event
   */
  template <typename TIn, typename TOut, Idx SubgroupSize, Idx... OtherSGSizes>
  sycl::event dispatch_kernel_1d_helper(const TIn& in, TOut& out, const TIn& in_imag, TOut& out_imag,
                                        const std::vector<sycl::event>& dependencies, std::size_t n_transforms,
                                        layout input_layout, std::size_t input_offset, std::size_t output_offset,
                                        dimension_struct& dimension_data, direction compute_direction) {
    PORTFFT_LOG_FUNCTION_ENTRY();
    if (SubgroupSize == dimension_data.used_sg_size) {
      const bool input_batch_interleaved = input_layout == layout::BATCH_INTERLEAVED;

      for (kernel_data_struct kernel_data : dimension_data.forward_kernels) {
        if (input_batch_interleaved) {
          std::size_t minimum_local_mem_required =
              num_scalars_in_local_mem(kernel_data.level, kernel_data.length, SubgroupSize, kernel_data.factors,
                                       kernel_data.num_sgs_per_wg, layout::BATCH_INTERLEAVED) *
              sizeof(Scalar);
          PORTFFT_LOG_TRACE("Local mem required:", minimum_local_mem_required, "B. Available: ", local_memory_size,
                            "B.");
          if (static_cast<Idx>(minimum_local_mem_required) > local_memory_size) {
            throw out_of_local_memory_error(
                "Insufficient amount of local memory available: " + std::to_string(local_memory_size) +
                "B. Required: " + std::to_string(minimum_local_mem_required) + "B.");
          }
        }
      }

      return run_kernel<SubgroupSize>(in, out, in_imag, out_imag, dependencies, n_transforms, input_offset,
                                      output_offset, dimension_data, compute_direction, input_layout);
    }
    if constexpr (sizeof...(OtherSGSizes) == 0) {
      throw invalid_configuration("None of the compiled subgroup sizes are supported by the device!");
    } else {
      return dispatch_kernel_1d_helper<TIn, TOut, OtherSGSizes...>(in, out, in_imag, out_imag, dependencies,
                                                                   n_transforms, input_layout, input_offset,
                                                                   output_offset, dimension_data, compute_direction);
    }
  }

  /**
   * Struct for dispatching `run_kernel()` call.
   *
   * @tparam SubgroupSize size of the subgroup
   * @tparam TIn Type of the input USM pointer or buffer
   * @tparam TOut Type of the output USM pointer or buffer
   */
  template <Idx SubgroupSize, typename TIn, typename TOut>
  struct run_kernel_struct {
    // Dummy parameter is needed as only partial specializations are allowed without specializing the containing class
    template <detail::level Lev, typename Dummy>
    struct inner {
      static sycl::event execute(committed_descriptor_impl& desc, const TIn& in, TOut& out, const TIn& in_imag,
                                 TOut& out_imag, const std::vector<sycl::event>& dependencies, std::size_t n_transforms,
                                 std::size_t forward_offset, std::size_t backward_offset,
                                 dimension_struct& dimension_data, direction compute_direction, layout input_layout);
    };
  };

  /**
   * Common interface to run the kernel called by compute_forward and compute_backward
   *
   * @tparam SubgroupSize size of the subgroup
   * @tparam TIn Type of the input USM pointer or buffer
   * @tparam TOut Type of the output USM pointer or buffer
   * @param in buffer or USM pointer to memory containing input data. Real part of input data if
   * `descriptor.complex_storage` is split.
   * @param out buffer or USM pointer to memory containing output data. Real part of input data if
   * `descriptor.complex_storage` is split.
   * @param in_imag buffer or USM pointer to memory containing imaginary part of the input data. Ignored if
   * `descriptor.complex_storage` is interleaved.
   * @param out_imag buffer or USM pointer to memory containing imaginary part of the output data. Ignored if
   * `descriptor.complex_storage` is interleaved.
   * @param dependencies events that must complete before the computation
   * @param n_transforms number of FT transforms to do in one call
   * @param input_offset offset into input allocation where the data for FFTs start
   * @param output_offset offset into output allocation where the data for FFTs start
   * @param dimension_data data for the dimension this call will work on
   * @param compute_direction direction of fft, forward / backward
   * @param input_layout the layout of the input data of the transforms
   * @return sycl::event
   */
  template <Idx SubgroupSize, typename TIn, typename TOut>
  sycl::event run_kernel(const TIn& in, TOut& out, const TIn& in_imag, TOut& out_imag,
                         const std::vector<sycl::event>& dependencies, std::size_t n_transforms,
                         std::size_t input_offset, std::size_t output_offset, dimension_struct& dimension_data,
                         direction compute_direction, layout input_layout) {
    PORTFFT_LOG_FUNCTION_ENTRY();
    // mixing const and non-const inputs leads to hard-to-debug linking errors, as both use the same kernel name, but
    // are called from different template instantiations.
    static_assert(!std::is_pointer_v<TIn> || std::is_const_v<std::remove_pointer_t<TIn>>,
                  "We do not differentiate kernel names between kernels with const and non-const USM inputs, so all "
                  "should be const");
    // kernel names currently assume both are the same. Mixing them without adding TOut to kernel names would lead to
    // hard-to-debug linking errors
    static_assert(std::is_pointer_v<TIn> == std::is_pointer_v<TOut>,
                  "Both input and output to the kernels should be the same - either buffers or USM");
    using TInReinterpret = decltype(detail::reinterpret<const Scalar>(in));
    using TOutReinterpret = decltype(detail::reinterpret<Scalar>(out));
    std::size_t vec_multiplier = params.complex_storage == complex_storage::INTERLEAVED_COMPLEX ? 2 : 1;
    return dispatch<run_kernel_struct<SubgroupSize, TInReinterpret, TOutReinterpret>>(
        dimension_data.level, detail::reinterpret<const Scalar>(in), detail::reinterpret<Scalar>(out),
        detail::reinterpret<const Scalar>(in_imag), detail::reinterpret<Scalar>(out_imag), dependencies,
        static_cast<IdxGlobal>(n_transforms), static_cast<IdxGlobal>(vec_multiplier * input_offset),
        static_cast<IdxGlobal>(vec_multiplier * output_offset), dimension_data, compute_direction, input_layout);
  }
};

}  // namespace detail
}  // namespace portfft

#endif<|MERGE_RESOLUTION|>--- conflicted
+++ resolved
@@ -48,23 +48,12 @@
 template <typename Scalar, domain Domain>
 using kernels_vec = std::vector<typename committed_descriptor_impl<Scalar, Domain>::kernel_data_struct>;
 
-<<<<<<< HEAD
 template <typename Scalar, domain Domain, detail::layout LayoutIn, detail::layout LayoutOut, Idx SubgroupSize,
           typename TIn>
 std::vector<sycl::event> compute_level(const typename committed_descriptor_impl<Scalar, Domain>::kernel_data_struct&,
                                        const TIn&, Scalar*, const TIn&, Scalar*, const Scalar*, const Scalar*,
                                        const Scalar*, const IdxGlobal*, IdxGlobal, IdxGlobal, Idx, IdxGlobal, IdxGlobal,
                                        Idx, Idx, complex_storage, const std::vector<sycl::event>&, sycl::queue&);
-=======
-template <typename Scalar, domain Domain, Idx SubgroupSize, typename TIn>
-std::vector<sycl::event> compute_level(
-    const typename committed_descriptor_impl<Scalar, Domain>::kernel_data_struct& kd_struct, const TIn& input,
-    Scalar* output, const TIn& input_imag, Scalar* output_imag, const Scalar* twiddles_ptr,
-    const IdxGlobal* factors_triple, IdxGlobal intermediate_twiddle_offset, IdxGlobal subimpl_twiddle_offset,
-    IdxGlobal input_global_offset, IdxGlobal committed_size, Idx num_batches_in_l2, IdxGlobal n_transforms,
-    IdxGlobal batch_start, Idx factor_id, Idx total_factors, complex_storage storage,
-    const std::vector<sycl::event>& dependencies, sycl::queue& queue);
->>>>>>> 330f37b1
 
 template <typename Scalar, domain Domain, typename TOut>
 sycl::event transpose_level(const typename committed_descriptor_impl<Scalar, Domain>::kernel_data_struct&,
@@ -99,23 +88,12 @@
 template <typename Scalar, domain Domain>
 class committed_descriptor_impl {
   friend struct descriptor<Scalar, Domain>;
-<<<<<<< HEAD
   template <typename Scalar1, domain Domain1, detail::layout LayoutIn, detail::layout LayoutOut, Idx SubgroupSize,
             typename TIn>
   friend std::vector<sycl::event> compute_level(
       const typename committed_descriptor_impl<Scalar1, Domain1>::kernel_data_struct&, const TIn&, Scalar1*, const TIn&,
       Scalar1*, const Scalar1*, const Scalar1*, const Scalar1*, const IdxGlobal*, IdxGlobal, IdxGlobal, Idx, IdxGlobal,
       IdxGlobal, Idx, Idx, complex_storage, const std::vector<sycl::event>&, sycl::queue&);
-=======
-  template <typename Scalar1, domain Domain1, Idx SubgroupSize, typename TIn>
-  friend std::vector<sycl::event> detail::compute_level(
-      const typename committed_descriptor_impl<Scalar1, Domain1>::kernel_data_struct& kd_struct, const TIn& input,
-      Scalar1* output, const TIn& input_imag, Scalar1* output_imag, const Scalar1* twiddles_ptr,
-      const IdxGlobal* factors_triple, IdxGlobal intermediate_twiddle_offset, IdxGlobal subimpl_twiddle_offset,
-      IdxGlobal input_global_offset, IdxGlobal committed_size, Idx num_batches_in_l2, IdxGlobal n_transforms,
-      IdxGlobal batch_start, Idx factor_id, Idx total_factors, complex_storage storage,
-      const std::vector<sycl::event>& dependencies, sycl::queue& queue);
->>>>>>> 330f37b1
 
   template <typename Scalar1, domain Domain1, typename TOut>
   friend sycl::event detail::transpose_level(
@@ -578,7 +556,6 @@
    * @return vector of kernel_data_struct if all kernel builds are successful, std::nullopt otherwise
    */
   template <Idx SubgroupSize>
-<<<<<<< HEAD
   std::optional<std::vector<kernel_data_struct>> set_spec_constants_driver(
       detail::level top_level, kernel_ids_and_metadata_t& prepared_vec, direction compute_direction,
       std::size_t dimension_num, bool skip_scaling, Idx num_forward_factors, Idx num_backward_factors) {
@@ -612,79 +589,6 @@
     }
 
     for (const auto& [level, input_bundle, factors] : input_kernels_and_metadata) {
-=======
-  std::optional<std::vector<kernel_data_struct>> set_spec_constants_driver(detail::level top_level,
-                                                                           kernel_ids_and_metadata_t& prepared_vec,
-                                                                           direction compute_direction,
-                                                                           std::size_t dimension_num) {
-    Scalar scale_factor = compute_direction == direction::FORWARD ? params.forward_scale : params.backward_scale;
-    std::size_t counter = 0;
-    IdxGlobal remaining_factors_prod = static_cast<IdxGlobal>(params.get_flattened_length());
-    std::vector<kernel_data_struct> result;
-    for (auto [level, ids, factors] : prepared_vec) {
-      const bool is_multi_dim = params.lengths.size() > 1;
-      const bool is_global = top_level == detail::level::GLOBAL;
-      const bool is_final_factor = counter == (prepared_vec.size() - 1);
-      const bool is_final_dim = dimension_num == (params.lengths.size() - 1);
-      const bool is_backward = compute_direction == direction::BACKWARD;
-      if (is_multi_dim && is_global) {
-        throw unsupported_configuration("multidimensional global transforms are not supported.");
-      }
-
-      const auto multiply_on_store = is_global && !is_final_factor ? detail::elementwise_multiply::APPLIED
-                                                                   : detail::elementwise_multiply::NOT_APPLIED;
-      const auto conjugate_on_load =
-          is_backward && counter == 0 ? detail::complex_conjugate::APPLIED : detail::complex_conjugate::NOT_APPLIED;
-      const auto conjugate_on_store =
-          is_backward && is_final_factor ? detail::complex_conjugate::APPLIED : detail::complex_conjugate::NOT_APPLIED;
-      const auto apply_scale = is_final_factor && is_final_dim ? detail::apply_scale_factor::APPLIED
-                                                               : detail::apply_scale_factor::NOT_APPLIED;
-
-      Idx length{};
-      IdxGlobal forward_stride{};
-      IdxGlobal backward_stride{};
-      IdxGlobal forward_distance{};
-      IdxGlobal backward_distance{};
-
-      if (is_global) {
-        length = std::accumulate(factors.begin(), factors.end(), Idx(1), std::multiplies<Idx>());
-
-        remaining_factors_prod /= length;
-        forward_stride = remaining_factors_prod;
-        backward_stride = remaining_factors_prod;
-        forward_distance = is_final_factor ? length : 1;
-        backward_distance = is_final_factor ? length : 1;
-
-      } else {
-        length = static_cast<Idx>(params.lengths[dimension_num]);
-        forward_stride = static_cast<IdxGlobal>(params.forward_strides[dimension_num]);
-        backward_stride = static_cast<IdxGlobal>(params.backward_strides[dimension_num]);
-        if (is_multi_dim) {
-          if (is_final_dim) {
-            forward_distance = length;
-            backward_distance = length;
-          } else {
-            forward_distance = 1;
-            backward_distance = 1;
-          }
-        } else {
-          forward_distance = static_cast<IdxGlobal>(params.forward_distance);
-          backward_distance = static_cast<IdxGlobal>(params.backward_distance);
-        }
-      }
-
-      const IdxGlobal input_stride = compute_direction == direction::FORWARD ? forward_stride : backward_stride;
-      const IdxGlobal output_stride = compute_direction == direction::FORWARD ? backward_stride : forward_stride;
-      const IdxGlobal input_distance = compute_direction == direction::FORWARD ? forward_distance : backward_distance;
-      const IdxGlobal output_distance = compute_direction == direction::FORWARD ? backward_distance : forward_distance;
-
-      auto in_bundle = sycl::get_kernel_bundle<sycl::bundle_state::input>(queue.get_context(), ids);
-
-      set_spec_constants(top_level, in_bundle, length, factors, detail::elementwise_multiply::NOT_APPLIED,
-                         multiply_on_store, apply_scale, level, conjugate_on_load, conjugate_on_store, scale_factor,
-                         input_stride, output_stride, input_distance, output_distance, static_cast<Idx>(counter),
-                         static_cast<Idx>(prepared_vec.size()));
->>>>>>> 330f37b1
       try {
         result.emplace_back(
             sycl::build(input_bundle), factors,
@@ -692,17 +596,11 @@
             SubgroupSize, PORTFFT_SGS_IN_WG, std::shared_ptr<Scalar>(), level);
       } catch (const std::exception& e) {
         PORTFFT_LOG_WARNING("Build for subgroup size", SubgroupSize, "failed with message:\n", e.what());
-<<<<<<< HEAD
         is_compatible = false;
       }
       if (!is_compatible) {
         return std::nullopt;
       }
-=======
-        return std::nullopt;
-      }
-      counter++;
->>>>>>> 330f37b1
     }
     return result;
   }
@@ -740,17 +638,11 @@
       bool is_prime = static_cast<bool>(dimension_size != params.lengths[dimension_num]);
       if (is_compatible) {
         auto forward_kernels =
-<<<<<<< HEAD
             set_spec_constants_driver<SubgroupSize>(top_level, prepared_vec, direction::FORWARD, dimension_num,
                                                     skip_scaling, num_forward_factors, num_backward_factors);
         auto backward_kernels =
             set_spec_constants_driver<SubgroupSize>(top_level, prepared_vec, direction::BACKWARD, dimension_num,
                                                     skip_scaling, num_forward_factors, num_backward_factors);
-=======
-            set_spec_constants_driver<SubgroupSize>(top_level, prepared_vec, direction::FORWARD, dimension_num);
-        auto backward_kernels =
-            set_spec_constants_driver<SubgroupSize>(top_level, prepared_vec, direction::BACKWARD, dimension_num);
->>>>>>> 330f37b1
         if (forward_kernels.has_value() && backward_kernels.has_value()) {
           return {forward_kernels.value(), backward_kernels.value(),      top_level,
                   dimension_size,          params.lengths[dimension_num], SubgroupSize,
