/***************************************************************************
 *
 *  Copyright (C) Codeplay Software Ltd.
 *
 *  Licensed under the Apache License, Version 2.0 (the "License");
 *  you may not use this file except in compliance with the License.
 *  You may obtain a copy of the License at
 *
 *      http://www.apache.org/licenses/LICENSE-2.0
 *
 *  Unless required by applicable law or agreed to in writing, software
 *  distributed under the License is distributed on an "AS IS" BASIS,
 *  WITHOUT WARRANTIES OR CONDITIONS OF ANY KIND, either express or implied.
 *  See the License for the specific language governing permissions and
 *  limitations under the License.
 *
 *  Codeplay's portFFT
 *
 **************************************************************************/

#ifndef PORTFFT_ENUMS_HPP
#define PORTFFT_ENUMS_HPP

namespace portfft {

enum class domain { REAL, COMPLEX };

enum class complex_storage { INTERLEAVED_COMPLEX, SPLIT_COMPLEX };

enum class placement { IN_PLACE, OUT_OF_PLACE };

enum class direction { FORWARD, BACKWARD };

/**
 * Return the opposite direction.
 * Useful to get the output of descriptor::get_strides, descriptor::get_distance, or similar functions.
 * @param dir Direction
 */
constexpr direction inv(direction dir) { return dir == direction::FORWARD ? direction::BACKWARD : direction::FORWARD; }

namespace detail {
enum class pad { DONT_PAD, DO_PAD };

enum class level { WORKITEM, SUBGROUP, WORKGROUP, GLOBAL };

enum class layout {
  /// Packed layout represents default strides and distance.
  /// Each FFT is contiguous and each FFT is stored one after the other.
  /// dftInput[Idx, BatchId] = ptr[Idx + InputSize * BatchId]
  PACKED,
  /// Unpacked layout represents arbitrary strides or distance.
  UNPACKED,
  /// Batch interleaved is a special case of unpacked with distance=1 stride=[0, batch_size] which can be better
  /// optimized than the general case.
  /// dftInput[Idx, BatchId] = ptr[Idx * BatchCount + BatchId]
  BATCH_INTERLEAVED
};

enum class memory { BUFFER, USM };

enum class transfer_direction {
  LOCAL_TO_PRIVATE,
  PRIVATE_TO_LOCAL,
  PRIVATE_TO_GLOBAL,
  LOCAL_TO_GLOBAL,
  GLOBAL_TO_LOCAL
};

enum class elementwise_multiply { NOT_APPLIED, APPLIED };

<<<<<<< HEAD
enum class apply_scale_factor { NOT_APPLIED, APPLIED };
=======
enum class apply_scale_factor { APPLIED, NOT_APPLIED };

enum class complex_conjugate { APPLIED, NOT_APPLIED };
>>>>>>> 180b6c68
}  // namespace detail

}  // namespace portfft

#endif<|MERGE_RESOLUTION|>--- conflicted
+++ resolved
@@ -68,13 +68,9 @@
 
 enum class elementwise_multiply { NOT_APPLIED, APPLIED };
 
-<<<<<<< HEAD
 enum class apply_scale_factor { NOT_APPLIED, APPLIED };
-=======
-enum class apply_scale_factor { APPLIED, NOT_APPLIED };
 
-enum class complex_conjugate { APPLIED, NOT_APPLIED };
->>>>>>> 180b6c68
+enum class complex_conjugate { NOT_APPLIED, APPLIED };
 }  // namespace detail
 
 }  // namespace portfft
