--- conflicted
+++ resolved
@@ -201,34 +201,23 @@
                    sycl::local_accessor<Scalar, 1>& loc_for_input, sycl::local_accessor<Scalar, 1>& loc_for_twiddles,
                    sycl::local_accessor<Scalar, 1>& loc_for_store_modifier, const Scalar* multipliers_between_factors,
                    const Scalar* impl_twiddles, const IdxGlobal* factors, const IdxGlobal* inner_batches,
-<<<<<<< HEAD
-                   const IdxGlobal* inclusive_scan, IdxGlobal n_transforms, Scalar scale_factor,
-                   IdxGlobal input_batch_offset, std::pair<sycl::range<1>, sycl::range<1>> launch_params,
-                   sycl::handler& cgh) {
-  PORTFFT_LOG_FUNCTION_ENTRY();
-=======
                    const IdxGlobal* inclusive_scan, IdxGlobal n_transforms, IdxGlobal input_batch_offset,
                    std::pair<sycl::range<1>, sycl::range<1>> launch_params, sycl::handler& cgh) {
->>>>>>> 180b6c68
+  PORTFFT_LOG_FUNCTION_ENTRY();
   auto [global_range, local_range] = launch_params;
 #ifdef PORTFFT_KERNEL_LOG
   sycl::stream s{1024 * 16, 1024, cgh};
 #endif
-<<<<<<< HEAD
   PORTFFT_LOG_TRACE("Launching kernel for global implementation with global_size", global_range[0], "local_size",
             local_range[0]);
-  cgh.parallel_for<global_kernel<Scalar, Domain, Dir, memory::BUFFER, LayoutIn, LayoutOut, SubgroupSize>>(
-      sycl::nd_range<1>(global_range, local_range), [=
+  cgh.parallel_for<global_kernel<Scalar, Domain, memory::BUFFER, LayoutIn, LayoutOut, SubgroupSize>>(
+      sycl::nd_range<1>(global_range, local_range),
+      [=
 #ifdef PORTFFT_KERNEL_LOG
                                                          ,
                                                      global_logging_config = detail::global_logging_config
 #endif
   ](sycl::nd_item<1> it, sycl::kernel_handler kh) PORTFFT_REQD_SUBGROUP_SIZE(SubgroupSize) {
-=======
-  cgh.parallel_for<global_kernel<Scalar, Domain, memory::BUFFER, LayoutIn, LayoutOut, SubgroupSize>>(
-      sycl::nd_range<1>(global_range, local_range),
-      [=](sycl::nd_item<1> it, sycl::kernel_handler kh) PORTFFT_REQD_SUBGROUP_SIZE(SubgroupSize) {
->>>>>>> 180b6c68
         detail::global_data_struct global_data{
 #ifdef PORTFFT_KERNEL_LOG
             s, global_logging_config,
@@ -271,35 +260,26 @@
                    sycl::local_accessor<Scalar, 1>& loc_for_input, sycl::local_accessor<Scalar, 1>& loc_for_twiddles,
                    sycl::local_accessor<Scalar, 1>& loc_for_store_modifier, const Scalar* multipliers_between_factors,
                    const Scalar* impl_twiddles, const IdxGlobal* factors, const IdxGlobal* inner_batches,
-<<<<<<< HEAD
-                   const IdxGlobal* inclusive_scan, IdxGlobal n_transforms, Scalar scale_factor,
-                   IdxGlobal input_batch_offset, std::pair<sycl::range<1>, sycl::range<1>> launch_params,
-                   sycl::handler& cgh) {
+                   const IdxGlobal* inclusive_scan, IdxGlobal n_transforms, IdxGlobal input_batch_offset,
+                   std::pair<sycl::range<1>, sycl::range<1>> launch_params, sycl::handler& cgh) {
   PORTFFT_LOG_FUNCTION_ENTRY();
-#ifdef PORTFFT_KERNEL_LOG
+#ifdef PORTFFT_LOG
   sycl::stream s{1024 * 16 * 16, 1024, cgh};
 #endif
   auto [global_range, local_range] = launch_params;
+#ifdef PORTFFT_KERNEL_LOG
+  sycl::stream s{1024 * 16, 1024, cgh};
+#endif
   PORTFFT_LOG_TRACE("Launching kernel for global implementation with global_size", global_range[0], "local_size",
             local_range[0]);
-  cgh.parallel_for<global_kernel<Scalar, Domain, Dir, memory::USM, LayoutIn, LayoutOut, SubgroupSize>>(
-      sycl::nd_range<1>(global_range, local_range), [=
+  cgh.parallel_for<global_kernel<Scalar, Domain, memory::USM, LayoutIn, LayoutOut, SubgroupSize>>(
+      sycl::nd_range<1>(global_range, local_range),
+      [=
 #ifdef PORTFFT_KERNEL_LOG
                                                          ,
                                                      global_logging_config = detail::global_logging_config
 #endif
   ](sycl::nd_item<1> it, sycl::kernel_handler kh) PORTFFT_REQD_SUBGROUP_SIZE(SubgroupSize) {
-=======
-                   const IdxGlobal* inclusive_scan, IdxGlobal n_transforms, IdxGlobal input_batch_offset,
-                   std::pair<sycl::range<1>, sycl::range<1>> launch_params, sycl::handler& cgh) {
-#ifdef PORTFFT_LOG
-  sycl::stream s{1024 * 16 * 16, 1024, cgh};
-#endif
-  auto [global_range, local_range] = launch_params;
-  cgh.parallel_for<global_kernel<Scalar, Domain, memory::USM, LayoutIn, LayoutOut, SubgroupSize>>(
-      sycl::nd_range<1>(global_range, local_range),
-      [=](sycl::nd_item<1> it, sycl::kernel_handler kh) PORTFFT_REQD_SUBGROUP_SIZE(SubgroupSize) {
->>>>>>> 180b6c68
         detail::global_data_struct global_data{
 #ifdef PORTFFT_KERNEL_LOG
             s, global_logging_config,
@@ -526,17 +506,10 @@
 std::vector<sycl::event> compute_level(
     const typename committed_descriptor<Scalar, Domain>::kernel_data_struct& kd_struct, const TIn input, Scalar* output,
     const TIn input_imag, Scalar* output_imag, const Scalar* twiddles_ptr, const IdxGlobal* factors_triple,
-<<<<<<< HEAD
-    Scalar scale_factor, IdxGlobal intermediate_twiddle_offset, IdxGlobal subimpl_twiddle_offset,
-    IdxGlobal input_global_offset, IdxGlobal committed_size, Idx num_batches_in_l2, IdxGlobal n_transforms,
-    IdxGlobal batch_start, Idx factor_id, Idx total_factors, complex_storage storage,
-    const std::vector<sycl::event>& dependencies, sycl::queue& queue) {
-  PORTFFT_LOG_FUNCTION_ENTRY();
-=======
     IdxGlobal intermediate_twiddle_offset, IdxGlobal subimpl_twiddle_offset, IdxGlobal input_global_offset,
     IdxGlobal committed_size, Idx num_batches_in_l2, IdxGlobal n_transforms, IdxGlobal batch_start, Idx factor_id,
     Idx total_factors, complex_storage storage, const std::vector<sycl::event>& dependencies, sycl::queue& queue) {
->>>>>>> 180b6c68
+  PORTFFT_LOG_FUNCTION_ENTRY();
   IdxGlobal local_range = kd_struct.local_range;
   IdxGlobal global_range = kd_struct.global_range;
   IdxGlobal batch_size = kd_struct.batch_size;
