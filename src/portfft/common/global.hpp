/***************************************************************************
 *
 *  Copyright (C) Codeplay Software Ltd.
 *
 *  Licensed under the Apache License, Version 2.0 (the "License");
 *  you may not use this file except in compliance with the License.
 *  You may obtain a copy of the License at
 *
 *      http://www.apache.org/licenses/LICENSE-2.0
 *
 *  Unless required by applicable law or agreed to in writing, software
 *  distributed under the License is distributed on an "AS IS" BASIS,
 *  WITHOUT WARRANTIES OR CONDITIONS OF ANY KIND, either express or implied.
 *  See the License for the specific language governing permissions and
 *  limitations under the License.
 *
 *  Codeplay's portFFT
 *
 **************************************************************************/

#ifndef PORTFFT_COMMON_GLOBAL_HPP
#define PORTFFT_COMMON_GLOBAL_HPP

#include <sycl/sycl.hpp>

#include "portfft/common/helpers.hpp"
#include "portfft/common/transpose.hpp"
#include "portfft/defines.hpp"
#include "portfft/descriptor.hpp"
#include "portfft/dispatcher/subgroup_dispatcher.hpp"
#include "portfft/dispatcher/workgroup_dispatcher.hpp"
#include "portfft/dispatcher/workitem_dispatcher.hpp"

namespace portfft {
namespace detail {

/**
 * Helper function to determine the increment of twiddle pointer between factors
 * @param level Corresponding implementation for the previous factor
 * @param factor_size length of the factor
 * @return value to increment the pointer by
 */
inline IdxGlobal increment_twiddle_offset(detail::level level, Idx factor_size) {
  PORTFFT_LOG_FUNCTION_ENTRY();
  if (level == detail::level::SUBGROUP) {
    return 2 * factor_size;
  }
  if (level == detail::level::WORKGROUP) {
    Idx n = detail::factorize(factor_size);
    Idx m = factor_size / n;
    return 2 * (factor_size + m + n);
  }
  return 0;
}

/**
 * inner batches refers to the batches associated per factor which will be computed in a single implementation call
 * corresponding to that factor. Optimization note: currently the factors_triple pointer is in global memory, however
 * since all threads in the subgroup will access the same address, at least on Nvidia, this will turn into an optimal
 * broadcast operation. If such behaviour is not observed on other vendors, use constant memory once there is support
 * for it in SYCL
 */

/**
 * Gets the precomputed inclusive scan of the factors at a particular index.
 *
 * @param inclusive_scan pointer to global memory containing the inclusive scan of the factors
 * @param num_factors Number of factors
 * @param level_num factor number
 * @return Outer batch product
 */
PORTFFT_INLINE inline IdxGlobal get_outer_batch_product(const IdxGlobal* inclusive_scan, Idx num_factors,
                                                        Idx level_num) {
  // Edge case to handle 2 factor  case, in which it should equivalent to the Bailey 4 step method
  if (level_num == 0 || (level_num == 1 && (level_num == num_factors - 1))) {
    return static_cast<IdxGlobal>(1);
  }
  if (level_num == num_factors - 1 && level_num != 1) {
    return inclusive_scan[level_num - 2];
  }
  return inclusive_scan[level_num - 1];
}

/**
 * Calculate the n-1'th dimensional array offset where N = KernelID, where
 * offset = dim_1 * stride_1 + ..... dim_{n-1} * stride_{n-1}
 *
 * In the multi-factor algorithm, the input can be assumed as an n-dimensional tensor,
 * and computing the mth factor is equivalent to computing FFTs along the mth dimension.
 * To calculate the offset require to get to the start of mth dimension, this implementation function flattens the
 * required m-dimensional loop into the single loop (dispatch level), and this function calculates the offset.
 * Precomputed inclusive scans are used to further reduce the number of calculations required.
 *
 * @param factors pointer to global memory containing factors of the input
 * @param inner_batches pointer to global memory containing the inner batch for each factor
 * @param inclusive_scan pointer to global memory containing the inclusive scan of the factors
 * @param num_factors Number of factors
 * @param iter_value Current iterator value of the flattened n-dimensional loop
 * @param outer_batch_product Inclusive Scan of factors at position level_num-1
 * @param storage complex storage: interleaved or split
 * @return outer batch offset to be applied for the current iteration
 */
PORTFFT_INLINE inline IdxGlobal get_outer_batch_offset(const IdxGlobal* factors, const IdxGlobal* inner_batches,
                                                       const IdxGlobal* inclusive_scan, Idx num_factors, Idx level_num,
                                                       IdxGlobal iter_value, IdxGlobal outer_batch_product,
                                                       complex_storage storage) {
  const Idx vec_size = storage == complex_storage::INTERLEAVED_COMPLEX ? 2 : 1;
  auto get_outer_batch_offset_impl = [&](Idx N) -> IdxGlobal {
    IdxGlobal outer_batch_offset = 0;
    for (Idx j = 0; j < N; j++) {
      if (j == N - 1) {
        outer_batch_offset += vec_size * (iter_value % factors[j]) * inner_batches[j];
      } else {
        outer_batch_offset +=
            vec_size * ((iter_value / (outer_batch_product / inclusive_scan[j])) % factors[j]) * inner_batches[j];
      }
    }
    return outer_batch_offset;
  };
  // Edge case when there are only two factors;
  if (level_num == 0 || (level_num == 1 && (level_num == num_factors - 1))) {
    return static_cast<std::size_t>(0);
  }
  if (level_num == 1) {
    return vec_size * iter_value * inner_batches[0];
  }
  if (level_num == num_factors - 1) {
    return get_outer_batch_offset_impl(level_num - 1);
  }
  return get_outer_batch_offset_impl(level_num);
}

/**
 * Device function responsible for calling the corresponding sub-implementation
 *
 * @tparam Scalar  Scalar type
 * @tparam SubgroupSize Subgroup size
 * @param input input pointer
 * @param output output pointer
 * @param input_imag input pointer for imaginary data
 * @param output_imag output pointer for imaginary data
 * @param implementation_twiddles pointer to global memory containing twiddles for the sub implementation
 * @param store_modifier store modifier data
 * @param input_loc pointer to local memory for storing the input
 * @param twiddles_loc pointer to local memory for storing the twiddles for sub-implementation
 * @param store_modifier_loc pointer to local memory for store modifier data
 * @param factors pointer to global memory containing factors of the input
 * @param inner_batches pointer to global memory containing the inner batch for each factor
 * @param inclusive_scan pointer to global memory containing the inclusive scan of the factors
 * @param batch_size Batch size for the corresponding input
 * @param global_data global data
 * @param kh kernel handler
 */
template <typename Scalar, Idx SubgroupSize>
PORTFFT_INLINE void dispatch_level(const Scalar* input, Scalar* output, const Scalar* input_imag, Scalar* output_imag,
                                   const Scalar* implementation_twiddles, const Scalar* load_modifier_data,
                                   const Scalar* store_modifier_data, Scalar* input_loc, Scalar* twiddles_loc,
                                   Scalar* store_modifier_loc, const IdxGlobal* factors, const IdxGlobal* inner_batches,
                                   const IdxGlobal* inclusive_scan, IdxGlobal batch_size,
                                   detail::global_data_struct<1> global_data, sycl::kernel_handler& kh) {
  complex_storage storage = kh.get_specialization_constant<detail::SpecConstComplexStorage>();
  auto level = kh.get_specialization_constant<GlobalSubImplSpecConst>();
  Idx level_num = kh.get_specialization_constant<GlobalSpecConstLevelNum>();
  Idx num_factors = kh.get_specialization_constant<GlobalSpecConstNumFactors>();
  detail::elementwise_multiply multiply_on_store = kh.get_specialization_constant<detail::SpecConstMultiplyOnStore>();
  global_data.log_message_global(__func__, "dispatching sub implementation for factor num = ", level_num);
  IdxGlobal outer_batch_product = get_outer_batch_product(inclusive_scan, num_factors, level_num);
  for (IdxGlobal iter_value = 0; iter_value < outer_batch_product; iter_value++) {
    IdxGlobal outer_batch_offset = get_outer_batch_offset(factors, inner_batches, inclusive_scan, num_factors,
                                                          level_num, iter_value, outer_batch_product, storage);
    IdxGlobal store_modifier_offset = [&]() {
      if (level_num == num_factors - 1 && multiply_on_store == detail::elementwise_multiply::APPLIED) {
        return outer_batch_offset;
      }
      return static_cast<IdxGlobal>(0);
    }();
    if (level == detail::level::WORKITEM) {
<<<<<<< HEAD
      workitem_impl<SubgroupSize, LayoutIn, LayoutOut, Scalar>(
          input + outer_batch_offset, output + outer_batch_offset, input_imag + outer_batch_offset,
          output_imag + outer_batch_offset, input_loc, batch_size, global_data, kh, load_modifier_data,
          store_modifier_data + store_modifier_offset, static_cast<Scalar*>(nullptr), store_modifier_loc);
    } else if (level == detail::level::SUBGROUP) {
      subgroup_impl<SubgroupSize, LayoutIn, LayoutOut, Scalar>(
          input + outer_batch_offset, output + outer_batch_offset, input_imag + outer_batch_offset,
          output_imag + outer_batch_offset, input_loc, twiddles_loc, batch_size, implementation_twiddles, global_data,
          kh, load_modifier_data, store_modifier_data + store_modifier_offset, static_cast<Scalar*>(nullptr),
          store_modifier_loc);
    } else if (level == detail::level::WORKGROUP) {
      workgroup_impl<SubgroupSize, LayoutIn, LayoutOut, Scalar>(
          input + outer_batch_offset, output + outer_batch_offset, input_imag + outer_batch_offset,
          output_imag + outer_batch_offset, input_loc, twiddles_loc, batch_size, implementation_twiddles, global_data,
          kh, load_modifier_data, store_modifier_data + store_modifier_offset);
=======
      workitem_impl<SubgroupSize, Scalar>(input + outer_batch_offset, output + outer_batch_offset,
                                          input_imag + outer_batch_offset, output_imag + outer_batch_offset, input_loc,
                                          batch_size, global_data, kh, static_cast<const Scalar*>(nullptr),
                                          store_modifier_data, static_cast<Scalar*>(nullptr), store_modifier_loc);
    } else if (level == detail::level::SUBGROUP) {
      subgroup_impl<SubgroupSize, Scalar>(input + outer_batch_offset, output + outer_batch_offset,
                                          input_imag + outer_batch_offset, output_imag + outer_batch_offset, input_loc,
                                          twiddles_loc, batch_size, implementation_twiddles, global_data, kh,
                                          static_cast<const Scalar*>(nullptr), store_modifier_data,
                                          static_cast<Scalar*>(nullptr), store_modifier_loc);
    } else if (level == detail::level::WORKGROUP) {
      workgroup_impl<SubgroupSize, Scalar>(input + outer_batch_offset, output + outer_batch_offset,
                                           input_imag + outer_batch_offset, output_imag + outer_batch_offset, input_loc,
                                           twiddles_loc, batch_size, implementation_twiddles, global_data, kh,
                                           static_cast<Scalar*>(nullptr), store_modifier_data);
>>>>>>> 330f37b1
    }
    sycl::group_barrier(global_data.it.get_group());
  }
}

/**
 * Prepares the launch of transposition at a particular level
 * @tparam Scalar Scalar type
 * @tparam Domain Domain of the FFT
 * @tparam TOut Output type
 * @param kd_struct kernel data struct
 * @param input input pointer
 * @param output output usm/buffer
 * @param factors_triple pointer to global memory containing factors, inner batches corresponding per factor, and the
 * inclusive scan of the factors
 * @param committed_size committed size of the FFT
 * @param num_batches_in_l2 number of batches in l2
 * @param n_transforms number of transforms as set in the descriptor
 * @param batch_start start of the current global batch being processed
 * @param total_factors total number of factors of the committed size
 * @param output_offset offset to the output pointer
 * @param queue queue associated with the commit
 * @param events event dependencies
 * @return sycl::event
 */
template <typename Scalar, domain Domain, typename TOut>
sycl::event transpose_level(const typename committed_descriptor_impl<Scalar, Domain>::kernel_data_struct& kd_struct,
                            const Scalar* input, TOut output, const IdxGlobal* factors_triple, IdxGlobal committed_size,
                            Idx num_batches_in_l2, IdxGlobal n_transforms, IdxGlobal batch_start, Idx total_factors,
                            IdxGlobal output_offset, sycl::queue& queue, const std::vector<sycl::event>& events,
                            complex_storage storage) {
  PORTFFT_LOG_FUNCTION_ENTRY();
  constexpr detail::memory Mem = std::is_pointer_v<TOut> ? detail::memory::USM : detail::memory::BUFFER;
  const IdxGlobal vec_size = storage == complex_storage::INTERLEAVED_COMPLEX ? 2 : 1;
  std::vector<sycl::event> transpose_events;
  IdxGlobal ld_input = kd_struct.factors.at(1);
  IdxGlobal ld_output = kd_struct.factors.at(0);
  const IdxGlobal* inner_batches = factors_triple + total_factors;
  const IdxGlobal* inclusive_scan = factors_triple + 2 * total_factors;
  for (Idx batch_in_l2 = 0;
       batch_in_l2 < num_batches_in_l2 && (static_cast<IdxGlobal>(batch_in_l2) + batch_start) < n_transforms;
       batch_in_l2++) {
    transpose_events.push_back(queue.submit([&](sycl::handler& cgh) {
      auto out_acc_or_usm = detail::get_access<Scalar>(output, cgh);
      sycl::local_accessor<Scalar, 2> loc({16, 16 * static_cast<std::size_t>(vec_size)}, cgh);
      if (static_cast<Idx>(events.size()) < num_batches_in_l2) {
        cgh.depends_on(events);
      } else {
        // If events is a vector, the order of events is assumed to correspond to the order batches present in last
        // level cache.
        cgh.depends_on(events.at(static_cast<std::size_t>(batch_in_l2)));
      }
      const Scalar* offset_input = input + vec_size * committed_size * batch_in_l2;
      IdxGlobal output_offset_inner = output_offset + vec_size * committed_size * batch_in_l2;
      cgh.use_kernel_bundle(kd_struct.exec_bundle);
#ifdef PORTFFT_KERNEL_LOG
      sycl::stream s{1024 * 16, 1024, cgh};
#endif
      std::size_t ld_output_rounded =
          detail::round_up_to_multiple(static_cast<std::size_t>(ld_output), static_cast<std::size_t>(16));
      std::size_t ld_input_rounded =
          detail::round_up_to_multiple(static_cast<std::size_t>(ld_input), static_cast<std::size_t>(16));
      PORTFFT_LOG_TRACE("Launching transpose kernel with global_size", ld_output_rounded, ld_input_rounded,
                        "local_size", 16, 16);
      cgh.parallel_for<detail::transpose_kernel<Scalar, Mem>>(
          sycl::nd_range<2>({ld_output_rounded, ld_input_rounded}, {16, 16}),
          [=
#ifdef PORTFFT_KERNEL_LOG
               ,
           global_logging_config = detail::global_logging_config
#endif
      ](sycl::nd_item<2> it, sycl::kernel_handler kh) {
            detail::global_data_struct global_data{
#ifdef PORTFFT_KERNEL_LOG
                s, global_logging_config,
#endif
                it};
            global_data.log_message_global("entering transpose kernel - buffer impl");
            complex_storage storage = kh.get_specialization_constant<detail::SpecConstComplexStorage>();
            Idx level_num = kh.get_specialization_constant<GlobalSpecConstLevelNum>();
            Idx num_factors = kh.get_specialization_constant<GlobalSpecConstNumFactors>();
            IdxGlobal outer_batch_product = get_outer_batch_product(inclusive_scan, num_factors, level_num);
            for (IdxGlobal iter_value = 0; iter_value < outer_batch_product; iter_value++) {
              global_data.log_message_subgroup("iter_value: ", iter_value);
              IdxGlobal outer_batch_offset =
                  get_outer_batch_offset(factors_triple, inner_batches, inclusive_scan, num_factors, level_num,
                                         iter_value, outer_batch_product, storage);
              if (storage == complex_storage::INTERLEAVED_COMPLEX) {
                detail::generic_transpose<2>(ld_output, ld_input, 16, offset_input + outer_batch_offset,
                                             &out_acc_or_usm[0] + outer_batch_offset + output_offset_inner, loc,
                                             global_data);
              } else {
                detail::generic_transpose<1>(ld_output, ld_input, 16, offset_input + outer_batch_offset,
                                             &out_acc_or_usm[0] + outer_batch_offset + output_offset_inner, loc,
                                             global_data);
              }
            }
            global_data.log_message_global("exiting transpose kernel - buffer impl");
          });
    }));
  }
  return queue.submit([&](sycl::handler& cgh) {
    cgh.depends_on(transpose_events);
    cgh.host_task([&]() {});
  });
}

/**
 * Prepares the launch of fft compute at a particular level
 * @tparam Scalar Scalar type
 * @tparam Domain Domain of FFT
 * @tparam SubgroupSize subgroup size
 * @tparam TIn input type
 * @param kd_struct associated kernel data struct with the factor
 * @param input input usm/buffer
 * @param output output pointer
 * @param input_imag input usm/buffer for imaginary data
 * @param output_imag output pointer for imaginary data
 * @param twiddles_ptr pointer to global memory containing the input
 * @param factors_triple pointer to global memory containing factors, inner batches corresponding per factor, and the
 * inclusive scan of the factors
 * @param intermediate_twiddle_offset offset value to the global pointer for twiddles in between factors
 * @param subimpl_twiddle_offset offset value to to the global pointer for obtaining the twiddles required for sub
 * implementation
 * @param input_global_offset offset value for the input pointer
 * @param committed_size committed size
 * @param num_batches_in_l2 number of batches in l2
 * @param n_transforms number of transforms as set in the descriptor
 * @param batch_start start of the current global batch being processed
 * @param factor_id current factor being proccessed
 * @param total_factors total number of factors
 * @param storage complex storage: interleaved or split
 * @param dependencies dependent events
 * @param queue queue
 * @return vector events, one for each batch in l2
 */
template <typename Scalar, domain Domain, Idx SubgroupSize, typename TIn>
std::vector<sycl::event> compute_level(
    const typename committed_descriptor_impl<Scalar, Domain>::kernel_data_struct& kd_struct, const TIn& input,
    Scalar* output, const TIn& input_imag, Scalar* output_imag, const Scalar* load_modifier_data,
    const Scalar* store_modifier_data, const Scalar* subimpl_twiddles, const IdxGlobal* factors_triple,
    IdxGlobal input_global_offset, IdxGlobal committed_size, Idx num_batches_in_l2, IdxGlobal n_transforms,
    IdxGlobal batch_start, Idx factor_id, Idx total_factors, complex_storage storage,
    const std::vector<sycl::event>& dependencies, sycl::queue& queue) {
  PORTFFT_LOG_FUNCTION_ENTRY();
  constexpr detail::memory Mem = std::is_pointer_v<TIn> ? detail::memory::USM : detail::memory::BUFFER;
  IdxGlobal local_range = kd_struct.local_range;
  IdxGlobal global_range = kd_struct.global_range;
  IdxGlobal batch_size = kd_struct.batch_size;
  std::size_t local_memory_for_input = kd_struct.local_mem_required;
  std::size_t local_mem_for_store_modifier = [&]() -> std::size_t {
    if (factor_id < total_factors - 1) {
      if (kd_struct.level == detail::level::WORKITEM || kd_struct.level == detail::level::WORKGROUP) {
        return 1;
      }
      if (kd_struct.level == detail::level::SUBGROUP) {
        return kd_struct.local_mem_required;
      }
    }
    return std::size_t(1);
  }();
  std::size_t loc_mem_for_twiddles = [&]() {
    if (kd_struct.level == detail::level::WORKITEM) {
      return std::size_t(1);
    }
    if (kd_struct.level == detail::level::SUBGROUP) {
      return 2 * kd_struct.length;
    }
    if (kd_struct.level == detail::level::WORKGROUP) {
      return std::size_t(1);
    }
    throw internal_error("illegal level encountered");
  }();
  const IdxGlobal* inner_batches = factors_triple + total_factors;
  const IdxGlobal* inclusive_scan = factors_triple + 2 * total_factors;
  const Idx vec_size = storage == complex_storage::INTERLEAVED_COMPLEX ? 2 : 1;
  std::vector<sycl::event> events;
  PORTFFT_LOG_TRACE("Local mem requirement - input:", local_memory_for_input, "store modifiers",
                    local_mem_for_store_modifier, "twiddles", loc_mem_for_twiddles, "total",
                    local_memory_for_input + local_mem_for_store_modifier + loc_mem_for_twiddles);
  for (Idx batch_in_l2 = 0; batch_in_l2 < num_batches_in_l2 && batch_in_l2 + batch_start < n_transforms;
       batch_in_l2++) {
    events.push_back(queue.submit([&](sycl::handler& cgh) {
      sycl::local_accessor<Scalar, 1> loc_for_input(local_memory_for_input, cgh);
      sycl::local_accessor<Scalar, 1> loc_for_twiddles(loc_mem_for_twiddles, cgh);
      sycl::local_accessor<Scalar, 1> loc_for_modifier(local_mem_for_store_modifier, cgh);
      auto in_acc_or_usm = detail::get_access<const Scalar>(input, cgh);
      auto in_imag_acc_or_usm = detail::get_access<const Scalar>(input_imag, cgh);
      cgh.use_kernel_bundle(kd_struct.exec_bundle);
      if (static_cast<Idx>(dependencies.size()) < num_batches_in_l2) {
        cgh.depends_on(dependencies);
      } else {
        // If events is a vector, the order of events is assumed to correspond to the order batches present in last
        // level cache.
        cgh.depends_on(dependencies.at(static_cast<std::size_t>(batch_in_l2)));
      }

      Scalar* offset_output_imag = storage == complex_storage::INTERLEAVED_COMPLEX
                                       ? nullptr
                                       : output_imag + vec_size * batch_in_l2 * committed_size;
      Scalar* offset_output = output + vec_size * batch_in_l2 * committed_size;
      IdxGlobal input_batch_offset = vec_size * committed_size * batch_in_l2 + input_global_offset;
#ifdef PORTFFT_KERNEL_LOG
      sycl::stream s{1024 * 16, 1024, cgh};
#endif
      PORTFFT_LOG_TRACE("Launching kernel for global implementation with global_size", global_range, "local_size",
                        local_range);
      cgh.parallel_for<global_kernel<Scalar, Domain, Mem, SubgroupSize>>(
          sycl::nd_range<1>(sycl::range<1>(static_cast<std::size_t>(global_range)),
                            sycl::range<1>(static_cast<std::size_t>(local_range))),
          [=
#ifdef PORTFFT_KERNEL_LOG
               ,
           global_logging_config = detail::global_logging_config
#endif
      ](sycl::nd_item<1> it, sycl::kernel_handler kh) PORTFFT_REQD_SUBGROUP_SIZE(SubgroupSize) {
            detail::global_data_struct global_data{
#ifdef PORTFFT_KERNEL_LOG
                s, global_logging_config,
#endif
                it};
<<<<<<< HEAD
            dispatch_level<Scalar, LayoutIn, LayoutOut, SubgroupSize>(
                &in_acc_or_usm[0] + input_batch_offset, offset_output, &in_imag_acc_or_usm[0] + input_batch_offset,
                offset_output_imag, subimpl_twiddles, load_modifier_data, store_modifier_data, &loc_for_input[0],
                &loc_for_twiddles[0], &loc_for_modifier[0], factors_triple, inner_batches, inclusive_scan, batch_size,
                global_data, kh);
=======
            dispatch_level<Scalar, SubgroupSize>(&in_acc_or_usm[0] + input_batch_offset, offset_output,
                                                 &in_imag_acc_or_usm[0] + input_batch_offset, offset_output_imag,
                                                 subimpl_twiddles, multipliers_between_factors, &loc_for_input[0],
                                                 &loc_for_twiddles[0], &loc_for_modifier[0], factors_triple,
                                                 inner_batches, inclusive_scan, batch_size, global_data, kh);
>>>>>>> 330f37b1
          });
    }));
  }
  return events;
}

/**
 * Run the global implementation
 * @tparam Scalar Scalar type of committed descriptor
 * @tparam TIn Input type
 * @tparam TOut Output Type
 * @tparam SubgroupSize Subgroup Size
 * @tparam Domain Domain of the committed descriptor
 * @param input sycl::buffer / pointer containing the input data. In the case SPLIT_COMPLEX storage, it contains only
 * the real part
 * @param input_imag sycl::buffer / pointer containing the imaginary part of the input in the case where storage is
 * SPLIT_COMPLEX
 * @param output sycl::buffer / pointer containing the output data. In the case SPLIT_COMPLEX storage, it contains only
 * the real part
 * @param output_imag sycl::buffer / pointer containing the imaginary part of the output in the case where storage is
 * SPLIT_COMPLEX
 * @param desc committed descriptor
 * @param dimension_data Dimension struct pertaining to the dimension being dispatched
 * @param kernels vector containing the kernels for the computation
 * @param transpose_kernels vector containing transpose kernels as required by the global implementation
 * @param num_factors Number of factors
 * @param ptr_offset Offset applied to the twiddles pointer to obtain the start of twiddles applied between factors.
 * @param subimpl_twiddles_offset Offset applied to the twiddles pointer to obtain the start of twiddles required by the
 * level specific implementation.
 * @param kd_struct_offset offset applied to vector of kernels
 * @param i Batch being processed
 * @param num_batches number of transforms
 * @param batch_offset_input offset applied to the input
 * @param batch_offset_output offset applied to the output
 * @param storage complex storage scheme: split_complex / complex_interleaved
 * @param first_uses_load_modifier whether or not the very first kernel modifies data before computation
 * @param last_kernel_store_modifier_data whether or not the very last kernel modifies the data after computation
 * @return sycl::event waiting on the last transposes
 */
template <Idx SubgroupSize, typename Scalar, domain Domain, typename TIn, typename TOut>
sycl::event global_impl_driver(const TIn& input, const TIn& input_imag, TOut output, TOut output_imag,
                               committed_descriptor_impl<Scalar, Domain>& desc,
                               typename committed_descriptor_impl<Scalar, Domain>::dimension_struct& dimension_data,
                               const kernels_vec<Scalar, Domain>& kernels,
                               const kernels_vec<Scalar, Domain>& transpose_kernels, Idx num_factors,
                               IdxGlobal ptr_offset, IdxGlobal subimpl_twiddles_offset, std::size_t kd_struct_offset,
                               std::size_t i, IdxGlobal num_batches, IdxGlobal batch_offset_input,
                               IdxGlobal batch_offset_output, complex_storage storage,
                               detail::elementwise_multiply first_uses_load_modifier,
                               const Scalar* last_kernel_store_modifier_data) {
  std::vector<sycl::event> l2_events;
  sycl::event event;

  IdxGlobal intermediate_twiddles_offset = ptr_offset;
  IdxGlobal impl_twiddle_offset = subimpl_twiddles_offset;
  const IdxGlobal vec_size = storage == complex_storage::INTERLEAVED_COMPLEX ? 2 : 1;
  auto imag_offset = static_cast<IdxGlobal>(dimension_data.length) * vec_size;
  const Scalar* twiddles_ptr = static_cast<const Scalar*>(kernels.at(0).twiddles_forward.get());
  const IdxGlobal* factors_and_scan =
      static_cast<const IdxGlobal*>(dimension_data.factors_and_scan.get()) + 3 * kd_struct_offset;
  IdxGlobal dimension_size = static_cast<IdxGlobal>(dimension_data.length);
  Idx max_batches_in_l2 = dimension_data.num_batches_in_l2;

  auto& kernel0 = kernels.at(kd_struct_offset + 0);
  const Scalar* load_modifier_data = first_uses_load_modifier == detail::elementwise_multiply::APPLIED
                                         ? twiddles_ptr + dimension_data.bluestein_modifiers_offset
                                         : static_cast<const Scalar*>(nullptr);

  l2_events = detail::compute_level<Scalar, Domain, detail::layout::BATCH_INTERLEAVED,
                                    detail::layout::BATCH_INTERLEAVED, SubgroupSize>(
      kernel0, input, desc.scratch_ptr_1.get(), input_imag, desc.scratch_ptr_1.get() + imag_offset, load_modifier_data,
      twiddles_ptr + intermediate_twiddles_offset, twiddles_ptr + impl_twiddle_offset, factors_and_scan,
      batch_offset_input, dimension_size, max_batches_in_l2, num_batches, static_cast<IdxGlobal>(i), 0, num_factors,
      storage, {event}, desc.queue);

  intermediate_twiddles_offset += 2 * kernel0.batch_size * static_cast<IdxGlobal>(kernel0.length);
  impl_twiddle_offset += increment_twiddle_offset(kernel0.level, static_cast<Idx>(kernel0.length));
  for (std::size_t factor_num = 1; factor_num < static_cast<std::size_t>(num_factors); factor_num++) {
    auto& current_kernel = kernels.at(kd_struct_offset + factor_num);
    if (static_cast<Idx>(factor_num) == num_factors - 1) {
      l2_events = detail::compute_level<Scalar, Domain, detail::layout::PACKED, detail::layout::PACKED, SubgroupSize>(
          current_kernel, desc.scratch_ptr_1.get(), desc.scratch_ptr_1.get(), desc.scratch_ptr_1.get() + imag_offset,
          desc.scratch_ptr_1.get() + imag_offset, static_cast<const Scalar*>(nullptr), last_kernel_store_modifier_data,
          twiddles_ptr + impl_twiddle_offset, factors_and_scan, 0, dimension_size, max_batches_in_l2, num_batches,
          static_cast<IdxGlobal>(i), static_cast<Idx>(factor_num), num_factors, storage, l2_events, desc.queue);
    } else {
      l2_events = detail::compute_level<Scalar, Domain, detail::layout::BATCH_INTERLEAVED,
                                        detail::layout::BATCH_INTERLEAVED, SubgroupSize>(
          current_kernel, desc.scratch_ptr_1.get(), desc.scratch_ptr_1.get(), desc.scratch_ptr_1.get() + imag_offset,
          desc.scratch_ptr_1.get() + imag_offset, static_cast<const Scalar*>(nullptr),
          twiddles_ptr + intermediate_twiddles_offset, twiddles_ptr + impl_twiddle_offset, factors_and_scan, 0,
          dimension_size, max_batches_in_l2, num_batches, static_cast<IdxGlobal>(i), static_cast<Idx>(factor_num),
          num_factors, storage, l2_events, desc.queue);
      intermediate_twiddles_offset += 2 * current_kernel.batch_size * static_cast<IdxGlobal>(current_kernel.length);
      impl_twiddle_offset += increment_twiddle_offset(current_kernel.level, static_cast<Idx>(current_kernel.length));
    }
  }

  event = desc.queue.submit([&](sycl::handler& cgh) {
    cgh.depends_on(l2_events);
    cgh.host_task([&]() {});
  });

  for (Idx num_transpose = num_factors - 2; num_transpose > 0; num_transpose--) {
    event = detail::transpose_level<Scalar, Domain>(
        transpose_kernels.at(static_cast<std::size_t>(num_transpose) + kd_struct_offset - 1), desc.scratch_ptr_1.get(),
        desc.scratch_ptr_2.get(), factors_and_scan, dimension_size, static_cast<Idx>(max_batches_in_l2), num_batches,
        static_cast<IdxGlobal>(i), num_factors, 0, desc.queue, {event}, storage);
    if (storage == complex_storage::SPLIT_COMPLEX) {
      event = detail::transpose_level<Scalar, Domain>(
          transpose_kernels.at(static_cast<std::size_t>(num_transpose)), desc.scratch_ptr_1.get() + imag_offset,
          desc.scratch_ptr_2.get() + imag_offset, factors_and_scan, dimension_size, static_cast<Idx>(max_batches_in_l2),
          num_batches, static_cast<IdxGlobal>(i), num_factors, 0, desc.queue, {event}, storage);
    }
    desc.scratch_ptr_1.swap(desc.scratch_ptr_2);
  }

  std::size_t transpose_kernel_pos = kd_struct_offset == 0 ? 0 : kd_struct_offset - 1;
  event = detail::transpose_level<Scalar, Domain>(
      transpose_kernels.at(transpose_kernel_pos), desc.scratch_ptr_1.get(), output, factors_and_scan, dimension_size,
      static_cast<Idx>(max_batches_in_l2), num_batches, static_cast<IdxGlobal>(i), num_factors, batch_offset_output,
      desc.queue, {event}, storage);
  if (storage == complex_storage::SPLIT_COMPLEX) {
    event = detail::transpose_level<Scalar, Domain>(
        transpose_kernels.at(transpose_kernel_pos), desc.scratch_ptr_1.get() + imag_offset, output_imag,
        factors_and_scan, dimension_size, static_cast<Idx>(max_batches_in_l2), num_batches, static_cast<IdxGlobal>(i),
        num_factors, batch_offset_output, desc.queue, {event}, storage);
  }
  return event;
}

}  // namespace detail
}  // namespace portfft

#endif<|MERGE_RESOLUTION|>--- conflicted
+++ resolved
@@ -175,7 +175,6 @@
       return static_cast<IdxGlobal>(0);
     }();
     if (level == detail::level::WORKITEM) {
-<<<<<<< HEAD
       workitem_impl<SubgroupSize, LayoutIn, LayoutOut, Scalar>(
           input + outer_batch_offset, output + outer_batch_offset, input_imag + outer_batch_offset,
           output_imag + outer_batch_offset, input_loc, batch_size, global_data, kh, load_modifier_data,
@@ -191,23 +190,6 @@
           input + outer_batch_offset, output + outer_batch_offset, input_imag + outer_batch_offset,
           output_imag + outer_batch_offset, input_loc, twiddles_loc, batch_size, implementation_twiddles, global_data,
           kh, load_modifier_data, store_modifier_data + store_modifier_offset);
-=======
-      workitem_impl<SubgroupSize, Scalar>(input + outer_batch_offset, output + outer_batch_offset,
-                                          input_imag + outer_batch_offset, output_imag + outer_batch_offset, input_loc,
-                                          batch_size, global_data, kh, static_cast<const Scalar*>(nullptr),
-                                          store_modifier_data, static_cast<Scalar*>(nullptr), store_modifier_loc);
-    } else if (level == detail::level::SUBGROUP) {
-      subgroup_impl<SubgroupSize, Scalar>(input + outer_batch_offset, output + outer_batch_offset,
-                                          input_imag + outer_batch_offset, output_imag + outer_batch_offset, input_loc,
-                                          twiddles_loc, batch_size, implementation_twiddles, global_data, kh,
-                                          static_cast<const Scalar*>(nullptr), store_modifier_data,
-                                          static_cast<Scalar*>(nullptr), store_modifier_loc);
-    } else if (level == detail::level::WORKGROUP) {
-      workgroup_impl<SubgroupSize, Scalar>(input + outer_batch_offset, output + outer_batch_offset,
-                                           input_imag + outer_batch_offset, output_imag + outer_batch_offset, input_loc,
-                                           twiddles_loc, batch_size, implementation_twiddles, global_data, kh,
-                                           static_cast<Scalar*>(nullptr), store_modifier_data);
->>>>>>> 330f37b1
     }
     sycl::group_barrier(global_data.it.get_group());
   }
@@ -429,19 +411,11 @@
                 s, global_logging_config,
 #endif
                 it};
-<<<<<<< HEAD
             dispatch_level<Scalar, LayoutIn, LayoutOut, SubgroupSize>(
                 &in_acc_or_usm[0] + input_batch_offset, offset_output, &in_imag_acc_or_usm[0] + input_batch_offset,
                 offset_output_imag, subimpl_twiddles, load_modifier_data, store_modifier_data, &loc_for_input[0],
                 &loc_for_twiddles[0], &loc_for_modifier[0], factors_triple, inner_batches, inclusive_scan, batch_size,
                 global_data, kh);
-=======
-            dispatch_level<Scalar, SubgroupSize>(&in_acc_or_usm[0] + input_batch_offset, offset_output,
-                                                 &in_imag_acc_or_usm[0] + input_batch_offset, offset_output_imag,
-                                                 subimpl_twiddles, multipliers_between_factors, &loc_for_input[0],
-                                                 &loc_for_twiddles[0], &loc_for_modifier[0], factors_triple,
-                                                 inner_batches, inclusive_scan, batch_size, global_data, kh);
->>>>>>> 330f37b1
           });
     }));
   }
