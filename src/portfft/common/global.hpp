--- conflicted
+++ resolved
@@ -542,17 +542,11 @@
       const bool using_wi_level = kd_struct.level == detail::level::WORKITEM;
       const Scalar* subimpl_twiddles = using_wi_level ? nullptr : twiddles_ptr + subimpl_twiddle_offset;
       detail::launch_kernel<Scalar, Dir, Domain, LayoutIn, LayoutOut, SubgroupSize>(
-<<<<<<< HEAD
           in_acc_or_usm, output + vec_size * batch_in_l2 * committed_size, in_imag_acc_or_usm,
           output_imag + vec_size * batch_in_l2 * committed_size, loc_for_input, loc_for_twiddles, loc_for_modifier,
-          twiddles_ptr + intermediate_twiddle_offset, twiddles_ptr + subimpl_twiddle_offset, factors_triple,
+          twiddles_ptr + intermediate_twiddle_offset, subimpl_twiddles, factors_triple,
           inner_batches, inclusive_scan, batch_size, scale_factor,
           vec_size * committed_size * batch_in_l2 + input_global_offset,
-=======
-          in_acc_or_usm, output + 2 * batch_in_l2 * committed_size, loc_for_input, loc_for_twiddles, loc_for_modifier,
-          twiddles_ptr + intermediate_twiddle_offset, subimpl_twiddles, factors_triple, inner_batches, inclusive_scan,
-          batch_size, scale_factor, 2 * committed_size * batch_in_l2 + input_global_offset,
->>>>>>> c71814f5
           {sycl::range<1>(static_cast<std::size_t>(global_range)),
            sycl::range<1>(static_cast<std::size_t>(local_range))},
           cgh);
