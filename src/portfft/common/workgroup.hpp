/***************************************************************************
 *
 *  Copyright (C) Codeplay Software Ltd.
 *
 *  Licensed under the Apache License, Version 2.0 (the "License");
 *  you may not use this file except in compliance with the License.
 *  You may obtain a copy of the License at
 *
 *      http://www.apache.org/licenses/LICENSE-2.0
 *
 *  Unless required by applicable law or agreed to in writing, software
 *  distributed under the License is distributed on an "AS IS" BASIS,
 *  WITHOUT WARRANTIES OR CONDITIONS OF ANY KIND, either express or implied.
 *  See the License for the specific language governing permissions and
 *  limitations under the License.
 *
 *  Codeplay's portFFT
 *
 **************************************************************************/

#ifndef PORTFFT_COMMON_WORKGROUP_HPP
#define PORTFFT_COMMON_WORKGROUP_HPP

#include "helpers.hpp"
#include "logging.hpp"
#include "portfft/defines.hpp"
#include "portfft/enums.hpp"
#include "portfft/traits.hpp"
#include "subgroup.hpp"

namespace portfft {

/**
 * Calculate the number of groups or bank lines of PORTFFT_N_LOCAL_BANKS between each padding in local memory,
 * specifically for reducing bank conflicts when reading values from the columns of a 2D data layout. e.g. If there are
 * 64 complex elements in a row, then the consecutive values in the same column are 128 floats apart. There are 32
 * banks, each the size of a float, so we only want a padding float every 128/32=4 bank lines to read along the column
 * without bank conflicts.
 *
 * @tparam T Input type to the function
 * @param row_size the size in bytes of the row. 32 std::complex<float> values would probably have a size of 256 bytes.
 * @return the number of groups of PORTFFT_N_LOCAL_BANKS between each padding in local memory.
 */
template <typename T>
constexpr T bank_lines_per_pad_wg(T row_size) {
  constexpr T BankLineSize = sizeof(float) * PORTFFT_N_LOCAL_BANKS;
  if (row_size % BankLineSize == 0) {
    return row_size / BankLineSize;
  }
  // There is room for improvement here. E.G if row_size was half of BankLineSize then maybe you would still want 1
  // pad every bank group.
  return 1;
}

namespace detail {
/**
 * Calculate all dfts in one dimension of the data stored in local memory.
 *
 * @tparam LayoutIn Input Layout
 * @tparam SubgroupSize Size of the subgroup
 * @tparam LocalT The type of the local view
 * @tparam T Scalar type
 * @param loc local accessor containing the input
 * @param loc_twiddles Pointer to twiddles to be used by sub group FFTs
 * @param wg_twiddles Pointer to precalculated twiddles which are to be used before second set of FFTs
 * @param scaling_factor Scalar factor with which the result is to be scaled
 * @param max_num_batches_in_local_mem Number of batches local memory is allocated for
 * @param batch_num_in_local Id of the local memory batch to work on
 * @param load_modifier_data Pointer to the load modifier data in global Memory
 * @param store_modifier_data Pointer to the store modifier data in global Memory
 * @param batch_num_in_kernel Absosulte batch from which batches loaded in local memory will be computed
 * @param dft_size Size of each DFT to calculate
 * @param stride_within_dft Stride between elements of each DFT - also the number of the DFTs in the inner dimension
 * @param ndfts_in_outer_dimension Number of DFTs in outer dimension
 * @param storage complex storage: interleaved or split
 * @param layout_in Input Layout
 * @param multiply_on_load Whether the input data is multiplied with some data array before fft computation.
 * @param MultiplyOnStore Whether the input data is multiplied with some data array after fft computation.
 * @param ApplyScaleFactor Whether or not the scale factor is applied
 * @param take_conjugate_on_load whether or not to take conjugate of the input
 * @param take_conjugate_on_store whether or not to take conjugate of the output
 * @param global_data global data for the kernel
 */
template <Idx SubgroupSize, typename LocalT, typename T>
__attribute__((always_inline)) inline void dimension_dft(
    LocalT loc, T* loc_twiddles, const T* wg_twiddles, T scaling_factor, Idx max_num_batches_in_local_mem,
    Idx batch_num_in_local, const T* load_modifier_data, const T* store_modifier_data, IdxGlobal batch_num_in_kernel,
<<<<<<< HEAD
    Idx dft_size, Idx stride_within_dft, Idx ndfts_in_outer_dimension, detail::layout layout_in,
    detail::elementwise_multiply multiply_on_load, detail::elementwise_multiply multiply_on_store,
    detail::apply_scale_factor apply_scale_factor, bool take_conjugate_on_load, bool take_conjugate_on_store,
=======
    Idx dft_size, Idx stride_within_dft, Idx ndfts_in_outer_dimension, complex_storage storage,
    detail::layout layout_in, detail::elementwise_multiply multiply_on_load,
    detail::elementwise_multiply multiply_on_store, detail::apply_scale_factor apply_scale_factor,
>>>>>>> 7dee1fbe
    global_data_struct<1> global_data) {
  static_assert(std::is_same_v<detail::get_element_t<LocalT>, T>, "Real type mismatch");
  global_data.log_message_global(__func__, "entered", "DFTSize", dft_size, "stride_within_dft", stride_within_dft,
                                 "ndfts_in_outer_dimension", ndfts_in_outer_dimension, "max_num_batches_in_local_mem",
                                 max_num_batches_in_local_mem, "batch_num_in_local", batch_num_in_local);
  const Idx outer_stride = dft_size * stride_within_dft;
  // the number of work-items involved in every subgroup fft
  const Idx fact_sg = detail::factorize_sg(dft_size, SubgroupSize);
  // the number of values held in by a work-item in a row subgroup dft
  const Idx fact_wi = dft_size / fact_sg;

  const Idx ffts_per_sg = SubgroupSize / fact_sg;
  const bool excess_wis = SubgroupSize % fact_sg > 0;
  const bool excess_sgs = stride_within_dft % ffts_per_sg > 0;
  // only needed when there are excess work-items
  const Idx max_working_tid_in_sg = ffts_per_sg * fact_sg;

  const Idx num_sgs = static_cast<Idx>(global_data.it.get_local_range(0)) / SubgroupSize;
  const Idx fft_in_subgroup = static_cast<Idx>(global_data.sg.get_local_linear_id()) / fact_sg;
  // id of the work-item in the fft
  const Idx wi_id_in_fft = static_cast<Idx>(global_data.sg.get_local_linear_id()) % fact_sg;
  // size of the workgroup dft that has been factored down into this dft - important only for local imag offset
  const Idx wg_dft_size = dft_size * stride_within_dft * ndfts_in_outer_dimension;
  const Idx local_imag_offset = wg_dft_size * max_num_batches_in_local_mem;

#ifdef PORTFFT_USE_SCLA
  T wi_private_scratch[detail::SpecConstWIScratchSize];
  T priv[detail::SpecConstNumRealsPerFFT];
#else
  T wi_private_scratch[2 * wi_temps(detail::MaxComplexPerWI)];
  T priv[2 * MaxComplexPerWI];
#endif

  const Idx begin = static_cast<Idx>(global_data.sg.get_group_id()) * ffts_per_sg + fft_in_subgroup;
  const Idx step = num_sgs * ffts_per_sg;
  Idx end;
  const Idx total_dfts = stride_within_dft * ndfts_in_outer_dimension;
  if (excess_sgs) {
    // sg_dft uses subgroup operations, so all of the subgroup must enter the loop
    // it is safe to increase column_end for all work-items since they are all taking steps of ffts_per_sg anyway
    end = detail::round_up_to_multiple(total_dfts, ffts_per_sg);
  } else {
    end = total_dfts;
  }

  if (excess_wis) {
    // also allow these work-items to enter the loop, without making other work-items do another loop.
    end += (fft_in_subgroup == ffts_per_sg) ? 1 : 0;
  }
  for (Idx j = begin; j < end; j += step) {
    Idx j_inner = j % stride_within_dft;
    Idx j_outer = j / stride_within_dft;
    bool working = true;
    if (excess_sgs) {
      working = j < total_dfts;
    }
    if (excess_wis) {
      working = working && static_cast<Idx>(global_data.sg.get_local_linear_id()) < max_working_tid_in_sg;
    }
    if (working) {
      if (layout_in == detail::layout::BATCH_INTERLEAVED) {
        global_data.log_message_global(__func__, "loading transposed data from local to private memory");
        if (storage == complex_storage::INTERLEAVED_COMPLEX) {
          detail::strided_view local_view{
              loc, std::array{1, stride_within_dft, max_num_batches_in_local_mem},
              std::array{2 * wi_id_in_fft * fact_wi, 2 * (j_inner + j_outer * outer_stride), 2 * batch_num_in_local}};
          copy_wi<2>(global_data, local_view, priv, fact_wi);
        } else {
          detail::strided_view local_real_view{
              loc, std::array{1, stride_within_dft, max_num_batches_in_local_mem},
              std::array{wi_id_in_fft * fact_wi, j_inner + j_outer * outer_stride, batch_num_in_local}};
          detail::strided_view local_imag_view{loc, std::array{1, stride_within_dft, max_num_batches_in_local_mem},
                                               std::array{wi_id_in_fft * fact_wi, j_inner + j_outer * outer_stride,
                                                          batch_num_in_local + local_imag_offset}};
          detail::strided_view priv_real_view{priv, 2};
          detail::strided_view priv_imag_view{priv, 2, 1};
          copy_wi(global_data, local_real_view, priv_real_view, fact_wi);
          copy_wi(global_data, local_imag_view, priv_imag_view, fact_wi);
        }
      } else {
        global_data.log_message_global(__func__, "loading non-transposed data from local to private memory");
        // transposition due to working on columns
        if (storage == complex_storage::INTERLEAVED_COMPLEX) {
          detail::strided_view local_view{
              loc, std::array{1, stride_within_dft},
              std::array{2 * fact_wi * wi_id_in_fft, 2 * (j_inner + j_outer * outer_stride)}};
          copy_wi<2>(global_data, local_view, priv, fact_wi);
        } else {
          detail::strided_view local_real_view{loc, std::array{1, stride_within_dft},
                                               std::array{fact_wi * wi_id_in_fft, j_inner + j_outer * outer_stride}};
          detail::strided_view local_imag_view{
              loc, std::array{1, stride_within_dft},
              std::array{fact_wi * wi_id_in_fft, j_inner + j_outer * outer_stride + local_imag_offset}};
          detail::strided_view priv_real_view{priv, 2};
          detail::strided_view priv_imag_view{priv, 2, 1};
          copy_wi(global_data, local_real_view, priv_real_view, fact_wi);
          copy_wi(global_data, local_imag_view, priv_imag_view, fact_wi);
        }
      }
      global_data.log_dump_private("data loaded in registers:", priv, 2 * fact_wi);

      if (wg_twiddles) {
        PORTFFT_UNROLL
        for (Idx i = 0; i < fact_wi; i++) {
          // Unintuitive indexing to ensure coalesced access
          Idx twiddle_i = i * fact_sg + wi_id_in_fft;
          Idx twiddle_j = j_outer;
          Idx twiddle_index = twiddle_j * dft_size + twiddle_i;
          sycl::vec<T, 2> twiddles = reinterpret_cast<const sycl::vec<T, 2>*>(wg_twiddles)[twiddle_index];
          T twiddle_real = twiddles[0];
          T twiddle_imag = twiddles[1];
          multiply_complex(priv[2 * i], priv[2 * i + 1], twiddle_real, twiddle_imag, priv[2 * i], priv[2 * i + 1]);
        }
        global_data.log_dump_private("data in registers after twiddle multiplication:", priv, 2 * fact_wi);
      }
      if (apply_scale_factor == detail::apply_scale_factor::APPLIED) {
        PORTFFT_UNROLL
        for (Idx i = 0; i < fact_wi; i++) {
          priv[2 * i] *= scaling_factor;
          priv[2 * i + 1] *= scaling_factor;
        }
        global_data.log_dump_private("data in registers after scaling:", priv, 2 * fact_wi);
      }
      if (multiply_on_load == detail::elementwise_multiply::APPLIED) {
        PORTFFT_UNROLL
        for (Idx idx = 0; idx < fact_wi; idx++) {
          // load modifier needs to be tensor shape : n_transforms x M x FacWi x fact_sg
          IdxGlobal base_offset = 2 * (batch_num_in_kernel + static_cast<IdxGlobal>(batch_num_in_local)) *
                                      static_cast<IdxGlobal>(dft_size) +
                                  static_cast<IdxGlobal>(2 * fact_wi * fact_sg + 2 * idx * fact_sg + 2 * wi_id_in_fft);
          const sycl::vec<T, 2> priv_modifier =
              *reinterpret_cast<const sycl::vec<T, 2>*>(&load_modifier_data[base_offset]);
          multiply_complex(priv[2 * idx], priv[2 * idx + 1], priv_modifier[0], priv_modifier[1], priv[2 * idx],
                           priv[2 * idx + 1]);
        }
      }
    }
    if (take_conjugate_on_load) {
      take_conjugate(priv, fact_wi);
    }
    sg_dft<SubgroupSize>(priv, global_data.sg, fact_wi, fact_sg, loc_twiddles, wi_private_scratch);
    if (take_conjugate_on_store) {
      take_conjugate(priv, fact_wi);
    }
    if (working) {
      if (multiply_on_store == detail::elementwise_multiply::APPLIED) {
        // Store modifier data layout in global memory - n_transforms x N x FactorSG x FactorWI
        PORTFFT_UNROLL
        for (Idx idx = 0; idx < fact_wi; idx++) {
          IdxGlobal base_offset =
              2 * (batch_num_in_kernel + static_cast<IdxGlobal>(batch_num_in_local)) *
                  static_cast<IdxGlobal>(dft_size) +
              static_cast<IdxGlobal>(2 * j * fact_wi * fact_sg + 2 * idx * fact_sg + 2 * wi_id_in_fft);
          const sycl::vec<T, 2> priv_modifier =
              *reinterpret_cast<const sycl::vec<T, 2>*>(&store_modifier_data[base_offset]);
          multiply_complex(priv[2 * idx], priv[2 * idx + 1], priv_modifier[0], priv_modifier[1], priv[2 * idx],
                           priv[2 * idx + 1]);
        }
      }
      global_data.log_dump_private("data in registers after computation:", priv, 2 * fact_wi);
      if (layout_in == detail::layout::BATCH_INTERLEAVED) {
        global_data.log_message_global(__func__, "storing transposed data from private to local memory");
        if (storage == complex_storage::INTERLEAVED_COMPLEX) {
          detail::strided_view local_view{
              loc, std::array{fact_sg, stride_within_dft, max_num_batches_in_local_mem},
              std::array{2 * wi_id_in_fft, 2 * (j_inner + j_outer * outer_stride), 2 * batch_num_in_local}};
          copy_wi<2>(global_data, priv, local_view, fact_wi);
        } else {
          detail::strided_view priv_real_view{priv, 2};
          detail::strided_view priv_imag_view{priv, 2, 1};
          detail::strided_view local_real_view{
              loc, std::array{fact_sg, stride_within_dft, max_num_batches_in_local_mem},
              std::array{wi_id_in_fft, j_inner + j_outer * outer_stride, batch_num_in_local}};
          detail::strided_view local_imag_view{
              loc, std::array{fact_sg, stride_within_dft, max_num_batches_in_local_mem},
              std::array{wi_id_in_fft, j_inner + j_outer * outer_stride, batch_num_in_local + local_imag_offset}};
          copy_wi(global_data, priv_real_view, local_real_view, fact_wi);
          copy_wi(global_data, priv_imag_view, local_imag_view, fact_wi);
        }
      } else {
        global_data.log_message_global(__func__, "storing non-transposed data from private to local memory");
        // transposition due to working on columns AND transposition for SG dft
        if (storage == complex_storage::INTERLEAVED_COMPLEX) {
          detail::strided_view local_view{loc, std::array{fact_sg, stride_within_dft},
                                          std::array{2 * wi_id_in_fft, 2 * (j_inner + j_outer * outer_stride)}};
          copy_wi<2>(global_data, priv, local_view, fact_wi);
        } else {
          detail::strided_view priv_real_view{priv, 2};
          detail::strided_view priv_imag_view{priv, 2, 1};
          detail::strided_view local_real_view{loc, std::array{fact_sg, stride_within_dft},
                                               std::array{wi_id_in_fft, j_inner + j_outer * outer_stride}};
          detail::strided_view local_imag_view{
              loc, std::array{fact_sg, stride_within_dft},
              std::array{wi_id_in_fft, j_inner + j_outer * outer_stride + local_imag_offset}};
          copy_wi(global_data, priv_real_view, local_real_view, fact_wi);
          copy_wi(global_data, priv_imag_view, local_imag_view, fact_wi);
        }
      }
    }
  }
  global_data.log_message_global(__func__, "exited");
}
}  // namespace detail

/**
 * Calculates FFT using Bailey 4 step algorithm.
 *
 * @tparam SubgroupSize Size of the subgroup
 * @tparam LocalT Local memory view type
 * @tparam T Scalar type
 *
 * @param loc A view of a local accessor containing input
 * @param loc_twiddles Pointer to twiddles to be used by sub group FFTs
 * @param wg_twiddles Pointer to precalculated twiddles which are to be used before second set of FFTs
 * @param scaling_factor Scalar factor with which the result is to be scaled
 * @param max_num_batches_in_local_mem Number of batches local memory is allocated for
 * @param batch_num_in_local Id of the local memory batch to work on
 * @param batch_num_in_kernel Absosulte batch from which batches loaded in local memory will be computed
 * @param load_modifier_data Pointer to the load modifier data in global Memory
 * @param store_modifier_data Pointer to the store modifier data in global Memory
 * @param fft_size Problem Size
 * @param N Smaller factor of the Problem size
 * @param M Larger factor of the problem size
 * @param storage complex storage: interleaved or split
 * @param layout_in Whether or not the input is transposed
 * @param multiply_on_load Whether the input data is multiplied with some data array before fft computation.
 * @param multiply_on_store Whether the input data is multiplied with some data array after fft computation.
 * @param apply_scale_factor Whether or not the scale factor is applied
 * @param take_conjugate_on_load whether or not to take conjugate of the input
 * @param take_conjugate_on_store whether or not to take conjugate of the output
 * @param global_data global data for the kernel
 */
template <Idx SubgroupSize, typename LocalT, typename T>
PORTFFT_INLINE void wg_dft(LocalT loc, T* loc_twiddles, const T* wg_twiddles, T scaling_factor,
                           Idx max_num_batches_in_local_mem, Idx batch_num_in_local, IdxGlobal batch_num_in_kernel,
                           const T* load_modifier_data, const T* store_modifier_data, Idx fft_size, Idx N, Idx M,
                           complex_storage storage, detail::layout layout_in,
                           detail::elementwise_multiply multiply_on_load,
                           detail::elementwise_multiply multiply_on_store,
                           detail::apply_scale_factor apply_scale_factor, bool take_conjugate_on_load,
                           bool take_conjugate_on_store, detail::global_data_struct<1> global_data) {
  global_data.log_message_global(__func__, "entered", "FFTSize", fft_size, "N", N, "M", M,
                                 "max_num_batches_in_local_mem", max_num_batches_in_local_mem, "batch_num_in_local",
                                 batch_num_in_local);
  // column-wise DFTs
  detail::dimension_dft<SubgroupSize, LocalT, T>(
      loc, loc_twiddles + (2 * M), nullptr, 1, max_num_batches_in_local_mem, batch_num_in_local, load_modifier_data,
<<<<<<< HEAD
      store_modifier_data, batch_num_in_kernel, N, M, 1, layout_in, multiply_on_load,
      detail::elementwise_multiply::NOT_APPLIED, detail::apply_scale_factor::NOT_APPLIED, take_conjugate_on_load, false,
      global_data);
  sycl::group_barrier(global_data.it.get_group());
  // row-wise DFTs, including twiddle multiplications and scaling
  detail::dimension_dft<SubgroupSize, LocalT, T>(loc, loc_twiddles, wg_twiddles, scaling_factor,
                                                 max_num_batches_in_local_mem, batch_num_in_local, load_modifier_data,
                                                 store_modifier_data, batch_num_in_kernel, M, 1, N, layout_in,
                                                 detail::elementwise_multiply::NOT_APPLIED, multiply_on_store,
                                                 apply_scale_factor, false, take_conjugate_on_store, global_data);
=======
      store_modifier_data, batch_num_in_kernel, N, M, 1, storage, layout_in, multiply_on_load,
      detail::elementwise_multiply::NOT_APPLIED, detail::apply_scale_factor::NOT_APPLIED, global_data);
  sycl::group_barrier(global_data.it.get_group());
  // row-wise DFTs, including twiddle multiplications and scaling
  detail::dimension_dft<Dir, SubgroupSize, LocalT, T>(
      loc, loc_twiddles, wg_twiddles, scaling_factor, max_num_batches_in_local_mem, batch_num_in_local,
      load_modifier_data, store_modifier_data, batch_num_in_kernel, M, 1, N, storage, layout_in,
      detail::elementwise_multiply::NOT_APPLIED, multiply_on_store, apply_scale_factor, global_data);
>>>>>>> 7dee1fbe
  global_data.log_message_global(__func__, "exited");
}

}  // namespace portfft

#endif<|MERGE_RESOLUTION|>--- conflicted
+++ resolved
@@ -85,16 +85,10 @@
 __attribute__((always_inline)) inline void dimension_dft(
     LocalT loc, T* loc_twiddles, const T* wg_twiddles, T scaling_factor, Idx max_num_batches_in_local_mem,
     Idx batch_num_in_local, const T* load_modifier_data, const T* store_modifier_data, IdxGlobal batch_num_in_kernel,
-<<<<<<< HEAD
-    Idx dft_size, Idx stride_within_dft, Idx ndfts_in_outer_dimension, detail::layout layout_in,
-    detail::elementwise_multiply multiply_on_load, detail::elementwise_multiply multiply_on_store,
-    detail::apply_scale_factor apply_scale_factor, bool take_conjugate_on_load, bool take_conjugate_on_store,
-=======
     Idx dft_size, Idx stride_within_dft, Idx ndfts_in_outer_dimension, complex_storage storage,
     detail::layout layout_in, detail::elementwise_multiply multiply_on_load,
     detail::elementwise_multiply multiply_on_store, detail::apply_scale_factor apply_scale_factor,
->>>>>>> 7dee1fbe
-    global_data_struct<1> global_data) {
+    bool take_conjugate_on_load, bool take_conjugate_on_store, global_data_struct<1> global_data) {
   static_assert(std::is_same_v<detail::get_element_t<LocalT>, T>, "Real type mismatch");
   global_data.log_message_global(__func__, "entered", "DFTSize", dft_size, "stride_within_dft", stride_within_dft,
                                  "ndfts_in_outer_dimension", ndfts_in_outer_dimension, "max_num_batches_in_local_mem",
@@ -341,27 +335,16 @@
   // column-wise DFTs
   detail::dimension_dft<SubgroupSize, LocalT, T>(
       loc, loc_twiddles + (2 * M), nullptr, 1, max_num_batches_in_local_mem, batch_num_in_local, load_modifier_data,
-<<<<<<< HEAD
-      store_modifier_data, batch_num_in_kernel, N, M, 1, layout_in, multiply_on_load,
+      store_modifier_data, batch_num_in_kernel, N, M, 1, storage, layout_in, multiply_on_load,
       detail::elementwise_multiply::NOT_APPLIED, detail::apply_scale_factor::NOT_APPLIED, take_conjugate_on_load, false,
       global_data);
   sycl::group_barrier(global_data.it.get_group());
   // row-wise DFTs, including twiddle multiplications and scaling
   detail::dimension_dft<SubgroupSize, LocalT, T>(loc, loc_twiddles, wg_twiddles, scaling_factor,
                                                  max_num_batches_in_local_mem, batch_num_in_local, load_modifier_data,
-                                                 store_modifier_data, batch_num_in_kernel, M, 1, N, layout_in,
+                                                 store_modifier_data, batch_num_in_kernel, M, 1, N, storage, layout_in,
                                                  detail::elementwise_multiply::NOT_APPLIED, multiply_on_store,
                                                  apply_scale_factor, false, take_conjugate_on_store, global_data);
-=======
-      store_modifier_data, batch_num_in_kernel, N, M, 1, storage, layout_in, multiply_on_load,
-      detail::elementwise_multiply::NOT_APPLIED, detail::apply_scale_factor::NOT_APPLIED, global_data);
-  sycl::group_barrier(global_data.it.get_group());
-  // row-wise DFTs, including twiddle multiplications and scaling
-  detail::dimension_dft<Dir, SubgroupSize, LocalT, T>(
-      loc, loc_twiddles, wg_twiddles, scaling_factor, max_num_batches_in_local_mem, batch_num_in_local,
-      load_modifier_data, store_modifier_data, batch_num_in_kernel, M, 1, N, storage, layout_in,
-      detail::elementwise_multiply::NOT_APPLIED, multiply_on_store, apply_scale_factor, global_data);
->>>>>>> 7dee1fbe
   global_data.log_message_global(__func__, "exited");
 }
 
