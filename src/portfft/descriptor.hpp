/***************************************************************************
 *
 *  Copyright (C) Codeplay Software Ltd.
 *
 *  Licensed under the Apache License, Version 2.0 (the "License");
 *  you may not use this file except in compliance with the License.
 *  You may obtain a copy of the License at
 *
 *      http://www.apache.org/licenses/LICENSE-2.0
 *
 *  Unless required by applicable law or agreed to in writing, software
 *  distributed under the License is distributed on an "AS IS" BASIS,
 *  WITHOUT WARRANTIES OR CONDITIONS OF ANY KIND, either express or implied.
 *  See the License for the specific language governing permissions and
 *  limitations under the License.
 *
 *  Codeplay's portFFT
 *
 **************************************************************************/

#ifndef PORTFFT_DESCRIPTOR_HPP
#define PORTFFT_DESCRIPTOR_HPP

#include <sycl/sycl.hpp>

#include <complex>
#include <cstdint>
#include <functional>
#include <numeric>
#include <vector>

#include "common/exceptions.hpp"
#include "common/subgroup.hpp"
#include "defines.hpp"
#include "enums.hpp"
#include "specialization_constant.hpp"
#include "utils.hpp"

namespace portfft {
template <typename Scalar, domain Domain>
class committed_descriptor;
namespace detail {
template <typename Scalar, domain Domain, detail::layout LayoutIn, detail::layout LayoutOut, Idx SubgroupSize,
          typename TIn>
std::vector<sycl::event> compute_level(
    const typename committed_descriptor<Scalar, Domain>::kernel_data_struct& kd_struct, TIn input, Scalar* output,
    TIn input_imag, Scalar* output_imag, const Scalar* twiddles_ptr, const IdxGlobal* factors_triple,
    IdxGlobal intermediate_twiddle_offset, IdxGlobal subimpl_twiddle_offset, IdxGlobal input_global_offset,
    IdxGlobal committed_size, Idx num_batches_in_l2, IdxGlobal n_transforms, IdxGlobal batch_start, Idx factor_id,
    Idx total_factors, complex_storage storage, const std::vector<sycl::event>& dependencies, sycl::queue& queue);

template <typename Scalar, domain Domain, typename TOut>
sycl::event transpose_level(const typename committed_descriptor<Scalar, Domain>::kernel_data_struct& kd_struct,
                            const Scalar* input, TOut output, const IdxGlobal* factors_triple, IdxGlobal committed_size,
                            Idx num_batches_in_l2, IdxGlobal n_transforms, IdxGlobal batch_start, Idx total_factors,
                            IdxGlobal output_offset, sycl::queue& queue, const std::vector<sycl::event>& events,
                            complex_storage storage);

// kernel names
// TODO: Remove all templates except Scalar, Domain and Memory and SubgroupSize
template <typename Scalar, domain, detail::memory, detail::layout, detail::layout, Idx SubgroupSize>
class workitem_kernel;
template <typename Scalar, domain, detail::memory, detail::layout, detail::layout, Idx SubgroupSize>
class subgroup_kernel;
template <typename Scalar, domain, detail::memory, detail::layout, detail::layout, Idx SubgroupSize>
class workgroup_kernel;
template <typename Scalar, domain, detail::memory, detail::layout, detail::layout, Idx SubgroupSize>
class global_kernel;
template <typename Scalar, detail::memory>
class transpose_kernel;

/**
 * Return the default strides for a given dft size
 *
 * @param lengths the dimensions of the dft
 */
inline std::vector<std::size_t> get_default_strides(const std::vector<std::size_t>& lengths) {
  PORTFFT_LOG_FUNCTION_ENTRY();
  std::vector<std::size_t> strides(lengths.size());
  std::size_t total_size = 1;
  for (std::size_t i_plus1 = lengths.size(); i_plus1 > 0; i_plus1--) {
    std::size_t i = i_plus1 - 1;
    strides[i] = total_size;
    total_size *= lengths[i];
  }
  PORTFFT_LOG_TRACE("Default strides:", strides);
  return strides;
}

/**
 * Return whether the given descriptor has default strides and distance for a given direction
 *
 * @tparam Descriptor Descriptor type
 * @param desc Descriptor to check
 * @param dir Direction
 */
template <typename Descriptor>
bool has_default_strides_and_distance(const Descriptor& desc, direction dir) {
  const auto default_strides = get_default_strides(desc.lengths);
  const auto default_distance = desc.get_flattened_length();
  return desc.get_strides(dir) == default_strides && desc.get_distance(dir) == default_distance;
}

/**
 * Return whether the given descriptor has strides and distance consistent with the batch interleaved layout
 *
 * @tparam Descriptor Descriptor type
 * @param desc Descriptor to check
 * @param dir Direction
 */
template <typename Descriptor>
bool is_batch_interleaved(const Descriptor& desc, direction dir) {
  return desc.lengths.size() == 1 && desc.get_distance(dir) == 1 &&
         desc.get_strides(dir).back() == desc.number_of_transforms;
}

/**
 * Return an enum describing the layout of the data in the descriptor
 *
 * @tparam Descriptor Descriptor type
 * @param desc Descriptor to check
 * @param dir Direction
 */
template <typename Descriptor>
detail::layout get_layout(const Descriptor& desc, direction dir) {
  if (has_default_strides_and_distance(desc, dir)) {
    return detail::layout::PACKED;
  }
  if (is_batch_interleaved(desc, dir)) {
    return detail::layout::BATCH_INTERLEAVED;
  }
  return detail::layout::UNPACKED;
}

}  // namespace detail

// forward declaration
template <typename Scalar, domain Domain>
struct descriptor;

/*
Compute functions in the `committed_descriptor` call `dispatch_kernel` and `dispatch_kernel_helper`. These two functions
ensure the kernel is run with a supported subgroup size. Next `dispatch_kernel_helper` calls `run_kernel`. The
`run_kernel` member function picks appropriate implementation and calls the static `run_kernel of that implementation`.
The implementation specific `run_kernel` handles differences between forward and backward computations, casts the memory
(USM or buffers) from complex to scalars and launches the kernel. Each function described in this doc has only one
templated overload that handles both directions of transforms and buffer and USM memory.

Device functions make no assumptions on the size of a work group or the number of workgroups in a kernel. These numbers
can be tuned for each device.

Implementation-specific `run_kernel` function make the size of the FFT that is handled by the individual workitems
compile time constant. The one for subgroup implementation also calls `cross_sg_dispatcher` that makes the
cross-subgroup factor of FFT size compile time constant. They do that by using a switch on the FFT size for one
workitem, before calling `workitem_impl`, `subgroup_impl` or `workgroup_impl` . The `_impl` functions take the FFT size
for one workitem as a template  parameter. Only the calls that are determined to fit into available registers (depending
on the value of PORTFFT_TARGET_REGS_PER_WI macro) are actually instantiated.

The `_impl` functions iterate over the batch of problems, loading data for each first in
local memory then from there into private one. This is done in these two steps to avoid non-coalesced global memory
accesses. `workitem_impl` loads one problem per workitem, `subgroup_impl` loads one problem per subgroup and
`workgroup_impl` loads one problem per workgroup. After doing computations by the calls to `wi_dft` for workitem,
`sg_dft` for subgroup and `wg_dft` for workgroup, the data is written out, going through local memory again.

The computational parts of the implementations are further documented in files with their implementations
`workitem.hpp`, `subgroup.hpp` and `workgroup.hpp`.
*/

/**
 * A committed descriptor that contains everything that is needed to run FFT.
 *
 * @tparam Scalar type of the scalar used for computations
 * @tparam Domain domain of the FFT
 */
template <typename Scalar, domain Domain>
class committed_descriptor {
  using complex_type = std::complex<Scalar>;

  friend struct descriptor<Scalar, Domain>;
  template <typename Scalar1, domain Domain1, detail::layout LayoutIn, detail::layout LayoutOut, Idx SubgroupSize,
            typename TIn>
  friend std::vector<sycl::event> detail::compute_level(
      const typename committed_descriptor<Scalar1, Domain1>::kernel_data_struct& kd_struct, TIn input, Scalar1* output,
      TIn input_imag, Scalar1* output_imag, const Scalar1* twiddles_ptr, const IdxGlobal* factors_triple,
      IdxGlobal intermediate_twiddle_offset, IdxGlobal subimpl_twiddle_offset, IdxGlobal input_global_offset,
      IdxGlobal committed_size, Idx num_batches_in_l2, IdxGlobal n_transforms, IdxGlobal batch_start, Idx factor_id,
      Idx total_factors, complex_storage storage, const std::vector<sycl::event>& dependencies, sycl::queue& queue);

  template <typename Scalar1, domain Domain1, typename TOut>
  friend sycl::event detail::transpose_level(
      const typename committed_descriptor<Scalar1, Domain1>::kernel_data_struct& kd_struct, const Scalar1* input,
      TOut output, const IdxGlobal* factors_triple, IdxGlobal committed_size, Idx num_batches_in_l2,
      IdxGlobal n_transforms, IdxGlobal batch_start, Idx total_factors, IdxGlobal output_offset, sycl::queue& queue,
      const std::vector<sycl::event>& events, complex_storage storage);

  /**
   * Vector containing the sub-implementation level, kernel_ids and factors for each factor that requires a separate
   * kernel.
   */
  using kernel_ids_and_metadata_t =
      std::vector<std::tuple<detail::level, std::vector<sycl::kernel_id>, std::vector<Idx>>>;
  descriptor<Scalar, Domain> params;
  sycl::queue queue;
  sycl::device dev;
  sycl::context ctx;
  Idx n_compute_units;
  std::vector<std::size_t> supported_sg_sizes;
  Idx local_memory_size;
  IdxGlobal llc_size;
  std::shared_ptr<Scalar> scratch_ptr_1;
  std::shared_ptr<Scalar> scratch_ptr_2;
  std::size_t scratch_space_required;

  struct kernel_data_struct {
    sycl::kernel_bundle<sycl::bundle_state::executable> exec_bundle;
    std::vector<Idx> factors;
    std::size_t length;
    Idx used_sg_size;
    Idx num_sgs_per_wg;
    std::shared_ptr<Scalar> twiddles_forward;
    detail::level level;
    IdxGlobal batch_size;
    std::size_t local_mem_required;
    IdxGlobal global_range;
    IdxGlobal local_range;

    kernel_data_struct(sycl::kernel_bundle<sycl::bundle_state::executable>&& exec_bundle,
                       const std::vector<Idx>& factors, std::size_t length, Idx used_sg_size, Idx num_sgs_per_wg,
                       std::shared_ptr<Scalar> twiddles_forward, detail::level level)
        : exec_bundle(std::move(exec_bundle)),
          factors(factors),
          length(length),
          used_sg_size(used_sg_size),
          num_sgs_per_wg(num_sgs_per_wg),
          twiddles_forward(twiddles_forward),
          level(level) {}
  };

  struct dimension_struct {
    std::vector<kernel_data_struct> forward_kernels;
    std::vector<kernel_data_struct> backward_kernels;
    std::vector<kernel_data_struct> transpose_kernels;
    std::shared_ptr<IdxGlobal> factors_and_scan;
    detail::level level;
    std::size_t length;
    Idx used_sg_size;
    Idx num_batches_in_l2;
    Idx num_factors;

    dimension_struct(std::vector<kernel_data_struct> forward_kernels, std::vector<kernel_data_struct> backward_kernels,
                     detail::level level, std::size_t length, Idx used_sg_size)
        : forward_kernels(std::move(forward_kernels)),
          backward_kernels(std::move(backward_kernels)),
          level(level),
          length(length),
          used_sg_size(used_sg_size) {}
  };

  std::vector<dimension_struct> dimensions;

  template <typename Impl, typename... Args>
  auto dispatch(detail::level level, Args&&... args) {
    switch (level) {
      case detail::level::WORKITEM:
        return Impl::template inner<detail::level::WORKITEM, void>::execute(*this, args...);
      case detail::level::SUBGROUP:
        return Impl::template inner<detail::level::SUBGROUP, void>::execute(*this, args...);
      case detail::level::WORKGROUP:
        return Impl::template inner<detail::level::WORKGROUP, void>::execute(*this, args...);
      case detail::level::GLOBAL:
        return Impl::template inner<detail::level::GLOBAL, void>::execute(*this, args...);
      default:
        // This should be unreachable
        throw unsupported_configuration("Unimplemented");
    }
  }

  template <typename Impl, detail::layout LayoutIn, typename... Args>
  auto dispatch(detail::level level, Args&&... args) {
    switch (level) {
      case detail::level::WORKITEM:
        return Impl::template inner<detail::level::WORKITEM, LayoutIn, void>::execute(*this, args...);
      case detail::level::SUBGROUP:
        return Impl::template inner<detail::level::SUBGROUP, LayoutIn, void>::execute(*this, args...);
      case detail::level::WORKGROUP:
        return Impl::template inner<detail::level::WORKGROUP, LayoutIn, void>::execute(*this, args...);
      case detail::level::GLOBAL:
        return Impl::template inner<detail::level::GLOBAL, LayoutIn, void>::execute(*this, args...);
      default:
        // This should be unreachable
        throw unsupported_configuration("Unimplemented");
    }
  }

  template <typename Impl, detail::layout LayoutIn, detail::layout LayoutOut, Idx SubgroupSize, typename... Args>
  auto dispatch(detail::level level, Args&&... args) {
    switch (level) {
      case detail::level::WORKITEM:
        return Impl::template inner<detail::level::WORKITEM, LayoutIn, LayoutOut, SubgroupSize, void>::execute(*this,
                                                                                                               args...);
      case detail::level::SUBGROUP:
        return Impl::template inner<detail::level::SUBGROUP, LayoutIn, LayoutOut, SubgroupSize, void>::execute(*this,
                                                                                                               args...);
      case detail::level::WORKGROUP:
        return Impl::template inner<detail::level::WORKGROUP, LayoutIn, LayoutOut, SubgroupSize, void>::execute(
            *this, args...);
      case detail::level::GLOBAL:
        return Impl::template inner<detail::level::GLOBAL, LayoutIn, LayoutOut, SubgroupSize, void>::execute(*this,
                                                                                                             args...);
      default:
        // This should be unreachable
        throw unsupported_configuration("Unimplemented");
    }
  }

  /**
   * Prepares the implementation for the particular problem size. That includes factorizing it and getting ids for the
   * set of kernels that need to be JIT compiled.
   *
   * @tparam SubgroupSize size of the subgroup
   * @param kernel_num the consecutive number of the kernel to prepare
   * @return implementation to use for the dimension and a vector of tuples of: implementation to use for a kernel,
   * vector of kernel ids, factors
   */
  template <Idx SubgroupSize>
<<<<<<< HEAD
  std::tuple<detail::level, std::vector<std::tuple<detail::level, std::vector<sycl::kernel_id>, std::vector<Idx>>>>
  prepare_implementation(std::size_t kernel_num) {
    PORTFFT_LOG_FUNCTION_ENTRY();
=======
  std::tuple<detail::level, kernel_ids_and_metadata_t> prepare_implementation(std::size_t kernel_num) {
>>>>>>> 180b6c68
    // TODO: check and support all the parameter values
    if constexpr (Domain != domain::COMPLEX) {
      throw unsupported_configuration("portFFT only supports complex to complex transforms");
    }

    std::vector<sycl::kernel_id> ids;
    std::vector<Idx> factors;
    IdxGlobal fft_size = static_cast<IdxGlobal>(params.lengths[kernel_num]);
    if (detail::fits_in_wi<Scalar>(fft_size)) {
      ids = detail::get_ids<detail::workitem_kernel, Scalar, Domain, SubgroupSize>();
      PORTFFT_LOG_TRACE("Prepared workitem impl for size: ", fft_size);
      return {detail::level::WORKITEM, {{detail::level::WORKITEM, ids, factors}}};
    }
    if (detail::fits_in_sg<Scalar>(fft_size, SubgroupSize)) {
      Idx factor_sg = detail::factorize_sg(static_cast<Idx>(fft_size), SubgroupSize);
      Idx factor_wi = static_cast<Idx>(fft_size) / factor_sg;
      // This factorization is duplicated in the dispatch logic on the device.
      // The CT and spec constant factors should match.
      factors.push_back(factor_wi);
      factors.push_back(factor_sg);
      ids = detail::get_ids<detail::subgroup_kernel, Scalar, Domain, SubgroupSize>();
      PORTFFT_LOG_TRACE("Prepared subgroup impl with factor_wi:", factor_wi, "and factor_sg:", factor_sg);
      return {detail::level::SUBGROUP, {{detail::level::SUBGROUP, ids, factors}}};
    }
    IdxGlobal n_idx_global = detail::factorize(fft_size);
    if (detail::can_cast_safely<IdxGlobal, Idx>(n_idx_global) &&
        detail::can_cast_safely<IdxGlobal, Idx>(fft_size / n_idx_global)) {
      if (n_idx_global == 1) {
        throw unsupported_configuration("FFT size ", fft_size, " : Large Prime sized FFT currently is unsupported");
      }
      Idx n = static_cast<Idx>(n_idx_global);
      Idx m = static_cast<Idx>(fft_size / n_idx_global);
      Idx factor_sg_n = detail::factorize_sg(n, SubgroupSize);
      Idx factor_wi_n = n / factor_sg_n;
      Idx factor_sg_m = detail::factorize_sg(m, SubgroupSize);
      Idx factor_wi_m = m / factor_sg_m;
      Idx temp_num_sgs_in_wg;
      std::size_t local_memory_usage = num_scalars_in_local_mem<detail::layout::PACKED>(
                                           detail::level::WORKGROUP, static_cast<std::size_t>(fft_size), SubgroupSize,
                                           {factor_sg_n, factor_wi_n, factor_sg_m, factor_wi_m}, temp_num_sgs_in_wg) *
                                       sizeof(Scalar);
      // Checks for PACKED layout only at the moment, as the other layout will not be supported
      // by the global implementation. For such sizes, only PACKED layout will be supported
      if (detail::fits_in_wi<Scalar>(factor_wi_n) && detail::fits_in_wi<Scalar>(factor_wi_m) &&
          (local_memory_usage <= static_cast<std::size_t>(local_memory_size))) {
        factors.push_back(factor_wi_n);
        factors.push_back(factor_sg_n);
        factors.push_back(factor_wi_m);
        factors.push_back(factor_sg_m);
        // This factorization of N and M is duplicated in the dispatch logic on the device.
        // The CT and spec constant factors should match.
        ids = detail::get_ids<detail::workgroup_kernel, Scalar, Domain, SubgroupSize>();
        PORTFFT_LOG_TRACE("Prepared workgroup impl with factor_wi_n:", factor_wi_n, " factor_sg_n:", factor_sg_n,
                  " factor_wi_m:", factor_wi_m, " factor_sg_m:", factor_sg_m);
        return {detail::level::WORKGROUP, {{detail::level::WORKGROUP, ids, factors}}};
      }
    }
    PORTFFT_LOG_TRACE("Preparing global impl");
    std::vector<std::tuple<detail::level, std::vector<sycl::kernel_id>, std::vector<Idx>>> param_vec;
    auto check_and_select_target_level = [&](IdxGlobal factor_size, bool batch_interleaved_layout = true) -> bool {
      if (detail::fits_in_wi<Scalar>(factor_size)) {
        // Throughout we have assumed there would always be enough local memory for the WI implementation.
        param_vec.emplace_back(detail::level::WORKITEM,
                               detail::get_ids<detail::global_kernel, Scalar, Domain, SubgroupSize>(),
                               std::vector<Idx>{static_cast<Idx>(factor_size)});
        PORTFFT_LOG_TRACE("Workitem kernel for factor:", factor_size);
        return true;
      }
      bool fits_in_local_memory_subgroup = [&]() {
        Idx temp_num_sgs_in_wg;
        IdxGlobal factor_sg = detail::factorize_sg<IdxGlobal>(factor_size, SubgroupSize);
        IdxGlobal factor_wi = factor_size / factor_sg;
        if (detail::can_cast_safely<IdxGlobal, Idx>(factor_sg) && detail::can_cast_safely<IdxGlobal, Idx>(factor_wi)) {
          if (batch_interleaved_layout) {
            return (2 *
                        num_scalars_in_local_mem<detail::layout::BATCH_INTERLEAVED>(
                            detail::level::SUBGROUP, static_cast<std::size_t>(factor_size), SubgroupSize,
                            {static_cast<Idx>(factor_sg), static_cast<Idx>(factor_wi)}, temp_num_sgs_in_wg) *
                        sizeof(Scalar) +
                    2 * static_cast<std::size_t>(factor_size) * sizeof(Scalar)) <
                   static_cast<std::size_t>(local_memory_size);
          }
          return (num_scalars_in_local_mem<detail::layout::PACKED>(
                      detail::level::SUBGROUP, static_cast<std::size_t>(factor_size), SubgroupSize,
                      {static_cast<Idx>(factor_sg), static_cast<Idx>(factor_wi)}, temp_num_sgs_in_wg) *
                      sizeof(Scalar) +
                  2 * static_cast<std::size_t>(factor_size) * sizeof(Scalar)) <
                 static_cast<std::size_t>(local_memory_size);
        }
        return false;
      }();
      if (detail::fits_in_sg<Scalar>(factor_size, SubgroupSize) && fits_in_local_memory_subgroup &&
          !PORTFFT_SLOW_SG_SHUFFLES) {
        Idx factor_sg = detail::factorize_sg(static_cast<Idx>(factor_size), SubgroupSize);
        Idx factor_wi = static_cast<Idx>(factor_size) / factor_sg;
        PORTFFT_LOG_TRACE("Subgroup kernel for factor:", factor_size, "with factor_wi:", factor_wi,
                  "and factor_sg:", factor_sg);
        param_vec.emplace_back(detail::level::SUBGROUP,
                               detail::get_ids<detail::global_kernel, Scalar, Domain, SubgroupSize>(),
                               std::vector<Idx>{factor_sg, factor_wi});
        return true;
      }
      return false;
    };
    detail::factorize_input(fft_size, check_and_select_target_level);
    return {detail::level::GLOBAL, param_vec};
  }

  /**
   * Struct for dispatching `set_spec_constants()` call.
   */
  struct set_spec_constants_struct {
    // Dummy parameter is needed as only partial specializations are allowed without specializing the containing class
    template <detail::level Lev, typename Dummy>
    struct inner {
      static void execute(committed_descriptor& desc, sycl::kernel_bundle<sycl::bundle_state::input>& in_bundle,
                          std::size_t length, const std::vector<Idx>& factors, detail::level level, Idx factor_num,
                          Idx num_factors);
    };
  };

  /**
   * Sets the implementation dependant specialization constant value
   * @param top_level implementation to dispatch to
   * @param in_bundle input kernel bundle to set spec constants for
   * @param length length of the fft
   * @param factors factors of the corresponsing length
   * @param multiply_on_load Whether the input data is multiplied with some data array before fft computation
   * @param multiply_on_store Whether the input data is multiplied with some data array after fft computation
   * @param scale_factor_applied whether or not to multiply scale factor
   * @param level sub implementation to run which will be set as a spec constant
   * @param conjugate_on_load whether or not to take conjugate of the input
   * @param conjugate_on_store whether or not to take conjugate of the output
   * @param scale_factor Scale to be applied to the result
   * @param factor_num factor number which is set as a spec constant
   * @param num_factors total number of factors of the committed size, set as a spec constant
   */
  void set_spec_constants(detail::level top_level, sycl::kernel_bundle<sycl::bundle_state::input>& in_bundle,
                          std::size_t length, const std::vector<Idx>& factors,
                          detail::elementwise_multiply multiply_on_load, detail::elementwise_multiply multiply_on_store,
<<<<<<< HEAD
                          detail::apply_scale_factor scale_factor_applied, detail::level level, Idx factor_num = 0,
                          Idx num_factors = 0) {
    PORTFFT_LOG_FUNCTION_ENTRY();
=======
                          detail::apply_scale_factor scale_factor_applied, detail::level level,
                          detail::complex_conjugate conjugate_on_load, detail::complex_conjugate conjugate_on_store,
                          Scalar scale_factor, Idx factor_num = 0, Idx num_factors = 0) {
>>>>>>> 180b6c68
    const Idx length_idx = static_cast<Idx>(length);
    // These spec constants are used in all implementations, so we set them here
    PORTFFT_LOG_TRACE("Setting specialization constants:");
    PORTFFT_LOG_TRACE("SpecConstComplexStorage:", params.complex_storage);
    in_bundle.template set_specialization_constant<detail::SpecConstComplexStorage>(params.complex_storage);
    PORTFFT_LOG_TRACE("SpecConstNumRealsPerFFT:", 2 * length_idx);
    in_bundle.template set_specialization_constant<detail::SpecConstNumRealsPerFFT>(2 * length_idx);
    PORTFFT_LOG_TRACE("SpecConstWIScratchSize:", 2 * detail::wi_temps(length_idx));
    in_bundle.template set_specialization_constant<detail::SpecConstWIScratchSize>(2 * detail::wi_temps(length_idx));
    PORTFFT_LOG_TRACE("SpecConstMultiplyOnLoad:", multiply_on_load);
    in_bundle.template set_specialization_constant<detail::SpecConstMultiplyOnLoad>(multiply_on_load);
    PORTFFT_LOG_TRACE("SpecConstMultiplyOnStore:", multiply_on_store);
    in_bundle.template set_specialization_constant<detail::SpecConstMultiplyOnStore>(multiply_on_store);
    PORTFFT_LOG_TRACE("SpecConstApplyScaleFactor:", scale_factor_applied);
    in_bundle.template set_specialization_constant<detail::SpecConstApplyScaleFactor>(scale_factor_applied);
    in_bundle.template set_specialization_constant<detail::SpecConstConjugateOnLoad>(conjugate_on_load);
    in_bundle.template set_specialization_constant<detail::SpecConstConjugateOnStore>(conjugate_on_store);
    in_bundle.template set_specialization_constant<detail::get_spec_constant_scale<Scalar>()>(scale_factor);

    dispatch<set_spec_constants_struct>(top_level, in_bundle, length, factors, level, factor_num, num_factors);
  }

  /**
   * Struct for dispatching `num_scalars_in_local_mem()` call.
   */
  struct num_scalars_in_local_mem_struct {
    // Dummy parameter is needed as only partial specializations are allowed without specializing the containing class
    template <detail::level Lev, detail::layout LayoutIn, typename Dummy>
    struct inner {
      static std::size_t execute(committed_descriptor& desc, std::size_t length, Idx used_sg_size,
                                 const std::vector<Idx>& factors, Idx& num_sgs_per_wg);
    };
  };

  /**
   * Determine the number of scalars we need to have space for in the local memory. It may also modify `num_sgs_per_wg`
   * to make the problem fit in the local memory.
   *
   * @param level the implementation that will be used
   * @param length length of the FFT the kernel will execute
   * @param used_sg_size subgroup size the kernel will use
   * @param factors factorization of the FFT size the kernel will use
   * @param[out] num_sgs_per_wg number of subgroups in a workgroup
   * @return the number of scalars
   */
  template <detail::layout LayoutIn>
  std::size_t num_scalars_in_local_mem(detail::level level, std::size_t length, Idx used_sg_size,
                                       const std::vector<Idx>& factors, Idx& num_sgs_per_wg) {
    PORTFFT_LOG_FUNCTION_ENTRY();
    return dispatch<num_scalars_in_local_mem_struct, LayoutIn>(level, length, used_sg_size, factors, num_sgs_per_wg);
  }

  /**
   * Struct for dispatching `calculate_twiddles()` call.
   */
  struct calculate_twiddles_struct {
    // Dummy parameter is needed as only partial specializations are allowed without specializing the containing class
    template <detail::level Lev, typename Dummy>
    struct inner {
      static Scalar* execute(committed_descriptor& desc, dimension_struct& dimension_data,
                             std::vector<kernel_data_struct>& kernels);
    };
  };

  /**
   * Calculates twiddle factors for the implementation in use.
   * @param level Implementation selected for the committed size
   * @param dimension_data dimension_struct correspoding to the dimension for which twiddles are being calculated
   * @param kernels vector of kernels
   * @return Scalar* USM pointer to the twiddle factors
   */
<<<<<<< HEAD
  Scalar* calculate_twiddles(dimension_struct& dimension_data) {
    PORTFFT_LOG_FUNCTION_ENTRY();
    return dispatch<calculate_twiddles_struct>(dimension_data.level, dimension_data);
=======
  Scalar* calculate_twiddles(detail::level level, dimension_struct& dimension_data,
                             std::vector<kernel_data_struct>& kernels) {
    return dispatch<calculate_twiddles_struct>(level, dimension_data, kernels);
  }

  /**
   * Sets the specialization constants for all the kernel_ids contained in the vector
   * returned from prepare_implementation
   * @tparam SubgroupSize Subgroup size
   * @param top_level selected level of implementation
   * @param prepared_vec vector of tuples of: implementation to use for a kernel,
   * vector of kernel ids, factors
   * @param compute_direction direction of compute: forward or backward
   * @param dimension_num which dimension are the kernels being built for
   * @param skip_scaling whether or not to skip scaling
   * @return vector of kernel_data_struct if all kernel builds are successful, std::nullopt otherwise
   */
  template <Idx SubgroupSize>
  std::optional<std::vector<kernel_data_struct>> set_spec_constants_driver(detail::level top_level,
                                                                           kernel_ids_and_metadata_t& prepared_vec,
                                                                           direction compute_direction,
                                                                           std::size_t dimension_num,
                                                                           bool skip_scaling) {
    Scalar scale_factor = compute_direction == direction::FORWARD ? params.forward_scale : params.backward_scale;
    detail::apply_scale_factor scale_factor_applied = detail::apply_scale_factor::APPLIED;
    bool is_compatible = true;
    if (skip_scaling) {
      scale_factor_applied = detail::apply_scale_factor::NOT_APPLIED;
    }
    std::size_t counter = 0;
    auto conjugate_on_load = detail::complex_conjugate::NOT_APPLIED;
    auto conjugate_on_store = detail::complex_conjugate::NOT_APPLIED;
    std::vector<kernel_data_struct> result;
    for (auto& [level, ids, factors] : prepared_vec) {
      auto in_bundle = sycl::get_kernel_bundle<sycl::bundle_state::input>(queue.get_context(), ids);
      if (top_level == detail::level::GLOBAL) {
        std::size_t factor_size =
            static_cast<std::size_t>(std::accumulate(factors.begin(), factors.end(), Idx(1), std::multiplies<Idx>()));
        if (counter == prepared_vec.size() - 1) {
          if (compute_direction == direction::BACKWARD) {
            conjugate_on_store = detail::complex_conjugate::APPLIED;
          }
          set_spec_constants(detail::level::GLOBAL, in_bundle, factor_size, factors,
                             detail::elementwise_multiply::NOT_APPLIED, detail::elementwise_multiply::NOT_APPLIED,
                             detail::apply_scale_factor::APPLIED, level, conjugate_on_load, conjugate_on_store,
                             scale_factor, static_cast<Idx>(counter), static_cast<Idx>(prepared_vec.size()));
          // reset conjugate_on_store
          conjugate_on_store = detail::complex_conjugate::NOT_APPLIED;
        } else {
          if (counter == 0 && compute_direction == direction::BACKWARD) {
            conjugate_on_load = detail::complex_conjugate::APPLIED;
          }
          set_spec_constants(detail::level::GLOBAL, in_bundle, factor_size, factors,
                             detail::elementwise_multiply::NOT_APPLIED, detail::elementwise_multiply::APPLIED,
                             detail::apply_scale_factor::NOT_APPLIED, level, conjugate_on_load, conjugate_on_store,
                             scale_factor, static_cast<Idx>(counter), static_cast<Idx>(prepared_vec.size()));
          // reset conjugate_on_load
          conjugate_on_load = detail::complex_conjugate::NOT_APPLIED;
        }
      } else {
        if (compute_direction == direction::BACKWARD) {
          conjugate_on_load = detail::complex_conjugate::APPLIED;
          conjugate_on_store = detail::complex_conjugate::APPLIED;
        }
        set_spec_constants(level, in_bundle, params.lengths[dimension_num], factors,
                           detail::elementwise_multiply::NOT_APPLIED, detail::elementwise_multiply::NOT_APPLIED,
                           scale_factor_applied, level, conjugate_on_load, conjugate_on_store, scale_factor);
      }
      try {
        result.emplace_back(sycl::build(in_bundle), factors, params.lengths[dimension_num], SubgroupSize,
                            PORTFFT_SGS_IN_WG, std::shared_ptr<Scalar>(), level);
      } catch (std::exception& e) {
        std::cerr << "Build for subgroup size " << SubgroupSize << " failed with message:\n" << e.what() << std::endl;
        is_compatible = false;
        break;
      }
      counter++;
    }
    if (is_compatible) {
      return result;
    }
    return std::nullopt;
>>>>>>> 180b6c68
  }

  /**
   * Builds the kernel bundles with appropriate values of specialization constants for the first supported subgroup
   * size.
   *
   * @tparam SubgroupSize first subgroup size
   * @tparam OtherSGSizes other subgroup sizes
   * @param dimension_num The dimension for which the kernels are being built
   * @param skip_scaling whether or not to skip scaling
   * @return `dimension_struct` for the newly built kernels
   */
  template <Idx SubgroupSize, Idx... OtherSGSizes>
<<<<<<< HEAD
  dimension_struct build_w_spec_const(std::size_t kernel_num) {
    PORTFFT_LOG_FUNCTION_ENTRY();
=======
  dimension_struct build_w_spec_const(std::size_t dimension_num, bool skip_scaling) {
>>>>>>> 180b6c68
    if (std::count(supported_sg_sizes.begin(), supported_sg_sizes.end(), SubgroupSize)) {
      auto [top_level, prepared_vec] = prepare_implementation<SubgroupSize>(dimension_num);
      bool is_compatible = true;
      for (auto [level, ids, factors] : prepared_vec) {
        is_compatible = is_compatible && sycl::is_compatible(ids, dev);
        if (!is_compatible) {
          break;
        }
      }

      if (is_compatible) {
<<<<<<< HEAD
        std::size_t counter = 0;
        for (auto [level, ids, factors] : prepared_vec) {
          auto in_bundle = sycl::get_kernel_bundle<sycl::bundle_state::input>(queue.get_context(), ids);
          if (top_level == detail::level::GLOBAL) {
            if (counter == prepared_vec.size() - 1) {
              set_spec_constants(detail::level::GLOBAL, in_bundle,
                                 static_cast<std::size_t>(
                                     std::accumulate(factors.begin(), factors.end(), Idx(1), std::multiplies<Idx>())),
                                 factors, detail::elementwise_multiply::NOT_APPLIED,
                                 detail::elementwise_multiply::NOT_APPLIED, detail::apply_scale_factor::APPLIED, level,
                                 static_cast<Idx>(counter), static_cast<Idx>(prepared_vec.size()));
            } else {
              set_spec_constants(detail::level::GLOBAL, in_bundle,
                                 static_cast<std::size_t>(
                                     std::accumulate(factors.begin(), factors.end(), Idx(1), std::multiplies<Idx>())),
                                 factors, detail::elementwise_multiply::NOT_APPLIED,
                                 detail::elementwise_multiply::APPLIED, detail::apply_scale_factor::NOT_APPLIED, level,
                                 static_cast<Idx>(counter), static_cast<Idx>(prepared_vec.size()));
            }
          } else {
            set_spec_constants(level, in_bundle, params.lengths[kernel_num], factors,
                               detail::elementwise_multiply::NOT_APPLIED, detail::elementwise_multiply::NOT_APPLIED,
                               detail::apply_scale_factor::APPLIED, level);
          }
          try {
            PORTFFT_LOG_TRACE("Building kernel bundle with subgroup size", SubgroupSize);
            result.emplace_back(sycl::build(in_bundle), factors, params.lengths[kernel_num], SubgroupSize,
                                PORTFFT_SGS_IN_WG, std::shared_ptr<Scalar>(), level);
            PORTFFT_LOG_TRACE("Kernel bundle build complete.");
          } catch (std::exception& e) {
            PORTFFT_LOG_WARNING("Build for subgroup size", SubgroupSize, "failed with message:\n", e.what());
            is_compatible = false;
            break;
          }
          counter++;
        }
        if (is_compatible) {
          return {result, top_level, params.lengths[kernel_num], SubgroupSize};
=======
        auto forward_kernels = set_spec_constants_driver<SubgroupSize>(top_level, prepared_vec, direction::FORWARD,
                                                                       dimension_num, skip_scaling);
        auto backward_kernels = set_spec_constants_driver<SubgroupSize>(top_level, prepared_vec, direction::BACKWARD,
                                                                        dimension_num, skip_scaling);
        if (forward_kernels.has_value() && backward_kernels.has_value()) {
          return {forward_kernels.value(), backward_kernels.value(), top_level, params.lengths[dimension_num],
                  SubgroupSize};
>>>>>>> 180b6c68
        }
      }
    }
    if constexpr (sizeof...(OtherSGSizes) == 0) {
      throw invalid_configuration("None of the compiled subgroup sizes are supported by the device");
    } else {
      return build_w_spec_const<OtherSGSizes...>(dimension_num, skip_scaling);
    }
  }

  /**
   * Function which calculates the amount of scratch space required, and also pre computes the necessary scans required.
   * @param num_global_level_dimensions number of global level dimensions in the committed size
   */
  void allocate_scratch_and_precompute_scan(Idx num_global_level_dimensions) {
    PORTFFT_LOG_FUNCTION_ENTRY();
    std::size_t n_kernels = params.lengths.size();
    if (num_global_level_dimensions == 1) {
      std::size_t global_dimension = 0;
      for (std::size_t i = 0; i < n_kernels; i++) {
        if (dimensions.at(i).level == detail::level::GLOBAL) {
          global_dimension = i;
          break;
        }
      }
      std::vector<IdxGlobal> factors;
      std::vector<IdxGlobal> sub_batches;
      std::vector<IdxGlobal> inclusive_scan;
      std::size_t cache_required_for_twiddles = 0;
      for (const auto& kernel_data : dimensions.at(global_dimension).forward_kernels) {
        IdxGlobal factor_size = static_cast<IdxGlobal>(
            std::accumulate(kernel_data.factors.begin(), kernel_data.factors.end(), 1, std::multiplies<Idx>()));
        cache_required_for_twiddles +=
            static_cast<std::size_t>(2 * factor_size * kernel_data.batch_size) * sizeof(Scalar);
        factors.push_back(factor_size);
        sub_batches.push_back(kernel_data.batch_size);
      }
      dimensions.at(global_dimension).num_factors = static_cast<Idx>(factors.size());
      std::size_t cache_space_left_for_batches = static_cast<std::size_t>(llc_size) - cache_required_for_twiddles;
      // TODO: In case of multi-dim (single dim global sized), this should be batches corresponding to that dim
      dimensions.at(global_dimension).num_batches_in_l2 = static_cast<Idx>(std::min(
          static_cast<std::size_t>(PORTFFT_MAX_CONCURRENT_KERNELS),
          std::min(params.number_of_transforms,
                   std::max(std::size_t(1), cache_space_left_for_batches /
                                                (2 * dimensions.at(global_dimension).length * sizeof(Scalar))))));
      scratch_space_required = 2 * dimensions.at(global_dimension).length *
                               static_cast<std::size_t>(dimensions.at(global_dimension).num_batches_in_l2);
      PORTFFT_LOG_TRACE("Allocating 2 scratch arrays of size", scratch_space_required, "scalars in global memory");
      scratch_ptr_1 = detail::make_shared<Scalar>(scratch_space_required, queue);
      scratch_ptr_2 = detail::make_shared<Scalar>(scratch_space_required, queue);
      inclusive_scan.push_back(factors.at(0));
      for (std::size_t i = 1; i < factors.size(); i++) {
        inclusive_scan.push_back(inclusive_scan.at(i - 1) * factors.at(i));
      }
      dimensions.at(global_dimension).factors_and_scan =
          detail::make_shared<IdxGlobal>(factors.size() + sub_batches.size() + inclusive_scan.size(), queue);
      queue.copy(factors.data(), dimensions.at(global_dimension).factors_and_scan.get(), factors.size());
      queue.copy(sub_batches.data(), dimensions.at(global_dimension).factors_and_scan.get() + factors.size(),
                 sub_batches.size());
      queue.copy(inclusive_scan.data(),
                 dimensions.at(global_dimension).factors_and_scan.get() + factors.size() + sub_batches.size(),
                 inclusive_scan.size());
      queue.wait();
      // build transpose kernels
      std::size_t num_transposes_required = factors.size() - 1;
      for (std::size_t i = 0; i < num_transposes_required; i++) {
        std::vector<sycl::kernel_id> ids;
        auto in_bundle = sycl::get_kernel_bundle<sycl::bundle_state::input>(queue.get_context(),
                                                                            detail::get_transpose_kernel_ids<Scalar>());
        PORTFFT_LOG_TRACE("Setting specialization constants for transpose kernel", i);
        PORTFFT_LOG_TRACE("SpecConstComplexStorage:", params.complex_storage);
        in_bundle.template set_specialization_constant<detail::SpecConstComplexStorage>(params.complex_storage);
        PORTFFT_LOG_TRACE("GlobalSpecConstLevelNum:", i);
        in_bundle.template set_specialization_constant<detail::GlobalSpecConstLevelNum>(static_cast<Idx>(i));
        PORTFFT_LOG_TRACE("GlobalSpecConstNumFactors:", factors.size());
        in_bundle.template set_specialization_constant<detail::GlobalSpecConstNumFactors>(
            static_cast<Idx>(factors.size()));
        dimensions.at(global_dimension)
            .transpose_kernels.emplace_back(
                sycl::build(in_bundle),
                std::vector<Idx>{static_cast<Idx>(factors.at(i)), static_cast<Idx>(sub_batches.at(i))}, 1, 1, 1,
                std::shared_ptr<Scalar>(), detail::level::GLOBAL);
      }
    } else {
      std::size_t max_encountered_global_size = 0;
      for (std::size_t i = 0; i < n_kernels; i++) {
        if (dimensions.at(i).level == detail::level::GLOBAL) {
          max_encountered_global_size = max_encountered_global_size > dimensions.at(i).length
                                            ? max_encountered_global_size
                                            : dimensions.at(i).length;
        }
      }
      // TODO: max_scratch_size should be max(global_size_1 * corresponding_batches_in_l2, global_size_1 *
      // corresponding_batches_in_l2), in the case of multi-dim global FFTs.
      scratch_space_required = 2 * max_encountered_global_size * params.number_of_transforms;
      scratch_ptr_1 = detail::make_shared<Scalar>(scratch_space_required, queue);
      scratch_ptr_2 = detail::make_shared<Scalar>(scratch_space_required, queue);
      for (std::size_t i = 0; i < n_kernels; i++) {
        if (dimensions.at(i).level == detail::level::GLOBAL) {
          std::vector<IdxGlobal> factors;
          std::vector<IdxGlobal> sub_batches;
          std::vector<IdxGlobal> inclusive_scan;
          for (const auto& kernel_data : dimensions.at(i).forward_kernels) {
            IdxGlobal factor_size = static_cast<IdxGlobal>(
                std::accumulate(kernel_data.factors.begin(), kernel_data.factors.end(), 1, std::multiplies<Idx>()));
            factors.push_back(factor_size);
            sub_batches.push_back(kernel_data.batch_size);
          }
          inclusive_scan.push_back(factors.at(0));
          for (std::size_t j = 1; j < factors.size(); j++) {
            inclusive_scan.push_back(inclusive_scan.at(j - 1) * factors.at(j));
          }
          dimensions.at(i).num_factors = static_cast<Idx>(factors.size());
          dimensions.at(i).factors_and_scan =
              detail::make_shared<IdxGlobal>(factors.size() + sub_batches.size() + inclusive_scan.size(), queue);
          queue.copy(factors.data(), dimensions.at(i).factors_and_scan.get(), factors.size());
          queue.copy(sub_batches.data(), dimensions.at(i).factors_and_scan.get() + factors.size(), sub_batches.size());
          queue.copy(inclusive_scan.data(),
                     dimensions.at(i).factors_and_scan.get() + factors.size() + sub_batches.size(),
                     inclusive_scan.size());
          queue.wait();
          // build transpose kernels
          std::size_t num_transposes_required = factors.size() - 1;
          for (std::size_t j = 0; j < num_transposes_required; j++) {
            auto in_bundle = sycl::get_kernel_bundle<sycl::bundle_state::input>(
                queue.get_context(), detail::get_transpose_kernel_ids<Scalar>());
            PORTFFT_LOG_TRACE("Setting specilization constants for transpose kernel", j);
            PORTFFT_LOG_TRACE("GlobalSpecConstLevelNum:", i);
            in_bundle.template set_specialization_constant<detail::GlobalSpecConstLevelNum>(static_cast<Idx>(i));
            PORTFFT_LOG_TRACE("GlobalSpecConstNumFactors:", factors.size());
            in_bundle.template set_specialization_constant<detail::GlobalSpecConstNumFactors>(
                static_cast<Idx>(factors.size()));
            dimensions.at(i).transpose_kernels.emplace_back(
                sycl::build(in_bundle),
                std::vector<Idx>{static_cast<Idx>(factors.at(j)), static_cast<Idx>(sub_batches.at(j))}, 1, 1, 1,
                std::shared_ptr<Scalar>(), detail::level::GLOBAL);
          }
        }
      }
    }
  }

  /**
   * Constructor.
   *
   * @param params descriptor this is created from
   * @param queue queue to use when enqueueing device work
   */
  committed_descriptor(const descriptor<Scalar, Domain>& params, sycl::queue& queue)
      : params(params),
        queue(queue),
        dev(queue.get_device()),
        ctx(queue.get_context()),
        // get some properties we will use for tunning
        n_compute_units(static_cast<Idx>(dev.get_info<sycl::info::device::max_compute_units>())),
        supported_sg_sizes(dev.get_info<sycl::info::device::sub_group_sizes>()),
        local_memory_size(static_cast<Idx>(queue.get_device().get_info<sycl::info::device::local_mem_size>())),
        llc_size(static_cast<IdxGlobal>(queue.get_device().get_info<sycl::info::device::global_mem_cache_size>())) {
    PORTFFT_LOG_FUNCTION_ENTRY();
    PORTFFT_LOG_TRACE("Device info:");
    PORTFFT_LOG_TRACE("n_compute_units:", n_compute_units);
    PORTFFT_LOG_TRACE("supported_sg_sizes:", supported_sg_sizes);
    PORTFFT_LOG_TRACE("local_memory_size:", local_memory_size);
    PORTFFT_LOG_TRACE("llc_size:", llc_size);

    // check it's suitable to run
    const auto forward_layout = detail::get_layout(params, direction::FORWARD);
    const auto backward_layout = detail::get_layout(params, direction::BACKWARD);
    if (params.lengths.size() > 1) {
      const bool supported_layout =
          forward_layout == detail::layout::PACKED && backward_layout == detail::layout::PACKED;
      if (!supported_layout) {
        throw unsupported_configuration("Multi-dimensional transforms are only supported with default data layout");
      }
    } else {
      const bool supported_layout =
          (forward_layout == detail::layout::PACKED || forward_layout == detail::layout::BATCH_INTERLEAVED) &&
          (backward_layout == detail::layout::PACKED || backward_layout == detail::layout::BATCH_INTERLEAVED);
      if (!supported_layout) {
        throw unsupported_configuration("Arbitary strides are not supported");
      }
    }

    // compile the kernels and precalculate twiddles
    std::size_t n_kernels = params.lengths.size();
    for (std::size_t i = 0; i < n_kernels; i++) {
      bool skip_scaling = true;
      if (i == n_kernels - 1) {
        skip_scaling = false;
      }
      dimensions.emplace_back(build_w_spec_const<PORTFFT_SUBGROUP_SIZES>(i, skip_scaling));
      dimensions.back().forward_kernels.at(0).twiddles_forward = std::shared_ptr<Scalar>(
          calculate_twiddles(dimensions.back().level, dimensions.at(i), dimensions.back().forward_kernels),
          [queue](Scalar* ptr) {
            if (ptr != nullptr) {
              sycl::free(ptr, queue);
            }
          });
      // TODO: refactor multi-dimensional fft's such that they can use a single pointer for twiddles.
      dimensions.back().backward_kernels.at(0).twiddles_forward = std::shared_ptr<Scalar>(
          calculate_twiddles(dimensions.back().level, dimensions.at(i), dimensions.back().backward_kernels),
          [queue](Scalar* ptr) {
            if (ptr != nullptr) {
              PORTFFT_LOG_TRACE("Freeing the array for twiddle factors");
              sycl::free(ptr, queue);
            }
          });
    }

    bool is_scratch_required = false;
    Idx num_global_level_dimensions = 0;
    for (std::size_t i = 0; i < n_kernels; i++) {
      if (dimensions.at(i).level == detail::level::GLOBAL) {
        is_scratch_required = true;
        num_global_level_dimensions++;
      }
    }
    if (num_global_level_dimensions != 0) {
      if (params.lengths.size() > 1) {
        throw unsupported_configuration("Only 1D FFTs that do not fit in local memory are supported");
      }
      if (params.get_distance(direction::FORWARD) != params.lengths[0] ||
          params.get_distance(direction::BACKWARD) != params.lengths[0]) {
        throw unsupported_configuration("Large FFTs are currently only supported in non-strided format");
      }
    }

    if (is_scratch_required) {
      allocate_scratch_and_precompute_scan(num_global_level_dimensions);
    }
  }

  /**
   * Utility function fo copy constructor and copy assignment operator
   * @param desc committed_descriptor of which the copy is to be made
   */
  void create_copy(const committed_descriptor<Scalar, Domain>& desc) {
    PORTFFT_LOG_FUNCTION_ENTRY();
#define PORTFFT_COPY(x) this->x = desc.x;
    PORTFFT_COPY(params)
    PORTFFT_COPY(queue)
    PORTFFT_COPY(dev)
    PORTFFT_COPY(ctx)
    PORTFFT_COPY(n_compute_units)
    PORTFFT_COPY(supported_sg_sizes)
    PORTFFT_COPY(local_memory_size)
    PORTFFT_COPY(dimensions)
    PORTFFT_COPY(scratch_space_required)
    PORTFFT_COPY(llc_size)

#undef PORTFFT_COPY
    bool is_scratch_required = false;
    for (std::size_t i = 0; i < desc.dimensions.size(); i++) {
      if (desc.dimensions.at(i).level == detail::level::GLOBAL) {
        is_scratch_required = true;
        break;
      }
    }
    if (is_scratch_required) {
      PORTFFT_LOG_TRACE("Allocating 2 scratch arrays of size", desc.scratch_space_required, "Scalars in global memory");
      this->scratch_ptr_1 =
          detail::make_shared<Scalar>(static_cast<std::size_t>(desc.scratch_space_required), this->queue);
      this->scratch_ptr_2 =
          detail::make_shared<Scalar>(static_cast<std::size_t>(desc.scratch_space_required), this->queue);
    }
  }

 public:
  committed_descriptor(const committed_descriptor& desc) : params(desc.params) {
    PORTFFT_LOG_FUNCTION_ENTRY();
    create_copy(desc);
  }

  committed_descriptor& operator=(const committed_descriptor& desc) {
    PORTFFT_LOG_FUNCTION_ENTRY();
    if (this != &desc) {
      create_copy(desc);
    }
    return *this;
  }

  static_assert(std::is_same_v<Scalar, float> || std::is_same_v<Scalar, double>,
                "Scalar must be either float or double!");
  /**
   * Alias for `Scalar`.
   */
  using scalar_type = Scalar;
  /**
   * Alias for `Domain`.
   */
  static constexpr domain DomainValue = Domain;

  /**
   * Destructor
   */
  ~committed_descriptor() {
    PORTFFT_LOG_FUNCTION_ENTRY();
    queue.wait();
  }

  // default construction is not appropriate
  committed_descriptor() = delete;

  /**
   * Computes in-place forward FFT, working on a buffer.
   *
   * @param inout buffer containing input and output data
   */
  void compute_forward(sycl::buffer<complex_type, 1>& inout) {
    PORTFFT_LOG_FUNCTION_ENTRY();
    // For now we can just call out-of-place implementation.
    // This might need to be changed once we implement support for large sizes that work in global memory.
    compute_forward(inout, inout);
  }

  /**
   * Computes in-place forward FFT, working on buffers.
   *
   * @param inout_real buffer containing real part of the input and output data
   * @param inout_imag buffer containing imaginary part of the input and output data
   */
  void compute_forward(sycl::buffer<scalar_type, 1>& inout_real, sycl::buffer<scalar_type, 1>& inout_imag) {
    PORTFFT_LOG_FUNCTION_ENTRY();
    // For now we can just call out-of-place implementation.
    // This might need to be changed once we implement support for large sizes that work in global memory.
    compute_forward(inout_real, inout_imag, inout_real, inout_imag);
  }

  /**
   * Computes in-place backward FFT, working on a buffer.
   *
   * @param inout buffer containing input and output data
   */
  void compute_backward(sycl::buffer<complex_type, 1>& inout) {
    PORTFFT_LOG_FUNCTION_ENTRY();
    // For now we can just call out-of-place implementation.
    // This might need to be changed once we implement support for large sizes that work in global memory.
    compute_backward(inout, inout);
  }

  /**
   * Computes in-place backward FFT, working on buffers.
   *
   * @param inout_real buffer containing real part of the input and output data
   * @param inout_imag buffer containing imaginary part of the input and output data
   */
  void compute_backward(sycl::buffer<scalar_type, 1>& inout_real, sycl::buffer<scalar_type, 1>& inout_imag) {
    PORTFFT_LOG_FUNCTION_ENTRY();
    // For now we can just call out-of-place implementation.
    // This might need to be changed once we implement support for large sizes that work in global memory.
    compute_backward(inout_real, inout_imag, inout_real, inout_imag);
  }

  /**
   * Computes out-of-place forward FFT, working on buffers.
   *
   * @param in buffer containing input data
   * @param out buffer containing output data
   */
  void compute_forward(const sycl::buffer<complex_type, 1>& in, sycl::buffer<complex_type, 1>& out) {
<<<<<<< HEAD
    PORTFFT_LOG_FUNCTION_ENTRY();
    dispatch_direction<direction::FORWARD>(in, out, in, out, complex_storage::INTERLEAVED_COMPLEX);
=======
    dispatch_direction(in, out, in, out, complex_storage::INTERLEAVED_COMPLEX, direction::FORWARD);
>>>>>>> 180b6c68
  }

  /**
   * Computes out-of-place forward FFT, working on buffers.
   *
   * @param in_real buffer containing real part of the input data
   * @param in_imag buffer containing imaginary part of the input data
   * @param out_real buffer containing real part of the output data
   * @param out_imag buffer containing imaginary part of the output data
   */
  void compute_forward(const sycl::buffer<scalar_type, 1>& in_real, const sycl::buffer<scalar_type, 1>& in_imag,
                       sycl::buffer<scalar_type, 1>& out_real, sycl::buffer<scalar_type, 1>& out_imag) {
<<<<<<< HEAD
    PORTFFT_LOG_FUNCTION_ENTRY();
    dispatch_direction<direction::FORWARD>(in_real, out_real, in_imag, out_imag, complex_storage::SPLIT_COMPLEX);
=======
    dispatch_direction(in_real, out_real, in_imag, out_imag, complex_storage::SPLIT_COMPLEX, direction::FORWARD);
>>>>>>> 180b6c68
  }

  /**
   * Computes out-of-place forward FFT, working on buffers.
   *
   * @param in buffer containing input data
   * @param out buffer containing output data
   */
  void compute_forward(const sycl::buffer<Scalar, 1>& /*in*/, sycl::buffer<complex_type, 1>& /*out*/) {
    PORTFFT_LOG_FUNCTION_ENTRY();
    throw unsupported_configuration("Real to complex FFTs not yet implemented.");
  }

  /**
   * Compute out of place backward FFT, working on buffers
   *
   * @param in buffer containing input data
   * @param out buffer containing output data
   */
  void compute_backward(const sycl::buffer<complex_type, 1>& in, sycl::buffer<complex_type, 1>& out) {
<<<<<<< HEAD
    PORTFFT_LOG_FUNCTION_ENTRY();
    dispatch_direction<direction::BACKWARD>(in, out, in, out, complex_storage::INTERLEAVED_COMPLEX);
=======
    dispatch_direction(in, out, in, out, complex_storage::INTERLEAVED_COMPLEX, direction::BACKWARD);
>>>>>>> 180b6c68
  }

  /**
   * Compute out of place backward FFT, working on buffers
   *
   * @param in_real buffer containing real part of the input data
   * @param in_imag buffer containing imaginary part of the input data
   * @param out_real buffer containing real part of the output data
   * @param out_imag buffer containing imaginary part of the output data
   */
  void compute_backward(const sycl::buffer<scalar_type, 1>& in_real, const sycl::buffer<scalar_type, 1>& in_imag,
                        sycl::buffer<scalar_type, 1>& out_real, sycl::buffer<scalar_type, 1>& out_imag) {
<<<<<<< HEAD
    PORTFFT_LOG_FUNCTION_ENTRY();
    dispatch_direction<direction::BACKWARD>(in_real, out_real, in_imag, out_imag, complex_storage::SPLIT_COMPLEX);
=======
    dispatch_direction(in_real, out_real, in_imag, out_imag, complex_storage::SPLIT_COMPLEX, direction::BACKWARD);
>>>>>>> 180b6c68
  }

  /**
   * Computes in-place forward FFT, working on USM memory.
   *
   * @param inout USM pointer to memory containing input and output data
   * @param dependencies events that must complete before the computation
   * @return sycl::event associated with this computation
   */
  sycl::event compute_forward(complex_type* inout, const std::vector<sycl::event>& dependencies = {}) {
    PORTFFT_LOG_FUNCTION_ENTRY();
    // For now we can just call out-of-place implementation.
    // This might need to be changed once we implement support for large sizes that work in global memory.
    return compute_forward(inout, inout, dependencies);
  }

  /**
   * Computes in-place forward FFT, working on USM memory.
   *
   * @param inout_real USM pointer to memory containing real part of the input and output data
   * @param inout_imag USM pointer to memory containing imaginary part of the input and output data
   * @param dependencies events that must complete before the computation
   * @return sycl::event associated with this computation
   */
  sycl::event compute_forward(scalar_type* inout_real, scalar_type* inout_imag,
                              const std::vector<sycl::event>& dependencies = {}) {
    PORTFFT_LOG_FUNCTION_ENTRY();
    // For now we can just call out-of-place implementation.
    // This might need to be changed once we implement support for large sizes that work in global memory.
    return compute_forward(inout_real, inout_imag, inout_real, inout_imag, dependencies);
  }

  /**
   * Computes in-place forward FFT, working on USM memory.
   *
   * @param inout USM pointer to memory containing input and output data
   * @param dependencies events that must complete before the computation
   * @return sycl::event associated with this computation
   */
  sycl::event compute_forward(Scalar* inout, const std::vector<sycl::event>& dependencies = {}) {
    PORTFFT_LOG_FUNCTION_ENTRY();
    // For now we can just call out-of-place implementation.
    // This might need to be changed once we implement support for large sizes that work in global memory.
    return compute_forward(inout, reinterpret_cast<complex_type*>(inout), dependencies);
  }

  /**
   * Computes in-place backward FFT, working on USM memory.
   *
   * @param inout USM pointer to memory containing input and output data
   * @param dependencies events that must complete before the computation
   * @return sycl::event associated with this computation
   */
  sycl::event compute_backward(complex_type* inout, const std::vector<sycl::event>& dependencies = {}) {
    PORTFFT_LOG_FUNCTION_ENTRY();
    return compute_backward(inout, inout, dependencies);
  }

  /**
   * Computes in-place backward FFT, working on USM memory.
   *
   * @param inout_real USM pointer to memory containing real part of the input and output data
   * @param inout_imag USM pointer to memory containing imaginary part of the input and output data
   * @param dependencies events that must complete before the computation
   * @return sycl::event associated with this computation
   */
  sycl::event compute_backward(scalar_type* inout_real, scalar_type* inout_imag,
                               const std::vector<sycl::event>& dependencies = {}) {
    PORTFFT_LOG_FUNCTION_ENTRY();
    return compute_backward(inout_real, inout_imag, inout_real, inout_imag, dependencies);
  }

  /**
   * Computes out-of-place forward FFT, working on USM memory.
   *
   * @param in USM pointer to memory containing input data
   * @param out USM pointer to memory containing output data
   * @param dependencies events that must complete before the computation
   * @return sycl::event associated with this computation
   */
  sycl::event compute_forward(const complex_type* in, complex_type* out,
                              const std::vector<sycl::event>& dependencies = {}) {
<<<<<<< HEAD
    PORTFFT_LOG_FUNCTION_ENTRY();
    return dispatch_direction<direction::FORWARD>(in, out, in, out, complex_storage::INTERLEAVED_COMPLEX, dependencies);
=======
    return dispatch_direction(in, out, in, out, complex_storage::INTERLEAVED_COMPLEX, direction::FORWARD, dependencies);
>>>>>>> 180b6c68
  }

  /**
   * Computes out-of-place forward FFT, working on USM memory.
   *
   * @param in_real USM pointer to memory containing real part of the input data
   * @param in_imag USM pointer to memory containing imaginary part of the input data
   * @param out_real USM pointer to memory containing real part of the output data
   * @param out_imag USM pointer to memory containing imaginary part of the output data
   * @param dependencies events that must complete before the computation
   * @return sycl::event associated with this computation
   */
  sycl::event compute_forward(const scalar_type* in_real, const scalar_type* in_imag, scalar_type* out_real,
                              scalar_type* out_imag, const std::vector<sycl::event>& dependencies = {}) {
<<<<<<< HEAD
    PORTFFT_LOG_FUNCTION_ENTRY();
    return dispatch_direction<direction::FORWARD>(in_real, out_real, in_imag, out_imag, complex_storage::SPLIT_COMPLEX,
                                                  dependencies);
=======
    return dispatch_direction(in_real, out_real, in_imag, out_imag, complex_storage::SPLIT_COMPLEX, direction::FORWARD,
                              dependencies);
>>>>>>> 180b6c68
  }

  /**
   * Computes out-of-place forward FFT, working on USM memory.
   *
   * @param in USM pointer to memory containing input data
   * @param out USM pointer to memory containing output data
   * @param dependencies events that must complete before the computation
   * @return sycl::event associated with this computation
   */
  sycl::event compute_forward(const Scalar* /*in*/, complex_type* /*out*/,
                              const std::vector<sycl::event>& /*dependencies*/ = {}) {
    PORTFFT_LOG_FUNCTION_ENTRY();
    throw unsupported_configuration("Real to complex FFTs not yet implemented.");
    return {};
  }

  /**
   * Computes out-of-place backward FFT, working on USM memory.
   *
   * @param in USM pointer to memory containing input data
   * @param out USM pointer to memory containing output data
   * @param dependencies events that must complete before the computation
   * @return sycl::event associated with this computation
   */
  sycl::event compute_backward(const complex_type* in, complex_type* out,
                               const std::vector<sycl::event>& dependencies = {}) {
<<<<<<< HEAD
    PORTFFT_LOG_FUNCTION_ENTRY();
    return dispatch_direction<direction::BACKWARD>(in, out, in, out, complex_storage::INTERLEAVED_COMPLEX,
                                                   dependencies);
=======
    return dispatch_direction(in, out, in, out, complex_storage::INTERLEAVED_COMPLEX, direction::BACKWARD,
                              dependencies);
>>>>>>> 180b6c68
  }

  /**
   * Computes out-of-place backward FFT, working on USM memory.
   *
   * @param in_real USM pointer to memory containing real part of the input data
   * @param in_imag USM pointer to memory containing imaginary part of the input data
   * @param out_real USM pointer to memory containing real part of the output data
   * @param out_imag USM pointer to memory containing imaginary part of the output data
   * @param dependencies events that must complete before the computation
   * @return sycl::event associated with this computation
   */
  sycl::event compute_backward(const scalar_type* in_real, const scalar_type* in_imag, scalar_type* out_real,
                               scalar_type* out_imag, const std::vector<sycl::event>& dependencies = {}) {
<<<<<<< HEAD
    PORTFFT_LOG_FUNCTION_ENTRY();
    return dispatch_direction<direction::BACKWARD>(in_real, out_real, in_imag, out_imag, complex_storage::SPLIT_COMPLEX,
                                                   dependencies);
=======
    return dispatch_direction(in_real, out_real, in_imag, out_imag, complex_storage::SPLIT_COMPLEX, direction::BACKWARD,
                              dependencies);
>>>>>>> 180b6c68
  }

 private:
  /**
   * Dispatches to the implementation for the appropriate direction.
   *
   * @tparam TIn Type of the input buffer or USM pointer
   * @tparam TOut Type of the output buffer or USM pointer
   * @param in buffer or USM pointer to memory containing input data. Real part of input data if
   * `descriptor.complex_storage` is split.
   * @param out buffer or USM pointer to memory containing output data. Real part of input data if
   * `descriptor.complex_storage` is split.
   * @param in_imag buffer or USM pointer to memory containing imaginary part of the input data. Ignored if
   * `descriptor.complex_storage` is interleaved.
   * @param out_imag buffer or USM pointer to memory containing imaginary part of the output data. Ignored if
   * `descriptor.complex_storage` is interleaved.
   * @param used_storage how components of a complex value are stored - either split or interleaved
   * @param compute_direction direction of compute, forward / backward
   * @param dependencies events that must complete before the computation
   * @return sycl::event
   */
  template <typename TIn, typename TOut>
  sycl::event dispatch_direction(const TIn& in, TOut& out, const TIn& in_imag, TOut& out_imag,
<<<<<<< HEAD
                                 complex_storage used_storage, const std::vector<sycl::event>& dependencies = {}) {
    PORTFFT_LOG_FUNCTION_ENTRY();
=======
                                 complex_storage used_storage, direction compute_direction,
                                 const std::vector<sycl::event>& dependencies = {}) {
>>>>>>> 180b6c68
#ifndef PORTFFT_ENABLE_BUFFER_BUILDS
    if constexpr (!std::is_pointer_v<TIn> || !std::is_pointer_v<TOut>) {
      throw invalid_configuration("Buffer interface can not be called when buffer builds are disabled.");
    }
#endif
    if (used_storage != params.complex_storage) {
      if (used_storage == complex_storage::SPLIT_COMPLEX) {
        throw invalid_configuration(
            "To use interface with split real and imaginary memory, descriptor.complex_storage must be set to "
            "SPLIT_COMPLEX.");
      }
      throw invalid_configuration(
          "To use interface with interleaved real and imaginary values, descriptor.complex_storage must be set to "
          "INTERLEAVED_COMPLEX.");
    }
    if (compute_direction == direction::FORWARD) {
      return dispatch_dimensions(in, out, in_imag, out_imag, dependencies, params.forward_strides,
                                 params.backward_strides, params.forward_distance, params.backward_distance,
                                 params.forward_offset, params.backward_offset, compute_direction);
    }
    return dispatch_dimensions(in, out, in_imag, out_imag, dependencies, params.backward_strides,
                               params.forward_strides, params.backward_distance, params.forward_distance,
                               params.backward_offset, params.forward_offset, compute_direction);
  }

  /**
   * Dispatches to the implementation for the appropriate number of dimensions.
   *
   * @tparam TIn Type of the input buffer or USM pointer
   * @tparam TOut Type of the output buffer or USM pointer
   * @param in buffer or USM pointer to memory containing input data. Real part of input data if
   * `descriptor.complex_storage` is split.
   * @param out buffer or USM pointer to memory containing output data. Real part of input data if
   * `descriptor.complex_storage` is split.
   * @param in_imag buffer or USM pointer to memory containing imaginary part of the input data. Ignored if
   * `descriptor.complex_storage` is interleaved.
   * @param out_imag buffer or USM pointer to memory containing imaginary part of the output data. Ignored if
   * `descriptor.complex_storage` is interleaved.
   * @param dependencies events that must complete before the computation
   * @param input_strides strides between input elements for each dimension of one FFT
   * @param output_strides strides between output elements for each dimension of one FFT
   * @param input_distance distance between the starts of input data for two consecutive FFTs
   * @param output_distance distance between the starts of output data for two consecutive FFTs
   * @param input_offset offset into input allocation where the data for FFTs start
   * @param output_offset offset into output allocation where the data for FFTs start
   * @param compute_direction direction of compute, forward / backward
   * @return sycl::event
   */
  template <typename TIn, typename TOut>
  sycl::event dispatch_dimensions(const TIn& in, TOut& out, const TIn& in_imag, TOut& out_imag,
                                  const std::vector<sycl::event>& dependencies,
                                  const std::vector<std::size_t>& input_strides,
                                  const std::vector<std::size_t>& output_strides, std::size_t input_distance,
                                  std::size_t output_distance, std::size_t input_offset, std::size_t output_offset,
<<<<<<< HEAD
                                  Scalar scale_factor) {
    PORTFFT_LOG_FUNCTION_ENTRY();
=======
                                  direction compute_direction) {
>>>>>>> 180b6c68
    using TOutConst = std::conditional_t<std::is_pointer_v<TOut>, const std::remove_pointer_t<TOut>*, const TOut>;
    std::size_t n_dimensions = params.lengths.size();
    std::size_t total_size = params.get_flattened_length();

    const auto forward_layout = detail::get_layout(params, direction::FORWARD);
    const auto backward_layout = detail::get_layout(params, direction::BACKWARD);

    // currently multi-dimensional transforms are implemented just for default (PACKED) data layout
    const bool multi_dim_supported =
        forward_layout == detail::layout::PACKED && backward_layout == detail::layout::PACKED;
    if (n_dimensions != 1 && !multi_dim_supported) {
      throw internal_error("Only default layout is supported for multi-dimensional transforms.");
    }

    // product of sizes of all dimension inner relative to the one we are currently working on
    std::size_t inner_size = 1;
    // product of sizes of all dimension outer relative to the one we are currently working on
    std::size_t outer_size = total_size / params.lengths.back();
    std::size_t input_stride_0 = input_strides.back();
    std::size_t output_stride_0 = output_strides.back();
    // distances are currently used just in the first dimension - these changes are meant for that one
    // TODO fix this to support non-default layouts
    if (input_stride_0 < input_distance) {  // for example: batch interleaved input
      input_distance = params.lengths.back();
    }
    if (output_stride_0 < output_distance) {  // for example: batch interleaved output
      output_distance = params.lengths.back();
    }

<<<<<<< HEAD
    PORTFFT_LOG_TRACE("Dispatching the kernel for the last dimension");
    sycl::event previous_event = dispatch_kernel_1d<Dir>(
        in, out, in_imag, out_imag, dependencies, params.number_of_transforms * outer_size, input_stride_0,
        output_stride_0, input_distance, output_distance, input_offset, output_offset, scale_factor, dimensions.back());
=======
    sycl::event previous_event =
        dispatch_kernel_1d(in, out, in_imag, out_imag, dependencies, params.number_of_transforms * outer_size,
                           input_stride_0, output_stride_0, input_distance, output_distance, input_offset,
                           output_offset, dimensions.back(), compute_direction);
>>>>>>> 180b6c68
    if (n_dimensions == 1) {
      return previous_event;
    }
    std::vector<sycl::event> previous_events{previous_event};
    std::vector<sycl::event> next_events;
    inner_size *= params.lengths.back();
    for (std::size_t i = n_dimensions - 2; i != static_cast<std::size_t>(-1); i--) {
      outer_size /= params.lengths[i];
      // TODO do everything from the next loop in a single kernel once we support more than one distance in the
      // kernels.
      std::size_t stride_between_kernels = inner_size * params.lengths[i];
      PORTFFT_LOG_TRACE("Dispatching the kernels for the dimension", i);
      for (std::size_t j = 0; j < params.number_of_transforms * outer_size; j++) {
        sycl::event e = dispatch_kernel_1d<TOutConst, TOut>(
            out, out, out_imag, out_imag, previous_events, inner_size, inner_size, inner_size, 1, 1,
            output_offset + j * stride_between_kernels, output_offset + j * stride_between_kernels, dimensions[i],
            compute_direction);
        next_events.push_back(e);
      }
      inner_size *= params.lengths[i];
      std::swap(previous_events, next_events);
      next_events.clear();
    }
    return queue.single_task(previous_events, []() {});  // just to get an event that depends on all previous ones
  }

  /**
   * Dispatches the kernel with the first subgroup size that is supported by the device.
   *
   * @tparam TIn Type of the input buffer or USM pointer
   * @tparam TOut Type of the output buffer or USM pointer
   * @param in buffer or USM pointer to memory containing input data. Real part of input data if
   * `descriptor.complex_storage` is split.
   * @param out buffer or USM pointer to memory containing output data. Real part of input data if
   * `descriptor.complex_storage` is split.
   * @param in_imag buffer or USM pointer to memory containing imaginary part of the input data. Ignored if
   * `descriptor.complex_storage` is interleaved.
   * @param out_imag buffer or USM pointer to memory containing imaginary part of the output data. Ignored if
   * `descriptor.complex_storage` is interleaved.
   * @param dependencies events that must complete before the computation
   * @param n_transforms number of FT transforms to do in one call
   * @param input_stride stride between input elements of one FFT
   * @param output_stride stride between output elements of one FFT
   * @param input_distance distance between the starts of input data for two consecutive FFTs
   * @param output_distance distance between the starts of output data for two consecutive FFTs
   * @param input_offset offset into input allocation where the data for FFTs start
   * @param output_offset offset into output allocation where the data for FFTs start
   * @param dimension_data data for the dimension this call will work on
   * @param compute_direction direction of compute, forward / backward
   * @return sycl::event
   */
  template <typename TIn, typename TOut>
  sycl::event dispatch_kernel_1d(const TIn& in, TOut& out, const TIn& in_imag, TOut& out_imag,
                                 const std::vector<sycl::event>& dependencies, std::size_t n_transforms,
                                 std::size_t input_stride, std::size_t output_stride, std::size_t input_distance,
                                 std::size_t output_distance, std::size_t input_offset, std::size_t output_offset,
<<<<<<< HEAD
                                 Scalar scale_factor, dimension_struct& dimension_data) {
    PORTFFT_LOG_FUNCTION_ENTRY();
    return dispatch_kernel_1d_helper<Dir, TIn, TOut, PORTFFT_SUBGROUP_SIZES>(
=======
                                 dimension_struct& dimension_data, direction compute_direction) {
    return dispatch_kernel_1d_helper<TIn, TOut, PORTFFT_SUBGROUP_SIZES>(
>>>>>>> 180b6c68
        in, out, in_imag, out_imag, dependencies, n_transforms, input_stride, output_stride, input_distance,
        output_distance, input_offset, output_offset, dimension_data, compute_direction);
  }

  /**
   * Helper for dispatching the kernel with the first subgroup size that is supported by the device.
   *
   * @tparam TIn Type of the input buffer or USM pointer
   * @tparam TOut Type of the output buffer or USM pointer
   * @tparam SubgroupSize first subgroup size
   * @tparam OtherSGSizes other subgroup sizes
   * @param in buffer or USM pointer to memory containing input data. Real part of input data if
   * `descriptor.complex_storage` is split.
   * @param out buffer or USM pointer to memory containing output data. Real part of input data if
   * `descriptor.complex_storage` is split.
   * @param in_imag buffer or USM pointer to memory containing imaginary part of the input data. Ignored if
   * `descriptor.complex_storage` is interleaved.
   * @param out_imag buffer or USM pointer to memory containing imaginary part of the output data. Ignored if
   * `descriptor.complex_storage` is interleaved.
   * @param dependencies events that must complete before the computation
   * @param n_transforms number of FT transforms to do in one call
   * @param input_stride stride between input elements of one FFT
   * @param output_stride stride between output elements of one FFT
   * @param input_distance distance between the starts of input data for two consecutive FFTs
   * @param output_distance distance between the starts of output data for two consecutive FFTs
   * @param input_offset offset into input allocation where the data for FFTs start
   * @param output_offset offset into output allocation where the data for FFTs start
   * @param dimension_data data for the dimension this call will work on
   * @param compute_direction direction of compute, forward / backward
   * @return sycl::event
   */
  template <typename TIn, typename TOut, Idx SubgroupSize, Idx... OtherSGSizes>
  sycl::event dispatch_kernel_1d_helper(const TIn& in, TOut& out, const TIn& in_imag, TOut& out_imag,
                                        const std::vector<sycl::event>& dependencies, std::size_t n_transforms,
                                        std::size_t input_stride, std::size_t output_stride, std::size_t input_distance,
                                        std::size_t output_distance, std::size_t input_offset,
<<<<<<< HEAD
                                        std::size_t output_offset, Scalar scale_factor,
                                        dimension_struct& dimension_data) {
    PORTFFT_LOG_FUNCTION_ENTRY();
=======
                                        std::size_t output_offset, dimension_struct& dimension_data,
                                        direction compute_direction) {
>>>>>>> 180b6c68
    if (SubgroupSize == dimension_data.used_sg_size) {
      const bool input_packed = input_distance == dimension_data.length && input_stride == 1;
      const bool output_packed = output_distance == dimension_data.length && output_stride == 1;
      const bool input_batch_interleaved = input_distance == 1 && input_stride == n_transforms;
      const bool output_batch_interleaved = output_distance == 1 && output_stride == n_transforms;
      for (kernel_data_struct kernel_data : dimension_data.forward_kernels) {
        std::size_t minimum_local_mem_required;
        if (input_batch_interleaved) {
          minimum_local_mem_required = num_scalars_in_local_mem<detail::layout::BATCH_INTERLEAVED>(
                                           kernel_data.level, kernel_data.length, SubgroupSize, kernel_data.factors,
                                           kernel_data.num_sgs_per_wg) *
                                       sizeof(Scalar);
          PORTFFT_LOG_TRACE("Local mem required:", minimum_local_mem_required, "B. Available: ", local_memory_size, "B.");
          if (static_cast<Idx>(minimum_local_mem_required) > local_memory_size) {
            throw out_of_local_memory_error(
                "Insufficient amount of local memory available: " + std::to_string(local_memory_size) +
                "B. Required: " + std::to_string(minimum_local_mem_required) + "B.");
          }
        }
      }
      if (input_packed && output_packed) {
        return run_kernel<detail::layout::PACKED, detail::layout::PACKED, SubgroupSize>(
            in, out, in_imag, out_imag, dependencies, n_transforms, input_offset, output_offset, dimension_data,
            compute_direction);
      }
      if (input_batch_interleaved && output_packed && in != out) {
        return run_kernel<detail::layout::BATCH_INTERLEAVED, detail::layout::PACKED, SubgroupSize>(
            in, out, in_imag, out_imag, dependencies, n_transforms, input_offset, output_offset, dimension_data,
            compute_direction);
      }
      if (input_packed && output_batch_interleaved && in != out) {
        return run_kernel<detail::layout::PACKED, detail::layout::BATCH_INTERLEAVED, SubgroupSize>(
            in, out, in_imag, out_imag, dependencies, n_transforms, input_offset, output_offset, dimension_data,
            compute_direction);
      }
      if (input_batch_interleaved && output_batch_interleaved) {
        return run_kernel<detail::layout::BATCH_INTERLEAVED, detail::layout::BATCH_INTERLEAVED, SubgroupSize>(
            in, out, in_imag, out_imag, dependencies, n_transforms, input_offset, output_offset, dimension_data,
            compute_direction);
      }
      throw unsupported_configuration("Only PACKED or BATCH_INTERLEAVED transforms are supported");
    }
    if constexpr (sizeof...(OtherSGSizes) == 0) {
      throw invalid_configuration("None of the compiled subgroup sizes are supported by the device!");
    } else {
      return dispatch_kernel_1d_helper<TIn, TOut, OtherSGSizes...>(
          in, out, in_imag, out_imag, dependencies, n_transforms, input_stride, output_stride, input_distance,
          output_distance, input_offset, output_offset, dimension_data, compute_direction);
    }
  }

  /**
   * Struct for dispatching `run_kernel()` call.
   *
   * @tparam LayoutIn Input Layout
   * @tparam LayoutOut Output Layout
   * @tparam SubgroupSize size of the subgroup
   * @tparam TIn Type of the input USM pointer or buffer
   * @tparam TOut Type of the output USM pointer or buffer
   */
  template <detail::layout LayoutIn, detail::layout LayoutOut, Idx SubgroupSize, typename TIn, typename TOut>
  struct run_kernel_struct {
    // Dummy parameter is needed as only partial specializations are allowed without specializing the containing class
    template <detail::level Lev, typename Dummy>
    struct inner {
      static sycl::event execute(committed_descriptor& desc, const TIn& in, TOut& out, const TIn& in_imag,
                                 TOut& out_imag, const std::vector<sycl::event>& dependencies, std::size_t n_transforms,
                                 std::size_t forward_offset, std::size_t backward_offset,
                                 dimension_struct& dimension_data, direction compute_direction);
    };
  };

  /**
   * Common interface to run the kernel called by compute_forward and compute_backward
   *
   * @tparam LayoutIn Input Layout
   * @tparam LayoutOut Output Layout
   * @tparam SubgroupSize size of the subgroup
   * @tparam TIn Type of the input USM pointer or buffer
   * @tparam TOut Type of the output USM pointer or buffer
   * @param in buffer or USM pointer to memory containing input data. Real part of input data if
   * `descriptor.complex_storage` is split.
   * @param out buffer or USM pointer to memory containing output data. Real part of input data if
   * `descriptor.complex_storage` is split.
   * @param in_imag buffer or USM pointer to memory containing imaginary part of the input data. Ignored if
   * `descriptor.complex_storage` is interleaved.
   * @param out_imag buffer or USM pointer to memory containing imaginary part of the output data. Ignored if
   * `descriptor.complex_storage` is interleaved.
   * @param dependencies events that must complete before the computation
   * @param n_transforms number of FT transforms to do in one call
   * @param input_offset offset into input allocation where the data for FFTs start
   * @param output_offset offset into output allocation where the data for FFTs start
   * @param dimension_data data for the dimension this call will work on
   * @param compute_direction direction of fft, forward / backward
   * @return sycl::event
   */
  template <detail::layout LayoutIn, detail::layout LayoutOut, Idx SubgroupSize, typename TIn, typename TOut>
  sycl::event run_kernel(const TIn& in, TOut& out, const TIn& in_imag, TOut& out_imag,
                         const std::vector<sycl::event>& dependencies, std::size_t n_transforms,
<<<<<<< HEAD
                         std::size_t input_offset, std::size_t output_offset, Scalar scale_factor,
                         dimension_struct& dimension_data) {
    PORTFFT_LOG_FUNCTION_ENTRY();
=======
                         std::size_t input_offset, std::size_t output_offset, dimension_struct& dimension_data,
                         direction compute_direction) {
>>>>>>> 180b6c68
    // mixing const and non-const inputs leads to hard-to-debug linking errors, as both use the same kernel name, but
    // are called from different template instantiations.
    static_assert(!std::is_pointer_v<TIn> || std::is_const_v<std::remove_pointer_t<TIn>>,
                  "We do not differentiate kernel names between kernels with const and non-const USM inputs, so all "
                  "should be const");
    // kernel names currently assume both are the same. Mixing them without adding TOut to kernel names would lead to
    // hard-to-debug linking errors
    static_assert(std::is_pointer_v<TIn> == std::is_pointer_v<TOut>,
                  "Both input and output to the kernels should be the same - either buffers or USM");
    using TInReinterpret = decltype(detail::reinterpret<const Scalar>(in));
    using TOutReinterpret = decltype(detail::reinterpret<Scalar>(out));
    std::size_t vec_multiplier = params.complex_storage == complex_storage::INTERLEAVED_COMPLEX ? 2 : 1;
    return dispatch<run_kernel_struct<LayoutIn, LayoutOut, SubgroupSize, TInReinterpret, TOutReinterpret>>(
        dimension_data.level, detail::reinterpret<const Scalar>(in), detail::reinterpret<Scalar>(out),
        detail::reinterpret<const Scalar>(in_imag), detail::reinterpret<Scalar>(out_imag), dependencies,
        static_cast<IdxGlobal>(n_transforms), static_cast<IdxGlobal>(vec_multiplier * input_offset),
        static_cast<IdxGlobal>(vec_multiplier * output_offset), dimension_data, compute_direction);
  }
};

/**
 * A descriptor containing FFT problem parameters.
 *
 * @tparam DescScalar type of the scalar used for computations
 * @tparam DescDomain domain of the FFT
 */
template <typename DescScalar, domain DescDomain>
struct descriptor {
  /// Scalar type to determine the FFT precision.
  using Scalar = DescScalar;
  static_assert(std::is_floating_point_v<Scalar>, "Scalar must be a floating point type");

  /**
   * FFT domain.
   * Determines whether the input (resp. output) is real or complex in the forward (resp. backward) direction.
   */
  static constexpr domain Domain = DescDomain;

  /**
   * The lengths in elements of each dimension, ordered from most to least significant (i.e. contiguous dimension last).
   * N-D transforms are supported. Must be specified.
   */
  std::vector<std::size_t> lengths;
  /**
   * A scaling factor applied to the output of forward transforms. Default value is 1.
   */
  Scalar forward_scale = 1;
  /**
   * A scaling factor applied to the output of backward transforms. Default value is 1.
   * NB a forward transform followed by a backward transform with both forward_scale and
   * backward_scale set to 1 will result in the data being scaled by the product of the lengths.
   */
  Scalar backward_scale = 1;
  /**
   * The number of transforms or batches that will be solved with each call to compute_xxxward. Default value
   * is 1.
   */
  std::size_t number_of_transforms = 1;
  /**
   * The data layout of complex values. Default value is complex_storage::INTERLEAVED_COMPLEX.
   * complex_storage::INTERLEAVED_COMPLEX indicates that the real and imaginary part of a complex number is contiguous
   * i.e an Array of Structures. complex_storage::SPLIT_COMPLEX indicates that all the real values are contiguous and
   * all the imaginary values are contiguous i.e. a Structure of Arrays.
   */
  complex_storage complex_storage = complex_storage::INTERLEAVED_COMPLEX;
  /**
   * Indicates if the memory address of the output pointer is the same as the input pointer. Default value is
   * placement::OUT_OF_PLACE. When placement::OUT_OF_PLACE is used, only the out of place compute_xxxward functions can
   * be used and the memory pointed to by the input pointer and the memory pointed to by the output pointer must not
   * overlap at all. When placement::IN_PLACE is used, only the in-place compute_xxxward functions can be used.
   */
  placement placement = placement::OUT_OF_PLACE;
  /**
   * The strides of the data in the forward domain in elements.
   * For offset s0 and distance m, for strides[s1,s2,...,sd] the element in batch b at index [i1,i2,...,id] is located
   * at elems[s0 + m*b + s1*i1 + s2*i2 + ... + sd*id]. The default value for a d-dimensional transform is
   * {prod(lengths[0..d-1]), prod(lengths[0..d-2]), ..., lengths[0]*lengths[1], lengths[0], 1}, where prod is the
   * product. Only the default value is supported for transforms with more than one dimension. Strides do not include
   * the offset.
   */
  std::vector<std::size_t> forward_strides;
  /**
   * The strides of the data in the backward domain in elements.
   * For offset s0 and distance m, for strides[s1,s2,...,sd] the element in batch b at index [i1,i2,...,id] is located
   * at elems[s0 + m*b + s1*i1 + s2*i2 + ... + sd*id]. The default value for a d-dimensional transform is
   * {prod(lengths[0..d-1]), prod(lengths[0..d-2]), ..., lengths[0]*lengths[1], lengths[0], 1}, where prod is the
   * product. Only the default value is supported for transforms with more than one dimension. Strides do not include
   * the offset.
   */
  std::vector<std::size_t> backward_strides;
  /**
   * The number of elements between the first value of each transform in the forward domain. The default value is
   * the product of the lengths. Must be either 1 or the product of the lengths.
   * Only the default value is supported for transforms with more than one dimension.
   * For a d-dimensional transform, exactly one of `forward_strides[d-1]` and `forward_distance` must be 1.
   */
  std::size_t forward_distance = 1;
  /**
   * The number of elements between the first value of each transform in the backward domain. The default value
   * is the product of the lengths. Must be the same as forward_distance.
   * Only the default value is supported for transforms with more than one dimension.
   */
  std::size_t backward_distance = 1;
  /**
   * The number of elements between the start of memory allocation for data in forward domain and the first value
   * to use for FFT computation. The default value is 0.
   */
  std::size_t forward_offset = 0;
  /**
   * The number of elements between the start of memory allocation for data in backward domain and the first value
   * to use for FFT computation. The default value is 0.
   */
  std::size_t backward_offset = 0;
  // TODO: add TRANSPOSE, WORKSPACE and ORDERING if we determine they make sense

  /**
   * Construct a new descriptor object.
   *
   * @param lengths size of the FFT transform
   */
  explicit descriptor(const std::vector<std::size_t>& lengths)
      : lengths(lengths), forward_strides(detail::get_default_strides(lengths)), backward_strides(forward_strides) {
    PORTFFT_LOG_FUNCTION_ENTRY();
    // TODO: properly set default values for distances for real transforms
    std::size_t total_size = get_flattened_length();
    forward_distance = total_size;
    backward_distance = total_size;
  }

  /**
   * Commits the descriptor, precalculating what can be done in advance.
   *
   * @param queue queue to use for computations
   * @return committed_descriptor<Scalar, Domain>
   */
  committed_descriptor<Scalar, Domain> commit(sycl::queue& queue) {
    PORTFFT_LOG_FUNCTION_ENTRY();
    return {*this, queue};
  }

  /**
   * Get the flattened length of an FFT for a single batch, ignoring strides and distance.
   */
  std::size_t get_flattened_length() const noexcept {
    return std::accumulate(lengths.begin(), lengths.end(), 1LU, std::multiplies<std::size_t>());
  }

  /**
   * Get the size of the input buffer for a given direction in terms of the number of elements.
   * The number of elements is the same irrespective of the FFT domain.
   * Takes into account the lengths, number of transforms, strides and direction.
   *
   * @param dir direction
   */
  std::size_t get_input_count(direction dir) const noexcept {
    return get_buffer_count(get_strides(dir), get_distance(dir), get_offset(dir));
  }

  /**
   * Get the size of the output buffer for a given direction in terms of the number of elements.
   * The number of elements is the same irrespective of the FFT domain.
   * Takes into account the lengths, number of transforms, strides and direction.
   *
   * @param dir direction
   */
  std::size_t get_output_count(direction dir) const noexcept { return get_input_count(inv(dir)); }

  /**
   * Return the strides for a given direction
   *
   * @param dir direction
   */
  const std::vector<std::size_t>& get_strides(direction dir) const noexcept {
    return dir == direction::FORWARD ? forward_strides : backward_strides;
  }

  /**
   * Return a mutable reference to the strides for a given direction
   *
   * @param dir direction
   */
  std::vector<std::size_t>& get_strides(direction dir) noexcept {
    return dir == direction::FORWARD ? forward_strides : backward_strides;
  }

  /**
   * Return the distance for a given direction
   *
   * @param dir direction
   */
  std::size_t get_distance(direction dir) const noexcept {
    return dir == direction::FORWARD ? forward_distance : backward_distance;
  }

  /**
   * Return a mutable reference to the distance for a given direction
   *
   * @param dir direction
   */
  std::size_t& get_distance(direction dir) noexcept {
    return dir == direction::FORWARD ? forward_distance : backward_distance;
  }

  /**
   * Return the offset for a given direction
   *
   * @param dir direction
   */
  std::size_t get_offset(direction dir) const noexcept {
    return dir == direction::FORWARD ? forward_offset : backward_offset;
  }

  /**
   * Return a mutable reference to the offset for a given direction
   *
   * @param dir direction
   */
  std::size_t& get_offset(direction dir) noexcept {
    return dir == direction::FORWARD ? forward_offset : backward_offset;
  }

  /**
   * Return the scale for a given direction
   *
   * @param dir direction
   */
  Scalar get_scale(direction dir) const noexcept { return dir == direction::FORWARD ? forward_scale : backward_scale; }

  /**
   * Return a mutable reference to the scale for a given direction
   *
   * @param dir direction
   */
  Scalar& get_scale(direction dir) noexcept { return dir == direction::FORWARD ? forward_scale : backward_scale; }

 private:
  /**
   * Compute the number of elements required for a buffer with the descriptor's length, number of transforms and the
   * given strides and distance.
   * The number of elements is the same irrespective of the FFT domain.
   *
   * @param strides buffer's strides
   * @param distance buffer's distance
   */
  std::size_t get_buffer_count(const std::vector<std::size_t>& strides, std::size_t distance,
                               std::size_t offset) const noexcept {
    // Compute the last element that can be accessed
    std::size_t last_elt_idx = (number_of_transforms - 1) * distance;
    for (std::size_t i = 0; i < lengths.size(); ++i) {
      last_elt_idx += (lengths[i] - 1) * strides[i];
    }
    return offset + last_elt_idx + 1;
  }
};

}  // namespace portfft

#endif<|MERGE_RESOLUTION|>--- conflicted
+++ resolved
@@ -323,13 +323,8 @@
    * vector of kernel ids, factors
    */
   template <Idx SubgroupSize>
-<<<<<<< HEAD
-  std::tuple<detail::level, std::vector<std::tuple<detail::level, std::vector<sycl::kernel_id>, std::vector<Idx>>>>
-  prepare_implementation(std::size_t kernel_num) {
-    PORTFFT_LOG_FUNCTION_ENTRY();
-=======
   std::tuple<detail::level, kernel_ids_and_metadata_t> prepare_implementation(std::size_t kernel_num) {
->>>>>>> 180b6c68
+    PORTFFT_LOG_FUNCTION_ENTRY();
     // TODO: check and support all the parameter values
     if constexpr (Domain != domain::COMPLEX) {
       throw unsupported_configuration("portFFT only supports complex to complex transforms");
@@ -470,15 +465,10 @@
   void set_spec_constants(detail::level top_level, sycl::kernel_bundle<sycl::bundle_state::input>& in_bundle,
                           std::size_t length, const std::vector<Idx>& factors,
                           detail::elementwise_multiply multiply_on_load, detail::elementwise_multiply multiply_on_store,
-<<<<<<< HEAD
-                          detail::apply_scale_factor scale_factor_applied, detail::level level, Idx factor_num = 0,
-                          Idx num_factors = 0) {
-    PORTFFT_LOG_FUNCTION_ENTRY();
-=======
                           detail::apply_scale_factor scale_factor_applied, detail::level level,
                           detail::complex_conjugate conjugate_on_load, detail::complex_conjugate conjugate_on_store,
                           Scalar scale_factor, Idx factor_num = 0, Idx num_factors = 0) {
->>>>>>> 180b6c68
+    PORTFFT_LOG_FUNCTION_ENTRY();
     const Idx length_idx = static_cast<Idx>(length);
     // These spec constants are used in all implementations, so we set them here
     PORTFFT_LOG_TRACE("Setting specialization constants:");
@@ -494,8 +484,11 @@
     in_bundle.template set_specialization_constant<detail::SpecConstMultiplyOnStore>(multiply_on_store);
     PORTFFT_LOG_TRACE("SpecConstApplyScaleFactor:", scale_factor_applied);
     in_bundle.template set_specialization_constant<detail::SpecConstApplyScaleFactor>(scale_factor_applied);
+    PORTFFT_LOG_TRACE("SpecConstConjugateOnLoad:", conjugate_on_load);
     in_bundle.template set_specialization_constant<detail::SpecConstConjugateOnLoad>(conjugate_on_load);
+    PORTFFT_LOG_TRACE("SpecConstConjugateOnStore:", conjugate_on_store);
     in_bundle.template set_specialization_constant<detail::SpecConstConjugateOnStore>(conjugate_on_store);
+    PORTFFT_LOG_TRACE("get_spec_constant_scale:", scale_factor);
     in_bundle.template set_specialization_constant<detail::get_spec_constant_scale<Scalar>()>(scale_factor);
 
     dispatch<set_spec_constants_struct>(top_level, in_bundle, length, factors, level, factor_num, num_factors);
@@ -550,13 +543,9 @@
    * @param kernels vector of kernels
    * @return Scalar* USM pointer to the twiddle factors
    */
-<<<<<<< HEAD
-  Scalar* calculate_twiddles(dimension_struct& dimension_data) {
-    PORTFFT_LOG_FUNCTION_ENTRY();
-    return dispatch<calculate_twiddles_struct>(dimension_data.level, dimension_data);
-=======
   Scalar* calculate_twiddles(detail::level level, dimension_struct& dimension_data,
                              std::vector<kernel_data_struct>& kernels) {
+    PORTFFT_LOG_FUNCTION_ENTRY();
     return dispatch<calculate_twiddles_struct>(level, dimension_data, kernels);
   }
 
@@ -624,10 +613,12 @@
                            scale_factor_applied, level, conjugate_on_load, conjugate_on_store, scale_factor);
       }
       try {
+        PORTFFT_LOG_TRACE("Building kernel bundle with subgroup size", SubgroupSize);
         result.emplace_back(sycl::build(in_bundle), factors, params.lengths[dimension_num], SubgroupSize,
                             PORTFFT_SGS_IN_WG, std::shared_ptr<Scalar>(), level);
+        PORTFFT_LOG_TRACE("Kernel bundle build complete.");
       } catch (std::exception& e) {
-        std::cerr << "Build for subgroup size " << SubgroupSize << " failed with message:\n" << e.what() << std::endl;
+        PORTFFT_LOG_WARNING("Build for subgroup size", SubgroupSize, "failed with message:\n", e.what());
         is_compatible = false;
         break;
       }
@@ -637,7 +628,6 @@
       return result;
     }
     return std::nullopt;
->>>>>>> 180b6c68
   }
 
   /**
@@ -651,12 +641,8 @@
    * @return `dimension_struct` for the newly built kernels
    */
   template <Idx SubgroupSize, Idx... OtherSGSizes>
-<<<<<<< HEAD
-  dimension_struct build_w_spec_const(std::size_t kernel_num) {
-    PORTFFT_LOG_FUNCTION_ENTRY();
-=======
   dimension_struct build_w_spec_const(std::size_t dimension_num, bool skip_scaling) {
->>>>>>> 180b6c68
+    PORTFFT_LOG_FUNCTION_ENTRY();
     if (std::count(supported_sg_sizes.begin(), supported_sg_sizes.end(), SubgroupSize)) {
       auto [top_level, prepared_vec] = prepare_implementation<SubgroupSize>(dimension_num);
       bool is_compatible = true;
@@ -668,46 +654,6 @@
       }
 
       if (is_compatible) {
-<<<<<<< HEAD
-        std::size_t counter = 0;
-        for (auto [level, ids, factors] : prepared_vec) {
-          auto in_bundle = sycl::get_kernel_bundle<sycl::bundle_state::input>(queue.get_context(), ids);
-          if (top_level == detail::level::GLOBAL) {
-            if (counter == prepared_vec.size() - 1) {
-              set_spec_constants(detail::level::GLOBAL, in_bundle,
-                                 static_cast<std::size_t>(
-                                     std::accumulate(factors.begin(), factors.end(), Idx(1), std::multiplies<Idx>())),
-                                 factors, detail::elementwise_multiply::NOT_APPLIED,
-                                 detail::elementwise_multiply::NOT_APPLIED, detail::apply_scale_factor::APPLIED, level,
-                                 static_cast<Idx>(counter), static_cast<Idx>(prepared_vec.size()));
-            } else {
-              set_spec_constants(detail::level::GLOBAL, in_bundle,
-                                 static_cast<std::size_t>(
-                                     std::accumulate(factors.begin(), factors.end(), Idx(1), std::multiplies<Idx>())),
-                                 factors, detail::elementwise_multiply::NOT_APPLIED,
-                                 detail::elementwise_multiply::APPLIED, detail::apply_scale_factor::NOT_APPLIED, level,
-                                 static_cast<Idx>(counter), static_cast<Idx>(prepared_vec.size()));
-            }
-          } else {
-            set_spec_constants(level, in_bundle, params.lengths[kernel_num], factors,
-                               detail::elementwise_multiply::NOT_APPLIED, detail::elementwise_multiply::NOT_APPLIED,
-                               detail::apply_scale_factor::APPLIED, level);
-          }
-          try {
-            PORTFFT_LOG_TRACE("Building kernel bundle with subgroup size", SubgroupSize);
-            result.emplace_back(sycl::build(in_bundle), factors, params.lengths[kernel_num], SubgroupSize,
-                                PORTFFT_SGS_IN_WG, std::shared_ptr<Scalar>(), level);
-            PORTFFT_LOG_TRACE("Kernel bundle build complete.");
-          } catch (std::exception& e) {
-            PORTFFT_LOG_WARNING("Build for subgroup size", SubgroupSize, "failed with message:\n", e.what());
-            is_compatible = false;
-            break;
-          }
-          counter++;
-        }
-        if (is_compatible) {
-          return {result, top_level, params.lengths[kernel_num], SubgroupSize};
-=======
         auto forward_kernels = set_spec_constants_driver<SubgroupSize>(top_level, prepared_vec, direction::FORWARD,
                                                                        dimension_num, skip_scaling);
         auto backward_kernels = set_spec_constants_driver<SubgroupSize>(top_level, prepared_vec, direction::BACKWARD,
@@ -715,7 +661,6 @@
         if (forward_kernels.has_value() && backward_kernels.has_value()) {
           return {forward_kernels.value(), backward_kernels.value(), top_level, params.lengths[dimension_num],
                   SubgroupSize};
->>>>>>> 180b6c68
         }
       }
     }
@@ -1076,12 +1021,8 @@
    * @param out buffer containing output data
    */
   void compute_forward(const sycl::buffer<complex_type, 1>& in, sycl::buffer<complex_type, 1>& out) {
-<<<<<<< HEAD
-    PORTFFT_LOG_FUNCTION_ENTRY();
-    dispatch_direction<direction::FORWARD>(in, out, in, out, complex_storage::INTERLEAVED_COMPLEX);
-=======
+    PORTFFT_LOG_FUNCTION_ENTRY();
     dispatch_direction(in, out, in, out, complex_storage::INTERLEAVED_COMPLEX, direction::FORWARD);
->>>>>>> 180b6c68
   }
 
   /**
@@ -1094,12 +1035,8 @@
    */
   void compute_forward(const sycl::buffer<scalar_type, 1>& in_real, const sycl::buffer<scalar_type, 1>& in_imag,
                        sycl::buffer<scalar_type, 1>& out_real, sycl::buffer<scalar_type, 1>& out_imag) {
-<<<<<<< HEAD
-    PORTFFT_LOG_FUNCTION_ENTRY();
-    dispatch_direction<direction::FORWARD>(in_real, out_real, in_imag, out_imag, complex_storage::SPLIT_COMPLEX);
-=======
+    PORTFFT_LOG_FUNCTION_ENTRY();
     dispatch_direction(in_real, out_real, in_imag, out_imag, complex_storage::SPLIT_COMPLEX, direction::FORWARD);
->>>>>>> 180b6c68
   }
 
   /**
@@ -1120,12 +1057,8 @@
    * @param out buffer containing output data
    */
   void compute_backward(const sycl::buffer<complex_type, 1>& in, sycl::buffer<complex_type, 1>& out) {
-<<<<<<< HEAD
-    PORTFFT_LOG_FUNCTION_ENTRY();
-    dispatch_direction<direction::BACKWARD>(in, out, in, out, complex_storage::INTERLEAVED_COMPLEX);
-=======
+    PORTFFT_LOG_FUNCTION_ENTRY();
     dispatch_direction(in, out, in, out, complex_storage::INTERLEAVED_COMPLEX, direction::BACKWARD);
->>>>>>> 180b6c68
   }
 
   /**
@@ -1138,12 +1071,8 @@
    */
   void compute_backward(const sycl::buffer<scalar_type, 1>& in_real, const sycl::buffer<scalar_type, 1>& in_imag,
                         sycl::buffer<scalar_type, 1>& out_real, sycl::buffer<scalar_type, 1>& out_imag) {
-<<<<<<< HEAD
-    PORTFFT_LOG_FUNCTION_ENTRY();
-    dispatch_direction<direction::BACKWARD>(in_real, out_real, in_imag, out_imag, complex_storage::SPLIT_COMPLEX);
-=======
+    PORTFFT_LOG_FUNCTION_ENTRY();
     dispatch_direction(in_real, out_real, in_imag, out_imag, complex_storage::SPLIT_COMPLEX, direction::BACKWARD);
->>>>>>> 180b6c68
   }
 
   /**
@@ -1226,12 +1155,8 @@
    */
   sycl::event compute_forward(const complex_type* in, complex_type* out,
                               const std::vector<sycl::event>& dependencies = {}) {
-<<<<<<< HEAD
-    PORTFFT_LOG_FUNCTION_ENTRY();
-    return dispatch_direction<direction::FORWARD>(in, out, in, out, complex_storage::INTERLEAVED_COMPLEX, dependencies);
-=======
+    PORTFFT_LOG_FUNCTION_ENTRY();
     return dispatch_direction(in, out, in, out, complex_storage::INTERLEAVED_COMPLEX, direction::FORWARD, dependencies);
->>>>>>> 180b6c68
   }
 
   /**
@@ -1246,14 +1171,9 @@
    */
   sycl::event compute_forward(const scalar_type* in_real, const scalar_type* in_imag, scalar_type* out_real,
                               scalar_type* out_imag, const std::vector<sycl::event>& dependencies = {}) {
-<<<<<<< HEAD
-    PORTFFT_LOG_FUNCTION_ENTRY();
-    return dispatch_direction<direction::FORWARD>(in_real, out_real, in_imag, out_imag, complex_storage::SPLIT_COMPLEX,
-                                                  dependencies);
-=======
+    PORTFFT_LOG_FUNCTION_ENTRY();
     return dispatch_direction(in_real, out_real, in_imag, out_imag, complex_storage::SPLIT_COMPLEX, direction::FORWARD,
                               dependencies);
->>>>>>> 180b6c68
   }
 
   /**
@@ -1281,14 +1201,9 @@
    */
   sycl::event compute_backward(const complex_type* in, complex_type* out,
                                const std::vector<sycl::event>& dependencies = {}) {
-<<<<<<< HEAD
-    PORTFFT_LOG_FUNCTION_ENTRY();
-    return dispatch_direction<direction::BACKWARD>(in, out, in, out, complex_storage::INTERLEAVED_COMPLEX,
-                                                   dependencies);
-=======
+    PORTFFT_LOG_FUNCTION_ENTRY();
     return dispatch_direction(in, out, in, out, complex_storage::INTERLEAVED_COMPLEX, direction::BACKWARD,
                               dependencies);
->>>>>>> 180b6c68
   }
 
   /**
@@ -1303,14 +1218,9 @@
    */
   sycl::event compute_backward(const scalar_type* in_real, const scalar_type* in_imag, scalar_type* out_real,
                                scalar_type* out_imag, const std::vector<sycl::event>& dependencies = {}) {
-<<<<<<< HEAD
-    PORTFFT_LOG_FUNCTION_ENTRY();
-    return dispatch_direction<direction::BACKWARD>(in_real, out_real, in_imag, out_imag, complex_storage::SPLIT_COMPLEX,
-                                                   dependencies);
-=======
+    PORTFFT_LOG_FUNCTION_ENTRY();
     return dispatch_direction(in_real, out_real, in_imag, out_imag, complex_storage::SPLIT_COMPLEX, direction::BACKWARD,
                               dependencies);
->>>>>>> 180b6c68
   }
 
  private:
@@ -1334,13 +1244,9 @@
    */
   template <typename TIn, typename TOut>
   sycl::event dispatch_direction(const TIn& in, TOut& out, const TIn& in_imag, TOut& out_imag,
-<<<<<<< HEAD
-                                 complex_storage used_storage, const std::vector<sycl::event>& dependencies = {}) {
-    PORTFFT_LOG_FUNCTION_ENTRY();
-=======
                                  complex_storage used_storage, direction compute_direction,
                                  const std::vector<sycl::event>& dependencies = {}) {
->>>>>>> 180b6c68
+    PORTFFT_LOG_FUNCTION_ENTRY();
 #ifndef PORTFFT_ENABLE_BUFFER_BUILDS
     if constexpr (!std::is_pointer_v<TIn> || !std::is_pointer_v<TOut>) {
       throw invalid_configuration("Buffer interface can not be called when buffer builds are disabled.");
@@ -1395,12 +1301,8 @@
                                   const std::vector<std::size_t>& input_strides,
                                   const std::vector<std::size_t>& output_strides, std::size_t input_distance,
                                   std::size_t output_distance, std::size_t input_offset, std::size_t output_offset,
-<<<<<<< HEAD
-                                  Scalar scale_factor) {
-    PORTFFT_LOG_FUNCTION_ENTRY();
-=======
                                   direction compute_direction) {
->>>>>>> 180b6c68
+    PORTFFT_LOG_FUNCTION_ENTRY();
     using TOutConst = std::conditional_t<std::is_pointer_v<TOut>, const std::remove_pointer_t<TOut>*, const TOut>;
     std::size_t n_dimensions = params.lengths.size();
     std::size_t total_size = params.get_flattened_length();
@@ -1430,17 +1332,11 @@
       output_distance = params.lengths.back();
     }
 
-<<<<<<< HEAD
     PORTFFT_LOG_TRACE("Dispatching the kernel for the last dimension");
-    sycl::event previous_event = dispatch_kernel_1d<Dir>(
-        in, out, in_imag, out_imag, dependencies, params.number_of_transforms * outer_size, input_stride_0,
-        output_stride_0, input_distance, output_distance, input_offset, output_offset, scale_factor, dimensions.back());
-=======
     sycl::event previous_event =
         dispatch_kernel_1d(in, out, in_imag, out_imag, dependencies, params.number_of_transforms * outer_size,
                            input_stride_0, output_stride_0, input_distance, output_distance, input_offset,
                            output_offset, dimensions.back(), compute_direction);
->>>>>>> 180b6c68
     if (n_dimensions == 1) {
       return previous_event;
     }
@@ -1497,14 +1393,9 @@
                                  const std::vector<sycl::event>& dependencies, std::size_t n_transforms,
                                  std::size_t input_stride, std::size_t output_stride, std::size_t input_distance,
                                  std::size_t output_distance, std::size_t input_offset, std::size_t output_offset,
-<<<<<<< HEAD
-                                 Scalar scale_factor, dimension_struct& dimension_data) {
-    PORTFFT_LOG_FUNCTION_ENTRY();
-    return dispatch_kernel_1d_helper<Dir, TIn, TOut, PORTFFT_SUBGROUP_SIZES>(
-=======
                                  dimension_struct& dimension_data, direction compute_direction) {
+    PORTFFT_LOG_FUNCTION_ENTRY();
     return dispatch_kernel_1d_helper<TIn, TOut, PORTFFT_SUBGROUP_SIZES>(
->>>>>>> 180b6c68
         in, out, in_imag, out_imag, dependencies, n_transforms, input_stride, output_stride, input_distance,
         output_distance, input_offset, output_offset, dimension_data, compute_direction);
   }
@@ -1541,14 +1432,9 @@
                                         const std::vector<sycl::event>& dependencies, std::size_t n_transforms,
                                         std::size_t input_stride, std::size_t output_stride, std::size_t input_distance,
                                         std::size_t output_distance, std::size_t input_offset,
-<<<<<<< HEAD
-                                        std::size_t output_offset, Scalar scale_factor,
-                                        dimension_struct& dimension_data) {
-    PORTFFT_LOG_FUNCTION_ENTRY();
-=======
                                         std::size_t output_offset, dimension_struct& dimension_data,
                                         direction compute_direction) {
->>>>>>> 180b6c68
+    PORTFFT_LOG_FUNCTION_ENTRY();
     if (SubgroupSize == dimension_data.used_sg_size) {
       const bool input_packed = input_distance == dimension_data.length && input_stride == 1;
       const bool output_packed = output_distance == dimension_data.length && output_stride == 1;
@@ -1648,14 +1534,9 @@
   template <detail::layout LayoutIn, detail::layout LayoutOut, Idx SubgroupSize, typename TIn, typename TOut>
   sycl::event run_kernel(const TIn& in, TOut& out, const TIn& in_imag, TOut& out_imag,
                          const std::vector<sycl::event>& dependencies, std::size_t n_transforms,
-<<<<<<< HEAD
-                         std::size_t input_offset, std::size_t output_offset, Scalar scale_factor,
-                         dimension_struct& dimension_data) {
-    PORTFFT_LOG_FUNCTION_ENTRY();
-=======
                          std::size_t input_offset, std::size_t output_offset, dimension_struct& dimension_data,
                          direction compute_direction) {
->>>>>>> 180b6c68
+    PORTFFT_LOG_FUNCTION_ENTRY();
     // mixing const and non-const inputs leads to hard-to-debug linking errors, as both use the same kernel name, but
     // are called from different template instantiations.
     static_assert(!std::is_pointer_v<TIn> || std::is_const_v<std::remove_pointer_t<TIn>>,
