/***************************************************************************
 *
 *  Copyright (C) Codeplay Software Ltd.
 *
 *  Licensed under the Apache License, Version 2.0 (the "License");
 *  you may not use this file except in compliance with the License.
 *  You may obtain a copy of the License at
 *
 *      http://www.apache.org/licenses/LICENSE-2.0
 *
 *  Unless required by applicable law or agreed to in writing, software
 *  distributed under the License is distributed on an "AS IS" BASIS,
 *  WITHOUT WARRANTIES OR CONDITIONS OF ANY KIND, either express or implied.
 *  See the License for the specific language governing permissions and
 *  limitations under the License.
 *
 *  Codeplay's portFFT
 *
 **************************************************************************/

#ifndef PORTFFT_DESCRIPTOR_HPP
#define PORTFFT_DESCRIPTOR_HPP

#include <sycl/sycl.hpp>

#include <complex>
#include <cstdint>
#include <functional>
#include <numeric>
#include <vector>

#include "common/exceptions.hpp"
#include "common/subgroup.hpp"
#include "defines.hpp"
#include "enums.hpp"
#include "specialization_constant.hpp"
#include "utils.hpp"

namespace portfft {
template <typename Scalar, domain Domain>
class committed_descriptor;
namespace detail {
template <typename Scalar, domain Domain, direction Dir, detail::layout LayoutIn, detail::layout LayoutOut,
          Idx SubgroupSize, typename TIn>
std::vector<sycl::event> compute_level(
    const typename committed_descriptor<Scalar, Domain>::kernel_data_struct& kd_struct, TIn input, Scalar* output,
    const Scalar* twiddles_ptr, const IdxGlobal* factors_triple, Scalar scale_factor,
    IdxGlobal intermediate_twiddle_offset, IdxGlobal subimpl_twiddle_offset, IdxGlobal input_global_offset,
    IdxGlobal committed_size, Idx num_batches_in_l2, IdxGlobal n_transforms, IdxGlobal batch_start, Idx factor_id,
    Idx total_factors, const std::vector<sycl::event>& dependencies, sycl::queue& queue);

template <typename Scalar, domain Domain, typename TOut>
sycl::event transpose_level(const typename committed_descriptor<Scalar, Domain>::kernel_data_struct& kd_struct,
                            const Scalar* input, TOut output, const IdxGlobal* factors_triple, IdxGlobal committed_size,
                            Idx num_batches_in_l2, IdxGlobal n_transforms, IdxGlobal batch_start, Idx factor_num,
                            Idx total_factors, IdxGlobal output_offset, sycl::queue& queue,
                            std::shared_ptr<Scalar>& ptr1, std::shared_ptr<Scalar>& ptr2,
                            const std::vector<sycl::event>& events);

// kernel names
// TODO: Remove all templates except Scalar, Domain and Memory and SubgroupSize
template <typename Scalar, domain, direction, detail::memory, detail::layout, detail::layout, Idx SubgroupSize>
class workitem_kernel;
template <typename Scalar, domain, direction, detail::memory, detail::layout, detail::layout, Idx SubgroupSize>
class subgroup_kernel;
template <typename Scalar, domain, direction, detail::memory, detail::layout, detail::layout, Idx SubgroupSize>
class workgroup_kernel;
template <typename Scalar, domain, direction, detail::memory, detail::layout, detail::layout, Idx SubgroupSize>
class global_kernel;
template <typename Scalar, detail::memory>
class transpose_kernel;

/**
 * Return the default strides for a given dft size
 *
 * @param lengths the dimensions of the dft
 */
inline std::vector<std::size_t> get_default_strides(const std::vector<std::size_t>& lengths) {
  std::vector<std::size_t> strides(lengths.size());
  std::size_t total_size = 1;
  for (std::size_t i_plus1 = lengths.size(); i_plus1 > 0; i_plus1--) {
    std::size_t i = i_plus1 - 1;
    strides[i] = total_size;
    total_size *= lengths[i];
  }
  return strides;
}

/**
 * Return whether the given descriptor has default strides and distance for a given direction
 *
 * @tparam Descriptor Descriptor type
 * @param desc Descriptor to check
 * @param dir Direction
 */
template <typename Descriptor>
bool has_default_strides_and_distance(const Descriptor& desc, direction dir) {
  const auto default_strides = get_default_strides(desc.lengths);
  const auto default_distance = desc.get_flattened_length();
  return desc.get_strides(dir) == default_strides && desc.get_distance(dir) == default_distance;
}

/**
 * Return whether the given descriptor has strides and distance consistent with the batch interleaved layout
 *
 * @tparam Descriptor Descriptor type
 * @param desc Descriptor to check
 * @param dir Direction
 */
template <typename Descriptor>
bool is_batch_interleaved(const Descriptor& desc, direction dir) {
  return desc.lengths.size() == 1 && desc.get_distance(dir) == 1 &&
         desc.get_strides(dir).back() == desc.number_of_transforms;
}

/**
 * Return an enum describing the layout of the data in the descriptor
 *
 * @tparam Descriptor Descriptor type
 * @param desc Descriptor to check
 * @param dir Direction
 */
template <typename Descriptor>
detail::layout get_layout(const Descriptor& desc, direction dir) {
  if (has_default_strides_and_distance(desc, dir)) {
    return detail::layout::PACKED;
  }
  if (is_batch_interleaved(desc, dir)) {
    return detail::layout::BATCH_INTERLEAVED;
  }
  return detail::layout::UNPACKED;
}

}  // namespace detail

// forward declaration
template <typename Scalar, domain Domain>
struct descriptor;

/*
Compute functions in the `committed_descriptor` call `dispatch_kernel` and `dispatch_kernel_helper`. These two functions
ensure the kernel is run with a supported subgroup size. Next `dispatch_kernel_helper` calls `run_kernel`. The
`run_kernel` member function picks appropriate implementation and calls the static `run_kernel of that implementation`.
The implementation specific `run_kernel` handles differences between forward and backward computations, casts the memory
(USM or buffers) from complex to scalars and launches the kernel. Each function described in this doc has only one
templated overload that handles both directions of transforms and buffer and USM memory.

Device functions make no assumptions on the size of a work group or the number of workgroups in a kernel. These numbers
can be tuned for each device.

Implementation-specific `run_kernel` function make the size of the FFT that is handled by the individual workitems
compile time constant. The one for subgroup implementation also calls `cross_sg_dispatcher` that makes the
cross-subgroup factor of FFT size compile time constant. They do that by using a switch on the FFT size for one
workitem, before calling `workitem_impl`, `subgroup_impl` or `workgroup_impl` . The `_impl` functions take the FFT size
for one workitem as a template  parameter. Only the calls that are determined to fit into available registers (depending
on the value of PORTFFT_TARGET_REGS_PER_WI macro) are actually instantiated.

The `_impl` functions iterate over the batch of problems, loading data for each first in
local memory then from there into private one. This is done in these two steps to avoid non-coalesced global memory
accesses. `workitem_impl` loads one problem per workitem, `subgroup_impl` loads one problem per subgroup and
`workgroup_impl` loads one problem per workgroup. After doing computations by the calls to `wi_dft` for workitem,
`sg_dft` for subgroup and `wg_dft` for workgroup, the data is written out, going through local memory again.

The computational parts of the implementations are further documented in files with their implementations
`workitem.hpp`, `subgroup.hpp` and `workgroup.hpp`.
*/

/**
 * A committed descriptor that contains everything that is needed to run FFT.
 *
 * @tparam Scalar type of the scalar used for computations
 * @tparam Domain domain of the FFT
 */
template <typename Scalar, domain Domain>
class committed_descriptor {
  using complex_type = std::complex<Scalar>;

  friend struct descriptor<Scalar, Domain>;
  template <typename Scalar1, domain Domain1, direction Dir, detail::layout LayoutIn, detail::layout LayoutOut,
            Idx SubgroupSize, typename TIn>
  friend std::vector<sycl::event> detail::compute_level(
      const typename committed_descriptor<Scalar1, Domain1>::kernel_data_struct& kd_struct, TIn input, Scalar* output,
      const Scalar* twiddles_ptr, const IdxGlobal* factors_triple, Scalar scale_factor,
      IdxGlobal intermediate_twiddle_offset, IdxGlobal subimpl_twiddle_offset, IdxGlobal input_global_offset,
      IdxGlobal committed_size, Idx num_batches_in_l2, IdxGlobal n_transforms, IdxGlobal batch_start, Idx factor_id,
      Idx total_factors, const std::vector<sycl::event>& dependencies, sycl::queue& queue);

  template <typename Scalar1, domain Domain1, typename TOut>
  friend sycl::event detail::transpose_level(
      const typename committed_descriptor<Scalar1, Domain1>::kernel_data_struct& kd_struct, const Scalar* input,
      TOut output, const IdxGlobal* factors_triple, IdxGlobal committed_size, Idx num_batches_in_l2,
      IdxGlobal n_transforms, IdxGlobal batch_start, Idx factor_num, Idx total_factors, IdxGlobal output_offset,
      sycl::queue& queue, std::shared_ptr<Scalar>& ptr1, std::shared_ptr<Scalar>& ptr2,
      const std::vector<sycl::event>& events);

  descriptor<Scalar, Domain> params;
  sycl::queue queue;
  sycl::device dev;
  sycl::context ctx;
  Idx n_compute_units;
  std::vector<std::size_t> supported_sg_sizes;
  Idx local_memory_size;
  IdxGlobal llc_size;
  std::shared_ptr<Scalar> scratch_ptr_1;
  std::shared_ptr<Scalar> scratch_ptr_2;
  std::size_t scratch_space_required;

  struct kernel_data_struct {
    sycl::kernel_bundle<sycl::bundle_state::executable> exec_bundle;
    std::vector<Idx> factors;
    std::size_t length;
    Idx used_sg_size;
    Idx num_sgs_per_wg;
    std::shared_ptr<Scalar> twiddles_forward;
    detail::level level;
    IdxGlobal batch_size;
    std::size_t local_mem_required;
    IdxGlobal global_range;
    IdxGlobal local_range;

    kernel_data_struct(sycl::kernel_bundle<sycl::bundle_state::executable>&& exec_bundle,
                       const std::vector<Idx>& factors, std::size_t length, Idx used_sg_size, Idx num_sgs_per_wg,
                       std::shared_ptr<Scalar> twiddles_forward, detail::level level)
        : exec_bundle(std::move(exec_bundle)),
          factors(factors),
          length(length),
          used_sg_size(used_sg_size),
          num_sgs_per_wg(num_sgs_per_wg),
          twiddles_forward(twiddles_forward),
          level(level) {}
  };

  struct dimension_struct {
    std::vector<kernel_data_struct> kernels;
    std::shared_ptr<IdxGlobal> factors_and_scan;
    detail::level level;
    std::size_t length;
    Idx used_sg_size;
    Idx num_batches_in_l2;
    Idx num_factors;

    dimension_struct(std::vector<kernel_data_struct> kernels, detail::level level, std::size_t length, Idx used_sg_size)
        : kernels(kernels), level(level), length(length), used_sg_size(used_sg_size) {}
  };

  std::vector<dimension_struct> dimensions;

  template <typename Impl, typename... Args>
  auto dispatch(detail::level level, Args&&... args) {
    switch (level) {
      case detail::level::WORKITEM:
        return Impl::template inner<detail::level::WORKITEM, void>::execute(*this, args...);
      case detail::level::SUBGROUP:
        return Impl::template inner<detail::level::SUBGROUP, void>::execute(*this, args...);
      case detail::level::WORKGROUP:
        return Impl::template inner<detail::level::WORKGROUP, void>::execute(*this, args...);
      case detail::level::GLOBAL:
        return Impl::template inner<detail::level::GLOBAL, void>::execute(*this, args...);
      default:
        // This should be unreachable
        throw unsupported_configuration("Unimplemented");
    }
  }

  template <typename Impl, detail::layout LayoutIn, typename... Args>
  auto dispatch(detail::level level, Args&&... args) {
    switch (level) {
      case detail::level::WORKITEM:
        return Impl::template inner<detail::level::WORKITEM, LayoutIn, void>::execute(*this, args...);
      case detail::level::SUBGROUP:
        return Impl::template inner<detail::level::SUBGROUP, LayoutIn, void>::execute(*this, args...);
      case detail::level::WORKGROUP:
        return Impl::template inner<detail::level::WORKGROUP, LayoutIn, void>::execute(*this, args...);
      case detail::level::GLOBAL:
        return Impl::template inner<detail::level::GLOBAL, LayoutIn, void>::execute(*this, args...);
      default:
        // This should be unreachable
        throw unsupported_configuration("Unimplemented");
    }
  }

  template <typename Impl, detail::layout LayoutIn, detail::layout LayoutOut, Idx SubgroupSize, typename... Args>
  auto dispatch(detail::level level, Args&&... args) {
    switch (level) {
      case detail::level::WORKITEM:
        return Impl::template inner<detail::level::WORKITEM, LayoutIn, LayoutOut, SubgroupSize, void>::execute(*this,
                                                                                                               args...);
      case detail::level::SUBGROUP:
        return Impl::template inner<detail::level::SUBGROUP, LayoutIn, LayoutOut, SubgroupSize, void>::execute(*this,
                                                                                                               args...);
      case detail::level::WORKGROUP:
        return Impl::template inner<detail::level::WORKGROUP, LayoutIn, LayoutOut, SubgroupSize, void>::execute(
            *this, args...);
      case detail::level::GLOBAL:
        return Impl::template inner<detail::level::GLOBAL, LayoutIn, LayoutOut, SubgroupSize, void>::execute(*this,
                                                                                                             args...);
      default:
        // This should be unreachable
        throw unsupported_configuration("Unimplemented");
    }
  }

  /**
   * Prepares the implementation for the particular problem size. That includes factorizing it and getting ids for the
   * set of kernels that need to be JIT compiled.
   *
   * @tparam SubgroupSize size of the subgroup
   * @param kernel_num the consecutive number of the kernel to prepare
   * @return implementation to use for the dimension and a vector of tuples of: implementation to use for a kernel,
   * vector of kernel ids, factors
   */
  template <Idx SubgroupSize>
  std::tuple<detail::level, std::vector<std::tuple<detail::level, std::vector<sycl::kernel_id>, std::vector<Idx>>>>
  prepare_implementation(std::size_t kernel_num) {
    // TODO: check and support all the parameter values
    if constexpr (Domain != domain::COMPLEX) {
      throw unsupported_configuration("portFFT only supports complex to complex transforms");
    }

    std::vector<sycl::kernel_id> ids;
    std::vector<Idx> factors;
    IdxGlobal fft_size = static_cast<IdxGlobal>(params.lengths[kernel_num]);
    if (detail::fits_in_wi<Scalar>(fft_size)) {
      ids = detail::get_ids<detail::workitem_kernel, Scalar, Domain, SubgroupSize>();
      return {detail::level::WORKITEM, {{detail::level::WORKITEM, ids, factors}}};
    }
    if (detail::fits_in_sg<Scalar>(fft_size, SubgroupSize)) {
      Idx factor_sg = detail::factorize_sg(static_cast<Idx>(fft_size), SubgroupSize);
      Idx factor_wi = static_cast<Idx>(fft_size) / factor_sg;
      // This factorization is duplicated in the dispatch logic on the device.
      // The CT and spec constant factors should match.
      factors.push_back(factor_wi);
      factors.push_back(factor_sg);
      ids = detail::get_ids<detail::subgroup_kernel, Scalar, Domain, SubgroupSize>();
      return {detail::level::SUBGROUP, {{detail::level::SUBGROUP, ids, factors}}};
    }
    IdxGlobal n_idx_global = detail::factorize(fft_size);
    if (detail::can_cast_safely<IdxGlobal, Idx>(n_idx_global) &&
        detail::can_cast_safely<IdxGlobal, Idx>(fft_size / n_idx_global)) {
      if (n_idx_global == 1) {
        throw unsupported_configuration("FFT size ", fft_size, " : Large Prime sized FFT currently is unsupported");
      }
      Idx n = static_cast<Idx>(n_idx_global);
      Idx m = static_cast<Idx>(fft_size / n_idx_global);
      Idx factor_sg_n = detail::factorize_sg(n, SubgroupSize);
      Idx factor_wi_n = n / factor_sg_n;
      Idx factor_sg_m = detail::factorize_sg(m, SubgroupSize);
      Idx factor_wi_m = m / factor_sg_m;
      Idx temp_num_sgs_in_wg;
      std::size_t local_memory_usage = num_scalars_in_local_mem<detail::layout::PACKED>(
                                           detail::level::WORKGROUP, static_cast<std::size_t>(fft_size), SubgroupSize,
                                           {factor_sg_n, factor_wi_n, factor_sg_m, factor_wi_m}, temp_num_sgs_in_wg) *
                                       sizeof(Scalar);
      // Checks for PACKED layout only at the moment, as the other layout will not be supported
      // by the global implementation. For such sizes, only PACKED layout will be supported
      if (detail::fits_in_wi<Scalar>(factor_wi_n) && detail::fits_in_wi<Scalar>(factor_wi_m) &&
          (local_memory_usage <= static_cast<std::size_t>(local_memory_size))) {
        factors.push_back(factor_wi_n);
        factors.push_back(factor_sg_n);
        factors.push_back(factor_wi_m);
        factors.push_back(factor_sg_m);
        // This factorization of N and M is duplicated in the dispatch logic on the device.
        // The CT and spec constant factors should match.
        ids = detail::get_ids<detail::workgroup_kernel, Scalar, Domain, SubgroupSize>();
        return {detail::level::WORKGROUP, {{detail::level::WORKGROUP, ids, factors}}};
      }
    }
    std::vector<std::tuple<detail::level, std::vector<sycl::kernel_id>, std::vector<Idx>>> param_vec;
    auto check_and_select_target_level = [&](IdxGlobal factor_size, bool batch_interleaved_layout = true) -> bool {
      if (detail::fits_in_wi<Scalar>(factor_size)) {
        param_vec.emplace_back(detail::level::WORKITEM,
                               detail::get_ids<detail::global_kernel, Scalar, Domain, SubgroupSize>(),
                               std::vector<Idx>{static_cast<Idx>(factor_size)});

        return true;
      }
      bool fits_in_local_memory_subgroup = [&]() {
        Idx temp_num_sgs_in_wg;
        IdxGlobal factor_sg = detail::factorize_sg<IdxGlobal>(factor_size, SubgroupSize);
        IdxGlobal factor_wi = factor_size / factor_sg;
        if (detail::can_cast_safely<IdxGlobal, Idx>(factor_sg) && detail::can_cast_safely<IdxGlobal, Idx>(factor_wi)) {
          if (batch_interleaved_layout) {
            return (2 *
                        num_scalars_in_local_mem<detail::layout::BATCH_INTERLEAVED>(
                            detail::level::SUBGROUP, static_cast<std::size_t>(factor_size), SubgroupSize,
                            {static_cast<Idx>(factor_sg), static_cast<Idx>(factor_wi)}, temp_num_sgs_in_wg) *
                        sizeof(Scalar) +
                    2 * static_cast<std::size_t>(factor_size) * sizeof(Scalar)) <
                   static_cast<std::size_t>(local_memory_size);
          }
          return (num_scalars_in_local_mem<detail::layout::PACKED>(
                      detail::level::SUBGROUP, static_cast<std::size_t>(factor_size), SubgroupSize,
                      {static_cast<Idx>(factor_sg), static_cast<Idx>(factor_wi)}, temp_num_sgs_in_wg) *
                      sizeof(Scalar) +
                  2 * static_cast<std::size_t>(factor_size) * sizeof(Scalar)) <
                 static_cast<std::size_t>(local_memory_size);
        }
        return false;
      }();
      if (detail::fits_in_sg<Scalar>(factor_size, SubgroupSize) && fits_in_local_memory_subgroup &&
          !PORTFFT_SLOW_SG_SHUFFLES) {
        param_vec.emplace_back(detail::level::SUBGROUP,
                               detail::get_ids<detail::global_kernel, Scalar, Domain, SubgroupSize>(),
                               std::vector<Idx>{detail::factorize_sg(static_cast<Idx>(factor_size), SubgroupSize),
                                                static_cast<Idx>(factor_size) /
                                                    detail::factorize_sg(static_cast<Idx>(factor_size), SubgroupSize)});
        return true;
      }
      return false;
    };
    detail::factorize_input(fft_size, check_and_select_target_level);
    return {detail::level::GLOBAL, param_vec};
  }

  /**
   * Struct for dispatching `set_spec_constants()` call.
   */
  struct set_spec_constants_struct {
    // Dummy parameter is needed as only partial specializations are allowed without specializing the containing class
    template <detail::level Lev, typename Dummy>
    struct inner {
      static void execute(committed_descriptor& desc, sycl::kernel_bundle<sycl::bundle_state::input>& in_bundle,
                          std::size_t length, const std::vector<Idx>& factors);
    };
  };

  /**
   * Sets the implementation dependant specialization constant value
   * @param top_level implementation to dispatch to
   * @param in_bundle input kernel bundle to set spec constants for
   * @param length length of the fft
   * @param factors factors of the corresponsing length
   * @param multiply_on_load Whether the input data is multiplied with some data array before fft computation.
   * @param multiply_on_store Whether the input data is multiplied with some data array after fft computation.
   * @param scale_factor_applied whether or not to multiply scale factor
   * @param level sub implementation to run which will be set as a spec constant.
   * @param factor_num factor number which is set as a spec constant
   * @param num_factors total number of factors of the committed size, set as a spec constant.
   */
<<<<<<< HEAD
  void set_spec_constants(detail::level level, sycl::kernel_bundle<sycl::bundle_state::input>& in_bundle,
                          std::size_t length, const std::vector<Idx>& factors) {
    // This spec constant is used in all implementations, so we set it here
    in_bundle.template set_specialization_constant<detail::SpecConstComplexStorage>(params.complex_storage);
    dispatch<set_spec_constants_struct>(level, in_bundle, length, factors);
=======
  void set_spec_constants(detail::level top_level, sycl::kernel_bundle<sycl::bundle_state::input>& in_bundle,
                          std::size_t length, const std::vector<Idx>& factors,
                          detail::elementwise_multiply multiply_on_load, detail::elementwise_multiply multiply_on_store,
                          detail::apply_scale_factor scale_factor_applied, detail::level level, Idx factor_num = 0,
                          Idx num_factors = 0) {
    dispatch<set_spec_constants_struct>(top_level, in_bundle, length, factors, multiply_on_load, multiply_on_store,
                                        scale_factor_applied, level, factor_num, num_factors);
>>>>>>> e0df99e7
  }

  /**
   * Struct for dispatching `num_scalars_in_local_mem()` call.
   */
  struct num_scalars_in_local_mem_struct {
    // Dummy parameter is needed as only partial specializations are allowed without specializing the containing class
    template <detail::level Lev, detail::layout LayoutIn, typename Dummy>
    struct inner {
      static std::size_t execute(committed_descriptor& desc, std::size_t length, Idx used_sg_size,
                                 const std::vector<Idx>& factors, Idx& num_sgs_per_wg);
    };
  };

  /**
   * Determine the number of scalars we need to have space for in the local memory. It may also modify `num_sgs_per_wg`
   * to make the problem fit in the local memory.
   *
   * @param level the implementation that will be used
   * @param length length of the FFT the kernel will execute
   * @param used_sg_size subgroup size the kernel will use
   * @param factors factorization of the FFT size the kernel will use
   * @param[out] num_sgs_per_wg number of subgroups in a workgroup
   * @return the number of scalars
   */
  template <detail::layout LayoutIn>
  std::size_t num_scalars_in_local_mem(detail::level level, std::size_t length, Idx used_sg_size,
                                       const std::vector<Idx>& factors, Idx& num_sgs_per_wg) {
    return dispatch<num_scalars_in_local_mem_struct, LayoutIn>(level, length, used_sg_size, factors, num_sgs_per_wg);
  }

  /**
   * Struct for dispatching `calculate_twiddles()` call.
   */
  struct calculate_twiddles_struct {
    // Dummy parameter is needed as only partial specializations are allowed without specializing the containing class
    template <detail::level Lev, typename Dummy>
    struct inner {
      static Scalar* execute(committed_descriptor& desc, kernel_data_struct& kernel_data);
    };
  };

  /**
   * Calculates twiddle factors for the implementation in use.
   *
   * @param kernel_data data about the kernel the twiddles are needed for
   * @return Scalar* USM pointer to the twiddle factors
   */
  Scalar* calculate_twiddles(kernel_data_struct& kernel_data) {
    return dispatch<calculate_twiddles_struct>(kernel_data.level, kernel_data);
  }

  /**
   * Builds the kernel bundles with appropriate values of specialization constants for the first supported subgroup
   * size.
   *
   * @tparam SubgroupSize first subgroup size
   * @tparam OtherSGSizes other subgroup sizes
   * @param kernel_num the consecutive number of the kernel to build
   * @return `dimension_struct` for the newly built kernels
   */
  template <Idx SubgroupSize, Idx... OtherSGSizes>
  dimension_struct build_w_spec_const(std::size_t kernel_num) {
    if (std::count(supported_sg_sizes.begin(), supported_sg_sizes.end(), SubgroupSize)) {
      auto [top_level, prepared_vec] = prepare_implementation<SubgroupSize>(kernel_num);
      bool is_compatible = true;
      for (auto [level, ids, factors] : prepared_vec) {
        is_compatible = is_compatible && sycl::is_compatible(ids, dev);
        if (!is_compatible) {
          break;
        }
      }
      std::vector<kernel_data_struct> result;
      if (is_compatible) {
        std::size_t counter = 0;
        for (auto [level, ids, factors] : prepared_vec) {
          auto in_bundle = sycl::get_kernel_bundle<sycl::bundle_state::input>(queue.get_context(), ids);
          if (top_level == detail::level::GLOBAL) {
            if (counter == prepared_vec.size() - 1) {
              set_spec_constants(detail::level::GLOBAL, in_bundle,
                                 static_cast<std::size_t>(
                                     std::accumulate(factors.begin(), factors.end(), Idx(1), std::multiplies<Idx>())),
                                 factors, detail::elementwise_multiply::NOT_APPLIED,
                                 detail::elementwise_multiply::NOT_APPLIED, detail::apply_scale_factor::APPLIED, level,
                                 static_cast<Idx>(counter), static_cast<Idx>(prepared_vec.size()));
            } else {
              set_spec_constants(detail::level::GLOBAL, in_bundle,
                                 static_cast<std::size_t>(
                                     std::accumulate(factors.begin(), factors.end(), Idx(1), std::multiplies<Idx>())),
                                 factors, detail::elementwise_multiply::NOT_APPLIED,
                                 detail::elementwise_multiply::APPLIED, detail::apply_scale_factor::NOT_APPLIED, level,
                                 static_cast<Idx>(counter), static_cast<Idx>(prepared_vec.size()));
            }
          } else {
            set_spec_constants(level, in_bundle, params.lengths[kernel_num], factors,
                               detail::elementwise_multiply::NOT_APPLIED, detail::elementwise_multiply::NOT_APPLIED,
                               detail::apply_scale_factor::APPLIED, level);
          }
          try {
            result.emplace_back(sycl::build(in_bundle), factors, params.lengths[kernel_num], SubgroupSize,
                                PORTFFT_SGS_IN_WG, std::shared_ptr<Scalar>(), level);
          } catch (std::exception& e) {
            std::cerr << "Build for subgroup size " << SubgroupSize << " failed with message:\n"
                      << e.what() << std::endl;
            is_compatible = false;
            break;
          }
          counter++;
        }
        if (is_compatible) {
          return {result, top_level, params.lengths[kernel_num], SubgroupSize};
        }
      }
    }
    if constexpr (sizeof...(OtherSGSizes) == 0) {
      throw invalid_configuration("None of the compiled subgroup sizes are supported by the device");
    } else {
      return build_w_spec_const<OtherSGSizes...>(kernel_num);
    }
  }

  /**
   * Function which calculates the amount of scratch space required, and also pre computes the necessary scans required.
   * @param num_global_level_dimensions number of global level dimensions in the committed size
   */
  void allocate_scratch_and_precompute_scan(Idx num_global_level_dimensions) {
    std::size_t n_kernels = params.lengths.size();
    if (num_global_level_dimensions == 1) {
      std::size_t global_dimension = 0;
      for (std::size_t i = 0; i < n_kernels; i++) {
        if (dimensions.at(i).level == detail::level::GLOBAL) {
          global_dimension = i;
          break;
        }
      }
      std::vector<IdxGlobal> factors;
      std::vector<IdxGlobal> sub_batches;
      std::vector<IdxGlobal> inclusive_scan;
      std::size_t cache_required_for_twiddles = 0;
      for (const auto& kernel_data : dimensions.at(global_dimension).kernels) {
        IdxGlobal factor_size = static_cast<IdxGlobal>(
            std::accumulate(kernel_data.factors.begin(), kernel_data.factors.end(), 1, std::multiplies<Idx>()));
        cache_required_for_twiddles +=
            static_cast<std::size_t>(2 * factor_size * kernel_data.batch_size) * sizeof(Scalar);
        factors.push_back(factor_size);
        sub_batches.push_back(kernel_data.batch_size);
      }
      dimensions.at(global_dimension).num_factors = static_cast<Idx>(factors.size());
      std::size_t cache_space_left_for_batches = static_cast<std::size_t>(llc_size) - cache_required_for_twiddles;
      // TODO: In case of mutli-dim (single dim global sized), this should be batches corresposding to that dim
      dimensions.at(global_dimension).num_batches_in_l2 = static_cast<Idx>(std::min(
          static_cast<std::size_t>(PORTFFT_MAX_CONCURRENT_KERNELS),
          std::min(params.number_of_transforms,
                   std::max(std::size_t(1), cache_space_left_for_batches /
                                                (2 * dimensions.at(global_dimension).length * sizeof(Scalar))))));
      scratch_space_required = 2 * dimensions.at(global_dimension).length *
                               static_cast<std::size_t>(dimensions.at(global_dimension).num_batches_in_l2);
      scratch_ptr_1 =
          detail::make_shared<Scalar>(2 * dimensions.at(global_dimension).length *
                                          static_cast<std::size_t>(dimensions.at(global_dimension).num_batches_in_l2),
                                      queue);
      scratch_ptr_2 =
          detail::make_shared<Scalar>(2 * dimensions.at(global_dimension).length *
                                          static_cast<std::size_t>(dimensions.at(global_dimension).num_batches_in_l2),
                                      queue);
      inclusive_scan.push_back(factors.at(0));
      for (std::size_t i = 1; i < factors.size(); i++) {
        inclusive_scan.push_back(inclusive_scan.at(i - 1) * factors.at(i));
      }
      dimensions.at(global_dimension).factors_and_scan =
          detail::make_shared<IdxGlobal>(factors.size() + sub_batches.size() + inclusive_scan.size(), queue);
      queue.copy(factors.data(), dimensions.at(global_dimension).factors_and_scan.get(), factors.size());
      queue.copy(sub_batches.data(), dimensions.at(global_dimension).factors_and_scan.get() + factors.size(),
                 sub_batches.size());
      queue.copy(inclusive_scan.data(),
                 dimensions.at(global_dimension).factors_and_scan.get() + factors.size() + sub_batches.size(),
                 inclusive_scan.size());
      queue.wait();
      // build transpose kernels
      std::size_t num_transposes_required = factors.size() - 1;
      for (std::size_t i = 0; i < num_transposes_required; i++) {
        std::vector<sycl::kernel_id> ids;
        auto in_bundle = sycl::get_kernel_bundle<sycl::bundle_state::input>(queue.get_context(),
                                                                            detail::get_transpose_kernel_ids<Scalar>());
        in_bundle.template set_specialization_constant<detail::GlobalSpecConstLevelNum>(static_cast<Idx>(i));
        in_bundle.template set_specialization_constant<detail::GlobalSpecConstNumFactors>(
            static_cast<Idx>(factors.size()));
        dimensions.at(global_dimension)
            .kernels.emplace_back(
                sycl::build(in_bundle),
                std::vector<Idx>{static_cast<Idx>(factors.at(i)), static_cast<Idx>(sub_batches.at(i))}, 1, 1, 1,
                std::shared_ptr<Scalar>(), detail::level::GLOBAL);
      }
    } else {
      std::size_t max_encountered_global_size = 0;
      for (std::size_t i = 0; i < n_kernels; i++) {
        if (dimensions.at(i).level == detail::level::GLOBAL) {
          max_encountered_global_size = max_encountered_global_size > dimensions.at(i).length
                                            ? max_encountered_global_size
                                            : dimensions.at(i).length;
        }
      }
      // TODO: max_scratch_size should be max(global_size_1 * corresponding_batches_in_l2, global_size_1 *
      // corresponding_batches_in_l2), in the case of multi-dim global FFTs.
      scratch_space_required = 2 * max_encountered_global_size * params.number_of_transforms;
      scratch_ptr_1 = detail::make_shared<Scalar>(scratch_space_required, queue);
      scratch_ptr_2 = detail::make_shared<Scalar>(scratch_space_required, queue);
      for (std::size_t i = 0; i < n_kernels; i++) {
        if (dimensions.at(i).level == detail::level::GLOBAL) {
          std::vector<IdxGlobal> factors;
          std::vector<IdxGlobal> sub_batches;
          std::vector<IdxGlobal> inclusive_scan;
          for (const auto& kernel_data : dimensions.at(i).kernels) {
            IdxGlobal factor_size = static_cast<IdxGlobal>(
                std::accumulate(kernel_data.factors.begin(), kernel_data.factors.end(), 1, std::multiplies<Idx>()));
            factors.push_back(factor_size);
            sub_batches.push_back(kernel_data.batch_size);
          }
          inclusive_scan.push_back(factors.at(0));
          for (std::size_t j = 1; j < factors.size(); j++) {
            inclusive_scan.push_back(inclusive_scan.at(j - 1) * factors.at(j));
          }
          dimensions.at(i).num_factors = static_cast<Idx>(factors.size());
          dimensions.at(i).factors_and_scan =
              detail::make_shared<IdxGlobal>(factors.size() + sub_batches.size() + inclusive_scan.size(), queue);
          queue.copy(factors.data(), dimensions.at(i).factors_and_scan.get(), factors.size());
          queue.copy(sub_batches.data(), dimensions.at(i).factors_and_scan.get() + factors.size(), sub_batches.size());
          queue.copy(inclusive_scan.data(),
                     dimensions.at(i).factors_and_scan.get() + factors.size() + sub_batches.size(),
                     inclusive_scan.size());
          queue.wait();
          // build transpose kernels
          std::size_t num_transposes_required = factors.size() - 1;
          for (std::size_t j = 0; j < num_transposes_required; j++) {
            auto in_bundle = sycl::get_kernel_bundle<sycl::bundle_state::input>(
                queue.get_context(), detail::get_transpose_kernel_ids<Scalar>());
            in_bundle.template set_specialization_constant<detail::GlobalSpecConstLevelNum>(static_cast<Idx>(i));
            in_bundle.template set_specialization_constant<detail::GlobalSpecConstNumFactors>(
                static_cast<Idx>(factors.size()));
            dimensions.at(i).kernels.emplace_back(
                sycl::build(in_bundle),
                std::vector<Idx>{static_cast<Idx>(factors.at(j)), static_cast<Idx>(sub_batches.at(j))}, 1, 1, 1,
                std::shared_ptr<Scalar>(), detail::level::GLOBAL);
          }
        }
      }
    }
  }

  /**
   * Constructor.
   *
   * @param params descriptor this is created from
   * @param queue queue to use when enqueueing device work
   */
  committed_descriptor(const descriptor<Scalar, Domain>& params, sycl::queue& queue)
      : params(params),
        queue(queue),
        dev(queue.get_device()),
        ctx(queue.get_context()),
        // get some properties we will use for tunning
        n_compute_units(static_cast<Idx>(dev.get_info<sycl::info::device::max_compute_units>())),
        supported_sg_sizes(dev.get_info<sycl::info::device::sub_group_sizes>()),
        local_memory_size(static_cast<Idx>(queue.get_device().get_info<sycl::info::device::local_mem_size>())),
        llc_size(static_cast<IdxGlobal>(queue.get_device().get_info<sycl::info::device::global_mem_cache_size>())) {
    // check it's suitable to run

    const auto forward_layout = detail::get_layout(params, direction::FORWARD);
    const auto backward_layout = detail::get_layout(params, direction::BACKWARD);
    if (params.lengths.size() > 1) {
      const bool supported_layout =
          forward_layout == detail::layout::PACKED && backward_layout == detail::layout::PACKED;
      if (!supported_layout) {
        throw unsupported_configuration("Multi-dimensional transforms are only supported with default data layout");
      }
    } else {
      const bool supported_layout =
          (forward_layout == detail::layout::PACKED || forward_layout == detail::layout::BATCH_INTERLEAVED) &&
          (backward_layout == detail::layout::PACKED || backward_layout == detail::layout::BATCH_INTERLEAVED);
      if (!supported_layout) {
        throw unsupported_configuration("Arbitary strides are not supported");
      }
    }

    // compile the kernels and precalculate twiddles
    std::size_t n_kernels = params.lengths.size();
    for (std::size_t i = 0; i < n_kernels; i++) {
      dimensions.push_back(build_w_spec_const<PORTFFT_SUBGROUP_SIZES>(i));
      if (dimensions.at(i).level == detail::level::GLOBAL) {
        dimensions.back().kernels.at(0).twiddles_forward = std::shared_ptr<Scalar>(
            dispatch<calculate_twiddles_struct>(detail::level::GLOBAL, dimensions.back().kernels.at(0)),
            [queue](Scalar* ptr) {
              if (ptr != nullptr) {
                sycl::free(ptr, queue);
              }
            });
      } else {
        for (kernel_data_struct& kernel : dimensions.back().kernels) {
          kernel.twiddles_forward = std::shared_ptr<Scalar>(calculate_twiddles(kernel), [queue](Scalar* ptr) {
            if (ptr != nullptr) {
              sycl::free(ptr, queue);
            }
          });
        }
      }
    }
    bool is_scratch_required = false;
    Idx num_global_level_dimensions = 0;
    for (std::size_t i = 0; i < n_kernels; i++) {
      if (dimensions.at(i).level == detail::level::GLOBAL) {
        is_scratch_required = true;
        num_global_level_dimensions++;
      }
    }
    if (num_global_level_dimensions != 0) {
      if (params.lengths.size() > 1) {
        throw unsupported_configuration("Only 1D FFTs that do not fit in local memory are supported");
      }
      if (params.get_distance(direction::FORWARD) != params.lengths[0] ||
          params.get_distance(direction::BACKWARD) != params.lengths[0]) {
        throw unsupported_configuration("Large FFTs are currently only supported in non-strided format");
      }
    }

    if (is_scratch_required) {
      allocate_scratch_and_precompute_scan(num_global_level_dimensions);
    }
  }

  /**
   * Utility function fo copy constructor and copy assignment operator
   * @param desc committed_descriptor of which the copy is to be made
   */
  void create_copy(const committed_descriptor<Scalar, Domain>& desc) {
#define PORTFFT_COPY(x) this->x = desc.x;
    PORTFFT_COPY(params)
    PORTFFT_COPY(queue)
    PORTFFT_COPY(dev)
    PORTFFT_COPY(ctx)
    PORTFFT_COPY(n_compute_units)
    PORTFFT_COPY(supported_sg_sizes)
    PORTFFT_COPY(local_memory_size)
    PORTFFT_COPY(dimensions)
    PORTFFT_COPY(scratch_space_required)
    PORTFFT_COPY(llc_size)

#undef PORTFFT_COPY
    bool is_scratch_required = false;
    for (std::size_t i = 0; i < desc.dimensions.size(); i++) {
      if (desc.dimensions.at(i).level == detail::level::GLOBAL) {
        is_scratch_required = true;
        break;
      }
    }
    if (is_scratch_required) {
      this->scratch_ptr_1 =
          detail::make_shared<Scalar>(static_cast<std::size_t>(desc.scratch_space_required), this->queue);
      this->scratch_ptr_2 =
          detail::make_shared<Scalar>(static_cast<std::size_t>(desc.scratch_space_required), this->queue);
    }
  }

 public:
  committed_descriptor(const committed_descriptor& desc) : params(desc.params) { create_copy(desc); }
  committed_descriptor& operator=(const committed_descriptor& desc) {
    if (this != &desc) {
      create_copy(desc);
    }
    return *this;
  }
  static_assert(std::is_same_v<Scalar, float> || std::is_same_v<Scalar, double>,
                "Scalar must be either float or double!");
  /**
   * Alias for `Scalar`.
   */
  using scalar_type = Scalar;
  /**
   * Alias for `Domain`.
   */
  static constexpr domain DomainValue = Domain;

  /**
   * Destructor
   */
  ~committed_descriptor() { queue.wait(); }

  // default construction is not appropriate
  committed_descriptor() = delete;

  /**
   * Computes in-place forward FFT, working on a buffer.
   *
   * @param inout buffer containing input and output data
   */
  void compute_forward(sycl::buffer<complex_type, 1>& inout) {
    // For now we can just call out-of-place implementation.
    // This might need to be changed once we implement support for large sizes that work in global memory.
    compute_forward(inout, inout);
  }

  /**
   * Computes in-place forward FFT, working on buffers.
   *
   * @param inout_real buffer containing real part of the input and output data
   * @param inout_imag buffer containing imaginary part of the input and output data
   */
  void compute_forward(sycl::buffer<scalar_type, 1>& inout_real, sycl::buffer<scalar_type, 1>& inout_imag) {
    // For now we can just call out-of-place implementation.
    // This might need to be changed once we implement support for large sizes that work in global memory.
    compute_forward(inout_real, inout_imag, inout_real, inout_imag);
  }

  /**
   * Computes in-place backward FFT, working on a buffer.
   *
   * @param inout buffer containing input and output data
   */
  void compute_backward(sycl::buffer<complex_type, 1>& inout) {
    // For now we can just call out-of-place implementation.
    // This might need to be changed once we implement support for large sizes that work in global memory.
    compute_backward(inout, inout);
  }

  /**
   * Computes in-place backward FFT, working on buffers.
   *
   * @param inout_real buffer containing real part of the input and output data
   * @param inout_imag buffer containing imaginary part of the input and output data
   */
  void compute_backward(sycl::buffer<scalar_type, 1>& inout_real, sycl::buffer<scalar_type, 1>& inout_imag) {
    // For now we can just call out-of-place implementation.
    // This might need to be changed once we implement support for large sizes that work in global memory.
    compute_backward(inout_real, inout_imag, inout_real, inout_imag);
  }

  /**
   * Computes out-of-place forward FFT, working on buffers.
   *
   * @param in buffer containing input data
   * @param out buffer containing output data
   */
  void compute_forward(const sycl::buffer<complex_type, 1>& in, sycl::buffer<complex_type, 1>& out) {
    dispatch_direction<direction::FORWARD>(in, out, in, out, complex_storage::INTERLEAVED_COMPLEX);
  }

  /**
   * Computes out-of-place forward FFT, working on buffers.
   *
   * @param in_real buffer containing real part of the input data
   * @param in_imag buffer containing imaginary part of the input data
   * @param out_real buffer containing real part of the output data
   * @param out_imag buffer containing imaginary part of the output data
   */
  void compute_forward(const sycl::buffer<scalar_type, 1>& in_real, const sycl::buffer<scalar_type, 1>& in_imag,
                       sycl::buffer<scalar_type, 1>& out_real, sycl::buffer<scalar_type, 1>& out_imag) {
    dispatch_direction<direction::FORWARD>(in_real, out_real, in_imag, out_imag, complex_storage::SPLIT_COMPLEX);
  }

  /**
   * Computes out-of-place forward FFT, working on buffers.
   *
   * @param in buffer containing input data
   * @param out buffer containing output data
   */
  void compute_forward(const sycl::buffer<Scalar, 1>& /*in*/, sycl::buffer<complex_type, 1>& /*out*/) {
    throw unsupported_configuration("Real to complex FFTs not yet implemented.");
  }

  /**
   * Compute out of place backward FFT, working on buffers
   *
   * @param in buffer containing input data
   * @param out buffer containing output data
   */
  void compute_backward(const sycl::buffer<complex_type, 1>& in, sycl::buffer<complex_type, 1>& out) {
    dispatch_direction<direction::BACKWARD>(in, out, in, out, complex_storage::INTERLEAVED_COMPLEX);
  }

  /**
   * Compute out of place backward FFT, working on buffers
   *
   * @param in_real buffer containing real part of the input data
   * @param in_imag buffer containing imaginary part of the input data
   * @param out_real buffer containing real part of the output data
   * @param out_imag buffer containing imaginary part of the output data
   */
  void compute_backward(const sycl::buffer<scalar_type, 1>& in_real, const sycl::buffer<scalar_type, 1>& in_imag,
                        sycl::buffer<scalar_type, 1>& out_real, sycl::buffer<scalar_type, 1>& out_imag) {
    dispatch_direction<direction::BACKWARD>(in_real, out_real, in_imag, out_imag, complex_storage::SPLIT_COMPLEX);
  }

  /**
   * Computes in-place forward FFT, working on USM memory.
   *
   * @param inout USM pointer to memory containing input and output data
   * @param dependencies events that must complete before the computation
   * @return sycl::event associated with this computation
   */
  sycl::event compute_forward(complex_type* inout, const std::vector<sycl::event>& dependencies = {}) {
    // For now we can just call out-of-place implementation.
    // This might need to be changed once we implement support for large sizes that work in global memory.
    return compute_forward(inout, inout, dependencies);
  }

  /**
   * Computes in-place forward FFT, working on USM memory.
   *
   * @param inout_real USM pointer to memory containing real part of the input and output data
   * @param inout_imag USM pointer to memory containing imaginary part of the input and output data
   * @param dependencies events that must complete before the computation
   * @return sycl::event associated with this computation
   */
  sycl::event compute_forward(scalar_type* inout_real, scalar_type* inout_imag,
                              const std::vector<sycl::event>& dependencies = {}) {
    // For now we can just call out-of-place implementation.
    // This might need to be changed once we implement support for large sizes that work in global memory.
    return compute_forward(inout_real, inout_imag, inout_real, inout_imag, dependencies);
  }

  /**
   * Computes in-place forward FFT, working on USM memory.
   *
   * @param inout USM pointer to memory containing input and output data
   * @param dependencies events that must complete before the computation
   * @return sycl::event associated with this computation
   */
  sycl::event compute_forward(Scalar* inout, const std::vector<sycl::event>& dependencies = {}) {
    // For now we can just call out-of-place implementation.
    // This might need to be changed once we implement support for large sizes that work in global memory.
    return compute_forward(inout, reinterpret_cast<complex_type*>(inout), dependencies);
  }

  /**
   * Computes in-place backward FFT, working on USM memory.
   *
   * @param inout USM pointer to memory containing input and output data
   * @param dependencies events that must complete before the computation
   * @return sycl::event associated with this computation
   */
  sycl::event compute_backward(complex_type* inout, const std::vector<sycl::event>& dependencies = {}) {
    return compute_backward(inout, inout, dependencies);
  }

  /**
   * Computes in-place backward FFT, working on USM memory.
   *
   * @param inout_real USM pointer to memory containing real part of the input and output data
   * @param inout_imag USM pointer to memory containing imaginary part of the input and output data
   * @param dependencies events that must complete before the computation
   * @return sycl::event associated with this computation
   */
  sycl::event compute_backward(scalar_type* inout_real, scalar_type* inout_imag,
                               const std::vector<sycl::event>& dependencies = {}) {
    return compute_backward(inout_real, inout_real, inout_imag, inout_imag, dependencies);
  }

  /**
   * Computes out-of-place forward FFT, working on USM memory.
   *
   * @param in USM pointer to memory containing input data
   * @param out USM pointer to memory containing output data
   * @param dependencies events that must complete before the computation
   * @return sycl::event associated with this computation
   */
  sycl::event compute_forward(const complex_type* in, complex_type* out,
                              const std::vector<sycl::event>& dependencies = {}) {
    return dispatch_direction<direction::FORWARD>(in, out, in, out, complex_storage::INTERLEAVED_COMPLEX, dependencies);
  }

  /**
   * Computes out-of-place forward FFT, working on USM memory.
   *
   * @param in_real USM pointer to memory containing real part of the input data
   * @param in_imag USM pointer to memory containing imaginary part of the input data
   * @param out_real USM pointer to memory containing real part of the output data
   * @param out_imag USM pointer to memory containing imaginary part of the output data
   * @param dependencies events that must complete before the computation
   * @return sycl::event associated with this computation
   */
  sycl::event compute_forward(const scalar_type* in_real, const scalar_type* in_imag, scalar_type* out_real,
                              scalar_type* out_imag, const std::vector<sycl::event>& dependencies = {}) {
    return dispatch_direction<direction::FORWARD>(in_real, out_real, in_imag, out_imag, complex_storage::SPLIT_COMPLEX,
                                                  dependencies);
  }

  /**
   * Computes out-of-place forward FFT, working on USM memory.
   *
   * @param in USM pointer to memory containing input data
   * @param out USM pointer to memory containing output data
   * @param dependencies events that must complete before the computation
   * @return sycl::event associated with this computation
   */
  sycl::event compute_forward(const Scalar* /*in*/, complex_type* /*out*/,
                              const std::vector<sycl::event>& /*dependencies*/ = {}) {
    throw unsupported_configuration("Real to complex FFTs not yet implemented.");
    return {};
  }

  /**
   * Computes out-of-place backward FFT, working on USM memory.
   *
   * @param in USM pointer to memory containing input data
   * @param out USM pointer to memory containing output data
   * @param dependencies events that must complete before the computation
   * @return sycl::event associated with this computation
   */
  sycl::event compute_backward(const complex_type* in, complex_type* out,
                               const std::vector<sycl::event>& dependencies = {}) {
    return dispatch_direction<direction::BACKWARD>(in, out, in, out, complex_storage::INTERLEAVED_COMPLEX,
                                                   dependencies);
  }

  /**
   * Computes out-of-place backward FFT, working on USM memory.
   *
   * @param in_real USM pointer to memory containing real part of the input data
   * @param in_imag USM pointer to memory containing imaginary part of the input data
   * @param out_real USM pointer to memory containing real part of the output data
   * @param out_imag USM pointer to memory containing imaginary part of the output data
   * @param dependencies events that must complete before the computation
   * @return sycl::event associated with this computation
   */
  sycl::event compute_backward(const scalar_type* in_real, const scalar_type* in_imag, scalar_type* out_real,
                               scalar_type* out_imag, const std::vector<sycl::event>& dependencies = {}) {
    return dispatch_direction<direction::BACKWARD>(in_real, out_real, in_imag, out_imag, complex_storage::SPLIT_COMPLEX,
                                                   dependencies);
  }

 private:
  /**
   * Dispatches to the implementation for the appropriate direction.
   *
   * @tparam Dir FFT direction, takes either direction::FORWARD or direction::BACKWARD
   * @tparam TIn Type of the input buffer or USM pointer
   * @tparam TOut Type of the output buffer or USM pointer
   * @param in buffer or USM pointer to memory containing input data. Real part of input data if
   * `descriptor.complex_storage` is split.
   * @param out buffer or USM pointer to memory containing output data. Real part of input data if
   * `descriptor.complex_storage` is split.
   * @param in_imag buffer or USM pointer to memory containing imaginary part of the input data. Ignored if
   * `descriptor.complex_storage` is interleaved.
   * @param out_imag buffer or USM pointer to memory containing imaginary part of the output data. Ignored if
   * `descriptor.complex_storage` is interleaved.
   * @tparam used_storage how components of a complex value are stored - either split or interleaved
   * @param dependencies events that must complete before the computation
   * @return sycl::event
   */
  template <direction Dir, typename TIn, typename TOut>
  sycl::event dispatch_direction(const TIn& in, TOut& out, const TIn& in_imag, TOut& out_imag,
                                 complex_storage used_storage, const std::vector<sycl::event>& dependencies = {}) {
    if (used_storage != params.complex_storage) {
      if (used_storage == complex_storage::SPLIT_COMPLEX) {
        throw invalid_configuration(
            "To use interface with split real and imaginary memory, descriptor.complex_storage must be set to "
            "SPLIT_COMPLEX!");
      }
      throw invalid_configuration(
          "To use interface with interleaved real and imaginary values, descriptor.complex_storage must be set to "
          "INTERLEAVED_COMPLEX!");
    }
    if constexpr (Dir == direction::FORWARD) {
      return dispatch_dimensions<Dir>(in, out, in_imag, out_imag, dependencies, params.forward_strides,
                                      params.backward_strides, params.forward_distance, params.backward_distance,
                                      params.forward_offset, params.backward_offset, params.forward_scale);
    } else {
      return dispatch_dimensions<Dir>(in, out, in_imag, out_imag, dependencies, params.backward_strides,
                                      params.forward_strides, params.backward_distance, params.forward_distance,
                                      params.backward_offset, params.forward_offset, params.backward_scale);
    }
  }

  /**
   * Dispatches to the implementation for the appropriate number of dimensions.
   *
   * @tparam Dir FFT direction, takes either direction::FORWARD or direction::BACKWARD
   * @tparam TIn Type of the input buffer or USM pointer
   * @tparam TOut Type of the output buffer or USM pointer
   * @param in buffer or USM pointer to memory containing input data. Real part of input data if
   * `descriptor.complex_storage` is split.
   * @param out buffer or USM pointer to memory containing output data. Real part of input data if
   * `descriptor.complex_storage` is split.
   * @param in_imag buffer or USM pointer to memory containing imaginary part of the input data. Ignored if
   * `descriptor.complex_storage` is interleaved.
   * @param out_imag buffer or USM pointer to memory containing imaginary part of the output data. Ignored if
   * `descriptor.complex_storage` is interleaved.
   * @param dependencies events that must complete before the computation
   * @param input_strides strides between input elements for each dimension of one FFT
   * @param output_strides strides between output elements for each dimension of one FFT
   * @param input_distance distance between the starts of input data for two consecutive FFTs
   * @param output_distance distance between the starts of output data for two consecutive FFTs
   * @param input_offset offset into input allocation where the data for FFTs start
   * @param output_offset offset into output allocation where the data for FFTs start
   * @param scale_factor scaling factor applied to the result
   * @param dimension_data data for the dimension this call will work on
   * @return sycl::event
   */
  template <direction Dir, typename TIn, typename TOut>
  sycl::event dispatch_dimensions(const TIn& in, TOut& out, const TIn& in_imag, TOut& out_imag,
                                  const std::vector<sycl::event>& dependencies,
                                  const std::vector<std::size_t>& input_strides,
                                  const std::vector<std::size_t>& output_strides, std::size_t input_distance,
                                  std::size_t output_distance, std::size_t input_offset, std::size_t output_offset,
                                  Scalar scale_factor) {
    using TOutConst = std::conditional_t<std::is_pointer_v<TOut>, const std::remove_pointer_t<TOut>*, const TOut>;
    std::size_t n_dimensions = params.lengths.size();
    std::size_t total_size = params.get_flattened_length();

    const auto forward_layout = detail::get_layout(params, direction::FORWARD);
    const auto backward_layout = detail::get_layout(params, direction::BACKWARD);

    // currently multi-dimensional transforms are implemented just for default (PACKED) data layout
    const bool multi_dim_supported =
        forward_layout == detail::layout::PACKED && backward_layout == detail::layout::PACKED;
    if (n_dimensions != 1 && !multi_dim_supported) {
      throw internal_error("Only default layout is supported for multi-dimensional transforms.");
    }

    // product of sizes of all dimension inner relative to the one we are currently working on
    std::size_t inner_size = 1;
    // product of sizes of all dimension outer relative to the one we are currently working on
    std::size_t outer_size = total_size / params.lengths.back();
    std::size_t input_stride_0 = input_strides.back();
    std::size_t output_stride_0 = output_strides.back();
    // distances are currently used just in the first dimension - these changes are meant for that one
    // TODO fix this to support non-default layouts
    if (input_stride_0 < input_distance) {  // for example: batch interleaved input
      input_distance = params.lengths.back();
    }
    if (output_stride_0 < output_distance) {  // for example: batch interleaved output
      output_distance = params.lengths.back();
    }

    sycl::event previous_event = dispatch_kernel_1d<Dir>(
        in, out, in_imag, out_imag, dependencies, params.number_of_transforms * outer_size, input_stride_0,
        output_stride_0, input_distance, output_distance, input_offset, output_offset, scale_factor, dimensions.back());
    if (n_dimensions == 1) {
      return previous_event;
    }
    std::vector<sycl::event> previous_events{previous_event};
    std::vector<sycl::event> next_events;
    inner_size *= params.lengths.back();
    for (std::size_t i = n_dimensions - 2; i != static_cast<std::size_t>(-1); i--) {
      outer_size /= params.lengths[i];
      // TODO do everything from the next loop in a single kernel once we support more than one distance in the
      // kernels.
      std::size_t stride_between_kernels = inner_size * params.lengths[i];
      for (std::size_t j = 0; j < params.number_of_transforms * outer_size; j++) {
        sycl::event e = dispatch_kernel_1d<Dir, TOutConst, TOut>(
            out, out, out_imag, out_imag, previous_events, inner_size, inner_size, inner_size, 1, 1,
            output_offset + j * stride_between_kernels, output_offset + j * stride_between_kernels,
            static_cast<Scalar>(1.0), dimensions[i]);
        next_events.push_back(e);
      }
      inner_size *= params.lengths[i];
      std::swap(previous_events, next_events);
      next_events.clear();
    }
    return queue.single_task(previous_events, []() {});  // just to get an event that depends on all previous ones
  }

  /**
   * Dispatches the kernel with the first subgroup size that is supported by the device.
   *
   * @tparam Dir FFT direction, takes either direction::FORWARD or direction::BACKWARD
   * @tparam TIn Type of the input buffer or USM pointer
   * @tparam TOut Type of the output buffer or USM pointer
   * @param in buffer or USM pointer to memory containing input data. Real part of input data if
   * `descriptor.complex_storage` is split.
   * @param out buffer or USM pointer to memory containing output data. Real part of input data if
   * `descriptor.complex_storage` is split.
   * @param in_imag buffer or USM pointer to memory containing imaginary part of the input data. Ignored if
   * `descriptor.complex_storage` is interleaved.
   * @param out_imag buffer or USM pointer to memory containing imaginary part of the output data. Ignored if
   * `descriptor.complex_storage` is interleaved.
   * @param dependencies events that must complete before the computation
   * @param n_transforms number of FT transforms to do in one call
   * @param input_stride stride between input elements of one FFT
   * @param output_stride stride between output elements of one FFT
   * @param input_distance distance between the starts of input data for two consecutive FFTs
   * @param output_distance distance between the starts of output data for two consecutive FFTs
   * @param input_offset offset into input allocation where the data for FFTs start
   * @param output_offset offset into output allocation where the data for FFTs start
   * @param scale_factor scaling factor applied to the result
   * @param dimension_data data for the dimension this call will work on
   * @return sycl::event
   */
  template <direction Dir, typename TIn, typename TOut>
  sycl::event dispatch_kernel_1d(const TIn& in, TOut& out, const TIn& in_imag, TOut& out_imag,
                                 const std::vector<sycl::event>& dependencies, std::size_t n_transforms,
                                 std::size_t input_stride, std::size_t output_stride, std::size_t input_distance,
                                 std::size_t output_distance, std::size_t input_offset, std::size_t output_offset,
                                 Scalar scale_factor, dimension_struct& dimension_data) {
    return dispatch_kernel_1d_helper<Dir, TIn, TOut, PORTFFT_SUBGROUP_SIZES>(
        in, out, in_imag, out_imag, dependencies, n_transforms, input_stride, output_stride, input_distance,
        output_distance, input_offset, output_offset, scale_factor, dimension_data);
  }

  /**
   * Helper for dispatching the kernel with the first subgroup size that is supported by the device.
   *
   * @tparam Dir FFT direction, takes either direction::FORWARD or direction::BACKWARD
   * @tparam TIn Type of the input buffer or USM pointer
   * @tparam TOut Type of the output buffer or USM pointer
   * @tparam SubgroupSize first subgroup size
   * @tparam OtherSGSizes other subgroup sizes
   * @param in buffer or USM pointer to memory containing input data. Real part of input data if
   * `descriptor.complex_storage` is split.
   * @param out buffer or USM pointer to memory containing output data. Real part of input data if
   * `descriptor.complex_storage` is split.
   * @param in_imag buffer or USM pointer to memory containing imaginary part of the input data. Ignored if
   * `descriptor.complex_storage` is interleaved.
   * @param out_imag buffer or USM pointer to memory containing imaginary part of the output data. Ignored if
   * `descriptor.complex_storage` is interleaved.
   * @param dependencies events that must complete before the computation
   * @param n_transforms number of FT transforms to do in one call
   * @param input_stride stride between input elements of one FFT
   * @param output_stride stride between output elements of one FFT
   * @param input_distance distance between the starts of input data for two consecutive FFTs
   * @param output_distance distance between the starts of output data for two consecutive FFTs
   * @param input_offset offset into input allocation where the data for FFTs start
   * @param output_offset offset into output allocation where the data for FFTs start
   * @param scale_factor scaling factor applied to the result
   * @param dimension_data data for the dimension this call will work on
   * @return sycl::event
   */
  template <direction Dir, typename TIn, typename TOut, Idx SubgroupSize, Idx... OtherSGSizes>
  sycl::event dispatch_kernel_1d_helper(const TIn& in, TOut& out, const TIn& in_imag, TOut& out_imag,
                                        const std::vector<sycl::event>& dependencies, std::size_t n_transforms,
                                        std::size_t input_stride, std::size_t output_stride, std::size_t input_distance,
                                        std::size_t output_distance, std::size_t input_offset,
                                        std::size_t output_offset, Scalar scale_factor,
                                        dimension_struct& dimension_data) {
    if (SubgroupSize == dimension_data.used_sg_size) {
      const bool input_packed = input_distance == dimension_data.length && input_stride == 1;
      const bool output_packed = output_distance == dimension_data.length && output_stride == 1;
      const bool input_batch_interleaved = input_distance == 1 && input_stride == n_transforms;
      const bool output_batch_interleaved = output_distance == 1 && output_stride == n_transforms;
      for (kernel_data_struct kernel_data : dimension_data.kernels) {
        std::size_t minimum_local_mem_required;
        if (input_batch_interleaved) {
          minimum_local_mem_required = num_scalars_in_local_mem<detail::layout::BATCH_INTERLEAVED>(
                                           kernel_data.level, kernel_data.length, SubgroupSize, kernel_data.factors,
                                           kernel_data.num_sgs_per_wg) *
                                       sizeof(Scalar);
          if (static_cast<Idx>(minimum_local_mem_required) > local_memory_size) {
            throw out_of_local_memory_error(
                "Insufficient amount of local memory available: " + std::to_string(local_memory_size) +
                "B. Required: " + std::to_string(minimum_local_mem_required) + "B.");
          }
        }
      }
      if (input_packed && output_packed) {
        return run_kernel<Dir, detail::layout::PACKED, detail::layout::PACKED, SubgroupSize>(
            in, out, in_imag, out_imag, dependencies, n_transforms, input_offset, output_offset, scale_factor,
            dimension_data);
      }
      if (input_batch_interleaved && output_packed && in != out) {
        return run_kernel<Dir, detail::layout::BATCH_INTERLEAVED, detail::layout::PACKED, SubgroupSize>(
            in, out, in_imag, out_imag, dependencies, n_transforms, input_offset, output_offset, scale_factor,
            dimension_data);
      }
      if (input_packed && output_batch_interleaved && in != out) {
        return run_kernel<Dir, detail::layout::PACKED, detail::layout::BATCH_INTERLEAVED, SubgroupSize>(
            in, out, in_imag, out_imag, dependencies, n_transforms, input_offset, output_offset, scale_factor,
            dimension_data);
      }
      if (input_batch_interleaved && output_batch_interleaved) {
        return run_kernel<Dir, detail::layout::BATCH_INTERLEAVED, detail::layout::BATCH_INTERLEAVED, SubgroupSize>(
            in, out, in_imag, out_imag, dependencies, n_transforms, input_offset, output_offset, scale_factor,
            dimension_data);
      }
      throw unsupported_configuration("Only PACKED or BATCH_INTERLEAVED transforms are supported");
    }
    if constexpr (sizeof...(OtherSGSizes) == 0) {
      throw invalid_configuration("None of the compiled subgroup sizes are supported by the device!");
    } else {
      return dispatch_kernel_1d_helper<Dir, TIn, TOut, OtherSGSizes...>(
          in, out, in_imag, out_imag, dependencies, n_transforms, input_stride, output_stride, input_distance,
          output_distance, input_offset, output_offset, scale_factor, dimension_data);
    }
  }

  /**
   * Struct for dispatching `run_kernel()` call.
   *
   * @tparam Dir FFT direction, takes either direction::FORWARD or direction::BACKWARD
   * @tparam LayoutIn Input Layout
   * @tparam LayoutOut Output Layout
   * @tparam SubgroupSize size of the subgroup
   * @tparam TIn Type of the input USM pointer or buffer
   * @tparam TOut Type of the output USM pointer or buffer
   */
  template <direction Dir, detail::layout LayoutIn, detail::layout LayoutOut, Idx SubgroupSize, typename TIn,
            typename TOut>
  struct run_kernel_struct {
    // Dummy parameter is needed as only partial specializations are allowed without specializing the containing class
    template <detail::level Lev, typename Dummy>
    struct inner {
      static sycl::event execute(committed_descriptor& desc, const TIn& in, TOut& out, const TIn& in_imag,
                                 TOut& out_imag, const std::vector<sycl::event>& dependencies, std::size_t n_transforms,
                                 std::size_t forward_offset, std::size_t backward_offset, Scalar scale_factor,
                                 std::vector<kernel_data_struct>& kernels);
    };
  };

  /**
   * Common interface to run the kernel called by compute_forward and compute_backward
   *
   * @tparam Dir FFT direction, takes either direction::FORWARD or direction::BACKWARD
   * @tparam LayoutIn Input Layout
   * @tparam LayoutOut Output Layout
   * @tparam SubgroupSize size of the subgroup
   * @tparam TIn Type of the input USM pointer or buffer
   * @tparam TOut Type of the output USM pointer or buffer
   * @param in buffer or USM pointer to memory containing input data. Real part of input data if
   * `descriptor.complex_storage` is split.
   * @param out buffer or USM pointer to memory containing output data. Real part of input data if
   * `descriptor.complex_storage` is split.
   * @param in_imag buffer or USM pointer to memory containing imaginary part of the input data. Ignored if
   * `descriptor.complex_storage` is interleaved.
   * @param out_imag buffer or USM pointer to memory containing imaginary part of the output data. Ignored if
   * `descriptor.complex_storage` is interleaved.
   * @param dependencies events that must complete before the computation
   * @param n_transforms number of FT transforms to do in one call
   * @param input_offset offset into input allocation where the data for FFTs start
   * @param output_offset offset into output allocation where the data for FFTs start
   * @param scale_factor scaling factor applied to the result
   * @param dimension_data data for the dimension this call will work on
   * @return sycl::event
   */
  template <direction Dir, detail::layout LayoutIn, detail::layout LayoutOut, Idx SubgroupSize, typename TIn,
            typename TOut>
  sycl::event run_kernel(const TIn& in, TOut& out, const TIn& in_imag, TOut& out_imag,
                         const std::vector<sycl::event>& dependencies, std::size_t n_transforms,
                         std::size_t input_offset, std::size_t output_offset, Scalar scale_factor,
                         dimension_struct& dimension_data) {
    // mixing const and non-const inputs leads to hard-to-debug linking errors, as both use the same kernel name, but
    // are called from different template instantiations.
    static_assert(!std::is_pointer_v<TIn> || std::is_const_v<std::remove_pointer_t<TIn>>,
                  "We do not differentiate kernel names between kernels with const and non-const USM inputs, so all "
                  "should be const");
    // kernel names currently assume both are the same. Mixing them without adding TOut to kernel names would lead to
    // hard-to-debug linking errors
    static_assert(std::is_pointer_v<TIn> == std::is_pointer_v<TOut>,
                  "Both input and output to the kernels should be the same - either buffers or USM");
    using TInReinterpret = decltype(detail::reinterpret<const Scalar>(in));
    using TOutReinterpret = decltype(detail::reinterpret<Scalar>(out));
    return dispatch<run_kernel_struct<Dir, LayoutIn, LayoutOut, SubgroupSize, TInReinterpret, TOutReinterpret>>(
        dimension_data.level, detail::reinterpret<const Scalar>(in), detail::reinterpret<Scalar>(out),
        detail::reinterpret<const Scalar>(in_imag), detail::reinterpret<Scalar>(out_imag), dependencies,
        static_cast<IdxGlobal>(n_transforms), static_cast<IdxGlobal>(2 * input_offset),
        static_cast<IdxGlobal>(2 * output_offset), scale_factor, dimension_data.kernels);
  }
};

/**
 * A descriptor containing FFT problem parameters.
 *
 * @tparam DescScalar type of the scalar used for computations
 * @tparam DescDomain domain of the FFT
 */
template <typename DescScalar, domain DescDomain>
struct descriptor {
  /// Scalar type to determine the FFT precision.
  using Scalar = DescScalar;
  static_assert(std::is_floating_point_v<Scalar>, "Scalar must be a floating point type");

  /**
   * FFT domain.
   * Determines whether the input (resp. output) is real or complex in the forward (resp. backward) direction.
   */
  static constexpr domain Domain = DescDomain;

  /**
   * The lengths in elements of each dimension, ordered from most to least significant (i.e. contiguous dimension last).
   * N-D transforms are supported. Must be specified.
   */
  std::vector<std::size_t> lengths;
  /**
   * A scaling factor applied to the output of forward transforms. Default value is 1.
   */
  Scalar forward_scale = 1;
  /**
   * A scaling factor applied to the output of backward transforms. Default value is 1.
   * NB a forward transform followed by a backward transform with both forward_scale and
   * backward_scale set to 1 will result in the data being scaled by the product of the lengths.
   */
  Scalar backward_scale = 1;
  /**
   * The number of transforms or batches that will be solved with each call to compute_xxxward. Default value
   * is 1.
   */
  std::size_t number_of_transforms = 1;
  /**
   * The data layout of complex values. Default value is complex_storage::INTERLEAVED_COMPLEX.
   * complex_storage::INTERLEAVED_COMPLEX indicates that the real and imaginary part of a complex number is contiguous
   * i.e an Array of Structures. complex_storage::SPLIT_COMPLEX indicates that all the real values are contiguous and
   * all the imaginary values are contiguous i.e. a Structure of Arrays.
   */
  complex_storage complex_storage = complex_storage::INTERLEAVED_COMPLEX;
  /**
   * Indicates if the memory address of the output pointer is the same as the input pointer. Default value is
   * placement::OUT_OF_PLACE. When placement::OUT_OF_PLACE is used, only the out of place compute_xxxward functions can
   * be used and the memory pointed to by the input pointer and the memory pointed to by the output pointer must not
   * overlap at all. When placement::IN_PLACE is used, only the in-place compute_xxxward functions can be used.
   */
  placement placement = placement::OUT_OF_PLACE;
  /**
   * The strides of the data in the forward domain in elements.
   * For offset s0 and distance m, for strides[s1,s2,...,sd] the element in batch b at index [i1,i2,...,id] is located
   * at elems[s0 + m*b + s1*i1 + s2*i2 + ... + sd*id]. The default value for a d-dimensional transform is
   * {prod(lengths[0..d-1]), prod(lengths[0..d-2]), ..., lengths[0]*lengths[1], lengths[0], 1}, where prod is the
   * product. Only the default value is supported for transforms with more than one dimension. Strides do not include
   * the offset.
   */
  std::vector<std::size_t> forward_strides;
  /**
   * The strides of the data in the backward domain in elements.
   * For offset s0 and distance m, for strides[s1,s2,...,sd] the element in batch b at index [i1,i2,...,id] is located
   * at elems[s0 + m*b + s1*i1 + s2*i2 + ... + sd*id]. The default value for a d-dimensional transform is
   * {prod(lengths[0..d-1]), prod(lengths[0..d-2]), ..., lengths[0]*lengths[1], lengths[0], 1}, where prod is the
   * product. Only the default value is supported for transforms with more than one dimension. Strides do not include
   * the offset.
   */
  std::vector<std::size_t> backward_strides;
  /**
   * The number of elements between the first value of each transform in the forward domain. The default value is
   * the product of the lengths. Must be either 1 or the product of the lengths.
   * Only the default value is supported for transforms with more than one dimension.
   * For a d-dimensional transform, exactly one of `forward_strides[d-1]` and `forward_distance` must be 1.
   */
  std::size_t forward_distance = 1;
  /**
   * The number of elements between the first value of each transform in the backward domain. The default value
   * is the product of the lengths. Must be the same as forward_distance.
   * Only the default value is supported for transforms with more than one dimension.
   */
  std::size_t backward_distance = 1;
  /**
   * The number of elements between the start of memory allocation for data in forward domain and the first value
   * to use for FFT computation. The default value is 0.
   */
  std::size_t forward_offset = 0;
  /**
   * The number of elements between the start of memory allocation for data in backward domain and the first value
   * to use for FFT computation. The default value is 0.
   */
  std::size_t backward_offset = 0;
  // TODO: add TRANSPOSE, WORKSPACE and ORDERING if we determine they make sense

  /**
   * Construct a new descriptor object.
   *
   * @param lengths size of the FFT transform
   */
  explicit descriptor(const std::vector<std::size_t>& lengths)
      : lengths(lengths), forward_strides(detail::get_default_strides(lengths)), backward_strides(forward_strides) {
    // TODO: properly set default values for distances for real transforms
    std::size_t total_size = get_flattened_length();
    forward_distance = total_size;
    backward_distance = total_size;
  }

  /**
   * Commits the descriptor, precalculating what can be done in advance.
   *
   * @param queue queue to use for computations
   * @return committed_descriptor<Scalar, Domain>
   */
  committed_descriptor<Scalar, Domain> commit(sycl::queue& queue) { return {*this, queue}; }

  /**
   * Get the flattened length of an FFT for a single batch, ignoring strides and distance.
   */
  std::size_t get_flattened_length() const noexcept {
    return std::accumulate(lengths.begin(), lengths.end(), 1LU, std::multiplies<std::size_t>());
  }

  /**
   * Get the size of the input buffer for a given direction in terms of the number of elements.
   * The number of elements is the same irrespective of the FFT domain.
   * Takes into account the lengths, number of transforms, strides and direction.
   *
   * @param dir direction
   */
  std::size_t get_input_count(direction dir) const noexcept {
    return get_buffer_count(get_strides(dir), get_distance(dir), get_offset(dir));
  }

  /**
   * Get the size of the output buffer for a given direction in terms of the number of elements.
   * The number of elements is the same irrespective of the FFT domain.
   * Takes into account the lengths, number of transforms, strides and direction.
   *
   * @param dir direction
   */
  std::size_t get_output_count(direction dir) const noexcept { return get_input_count(inv(dir)); }

  /**
   * Return the strides for a given direction
   *
   * @param dir direction
   */
  const std::vector<std::size_t>& get_strides(direction dir) const noexcept {
    return dir == direction::FORWARD ? forward_strides : backward_strides;
  }

  /**
   * Return a mutable reference to the strides for a given direction
   *
   * @param dir direction
   */
  std::vector<std::size_t>& get_strides(direction dir) noexcept {
    return dir == direction::FORWARD ? forward_strides : backward_strides;
  }

  /**
   * Return the distance for a given direction
   *
   * @param dir direction
   */
  std::size_t get_distance(direction dir) const noexcept {
    return dir == direction::FORWARD ? forward_distance : backward_distance;
  }

  /**
   * Return a mutable reference to the distance for a given direction
   *
   * @param dir direction
   */
  std::size_t& get_distance(direction dir) noexcept {
    return dir == direction::FORWARD ? forward_distance : backward_distance;
  }

  /**
   * Return the offset for a given direction
   *
   * @param dir direction
   */
  std::size_t get_offset(direction dir) const noexcept {
    return dir == direction::FORWARD ? forward_offset : backward_offset;
  }

  /**
   * Return a mutable reference to the offset for a given direction
   *
   * @param dir direction
   */
  std::size_t& get_offset(direction dir) noexcept {
    return dir == direction::FORWARD ? forward_offset : backward_offset;
  }

  /**
   * Return the scale for a given direction
   *
   * @param dir direction
   */
  Scalar get_scale(direction dir) const noexcept { return dir == direction::FORWARD ? forward_scale : backward_scale; }

  /**
   * Return a mutable reference to the scale for a given direction
   *
   * @param dir direction
   */
  Scalar& get_scale(direction dir) noexcept { return dir == direction::FORWARD ? forward_scale : backward_scale; }

 private:
  /**
   * Compute the number of elements required for a buffer with the descriptor's length, number of transforms and the
   * given strides and distance.
   * The number of elements is the same irrespective of the FFT domain.
   *
   * @param strides buffer's strides
   * @param distance buffer's distance
   */
  std::size_t get_buffer_count(const std::vector<std::size_t>& strides, std::size_t distance,
                               std::size_t offset) const noexcept {
    // Compute the last element that can be accessed
    std::size_t last_elt_idx = (number_of_transforms - 1) * distance;
    for (std::size_t i = 0; i < lengths.size(); ++i) {
      last_elt_idx += (lengths[i] - 1) * strides[i];
    }
    return offset + last_elt_idx + 1;
  }
};

}  // namespace portfft

#endif<|MERGE_RESOLUTION|>--- conflicted
+++ resolved
@@ -437,21 +437,15 @@
    * @param factor_num factor number which is set as a spec constant
    * @param num_factors total number of factors of the committed size, set as a spec constant.
    */
-<<<<<<< HEAD
-  void set_spec_constants(detail::level level, sycl::kernel_bundle<sycl::bundle_state::input>& in_bundle,
-                          std::size_t length, const std::vector<Idx>& factors) {
-    // This spec constant is used in all implementations, so we set it here
-    in_bundle.template set_specialization_constant<detail::SpecConstComplexStorage>(params.complex_storage);
-    dispatch<set_spec_constants_struct>(level, in_bundle, length, factors);
-=======
   void set_spec_constants(detail::level top_level, sycl::kernel_bundle<sycl::bundle_state::input>& in_bundle,
                           std::size_t length, const std::vector<Idx>& factors,
                           detail::elementwise_multiply multiply_on_load, detail::elementwise_multiply multiply_on_store,
                           detail::apply_scale_factor scale_factor_applied, detail::level level, Idx factor_num = 0,
                           Idx num_factors = 0) {
+    // This spec constant is used in all implementations, so we set it here
+    in_bundle.template set_specialization_constant<detail::SpecConstComplexStorage>(params.complex_storage);
     dispatch<set_spec_constants_struct>(top_level, in_bundle, length, factors, multiply_on_load, multiply_on_store,
                                         scale_factor_applied, level, factor_num, num_factors);
->>>>>>> e0df99e7
   }
 
   /**
