--- conflicted
+++ resolved
@@ -511,7 +511,6 @@
    */
   Scalar* calculate_twiddles(dimension_struct& dimension_data) {
     return dispatch<calculate_twiddles_struct>(dimension_data.level, dimension_data);
-<<<<<<< HEAD
   }
   using in_bundle_and_metadata =
       std::tuple<detail::level, sycl::kernel_bundle<sycl::bundle_state::input>, std::vector<Idx>>;
@@ -551,8 +550,6 @@
       }
       counter++;
     }
-=======
->>>>>>> 0d864e86
   }
 
   /**
