/***************************************************************************
 *
 *  Copyright (C) Codeplay Software Ltd.
 *
 *  Licensed under the Apache License, Version 2.0 (the "License");
 *  you may not use this file except in compliance with the License.
 *  You may obtain a copy of the License at
 *
 *      http://www.apache.org/licenses/LICENSE-2.0
 *
 *  Unless required by applicable law or agreed to in writing, software
 *  distributed under the License is distributed on an "AS IS" BASIS,
 *  WITHOUT WARRANTIES OR CONDITIONS OF ANY KIND, either express or implied.
 *  See the License for the specific language governing permissions and
 *  limitations under the License.
 *
 *  Codeplay's portFFT
 *
 **************************************************************************/

#ifndef PORTFFT_COMMON_HELPERS_HPP
#define PORTFFT_COMMON_HELPERS_HPP

#include <common/logging.hpp>
#include <sycl/sycl.hpp>
#include <type_traits>

namespace portfft::detail {

/**
 * Implements a loop that will be fully unrolled.
 * @tparam Start starting value of loop counter
 * @tparam Stop loop counter value before which the loop terminates
 * @tparam Step Increment of the loop counter
 * @tparam Functor type of the callable
 * @param funct functor containing body of the loop. Should accept one value - the loop counter. Should have
 * __attribute__((always_inline)).
 */
template <auto Start, auto Stop, auto Step, typename Functor>
<<<<<<< HEAD
__attribute__((always_inline)) inline void unrolled_loop(Functor&& funct) {
=======
PORTFFT_INLINE void unrolled_loop(Functor&& funct) {
>>>>>>> 16ad6d19
  if constexpr (Start < Stop) {
    funct(Start);
    unrolled_loop<Start + Step, Stop, Step>(funct);
  }
}

/**
 * Divides the value and rounds the result up.
 * @tparam T type of the inputs and the result
 * @param dividend dividend
 * @param divisor divisor
 * @return rounded-up quotient
 */
template <typename T>
inline T divide_ceil(T dividend, T divisor) {
  return (dividend + divisor - 1) / divisor;
}

/**
 * Rounds the value up, so it is divisible by factor.
 * @tparam T type of the inputs and the result
 * @param value value to round up
 * @param factor factor that divides the result
 * @return rounded-up value
 */
template <typename T>
inline T round_up_to_multiple(T value, T factor) {
  return divide_ceil(value, factor) * factor;
}

/**
 * Cast a raw pointer to a global sycl::multi_ptr.
 * The multi_ptr is using the legacy decoration for now as this is better supported.
 *
 * @tparam T Pointer type
 * @param ptr Raw pointer to cast to multi_ptr
 * @return sycl::multi_ptr
 */
template <typename T>
inline auto get_global_multi_ptr(T ptr) {
  return sycl::address_space_cast<sycl::access::address_space::global_space, sycl::access::decorated::legacy>(ptr);
}

/**
 * Cast a raw pointer to a local sycl::multi_ptr.
 * The multi_ptr is using the legacy decoration for now as this is better supported.
 *
 * @tparam T Pointer type
 * @param ptr Raw pointer to cast to multi_ptr
 * @return sycl::multi_ptr
 */
template <typename T>
inline auto get_local_multi_ptr(T ptr) {
  return sycl::address_space_cast<sycl::access::address_space::local_space, sycl::access::decorated::legacy>(ptr);
}

template <typename T, typename TSrc>
T* get_access(TSrc* ptr, sycl::handler&) {
  return reinterpret_cast<T*>(ptr);
}

template <typename T, typename TSrc, std::enable_if_t<std::is_const<T>::value>* = nullptr>
auto get_access(const sycl::buffer<TSrc, 1>& buf, sycl::handler& cgh) {
  return buf.template reinterpret<T, 1>(2 * buf.size()).template get_access<sycl::access::mode::read>(cgh);
}

template <typename T, typename TSrc, std::enable_if_t<!std::is_const<T>::value>* = nullptr>
auto get_access(const sycl::buffer<TSrc, 1>& buf, sycl::handler& cgh) {
  return buf.template reinterpret<T, 1>(2 * buf.size()).template get_access<sycl::access::mode::write>(cgh);
}

<<<<<<< HEAD
template <typename T>
__attribute__((always_inline)) inline void multiply_complex(const T& input_real, const T& input_imag,
                                                            const T& multiplier_real, const T& multiplier_imag,
                                                            T& output_real, T& output_imag) {
  T temp = input_real;
  output_real = temp * multiplier_real - input_imag * multiplier_imag;
  output_imag = temp * multiplier_imag + input_imag * multiplier_real;
=======
/**
 * Multiplies 2 complex numbers
 *
 * @tparam T Scalar Type
 * @param input_real Input real part
 * @param input_imag Input imag part
 * @param multiplier_real Multiplier real part
 * @param multiplier_imag Multiplier imag part
 * @param output_real output real part
 * @param output_imag output imag part
 */
template <typename T>
PORTFFT_INLINE void multiply_complex(const T input_real, const T input_imag, const T multiplier_real,
                                     const T multiplier_imag, T& output_real, T& output_imag) {
  output_real = input_real * multiplier_real - input_imag * multiplier_imag;
  output_imag = input_real * multiplier_imag + input_imag * multiplier_real;
>>>>>>> 16ad6d19
}

};  // namespace portfft::detail

#endif<|MERGE_RESOLUTION|>--- conflicted
+++ resolved
@@ -37,11 +37,7 @@
  * __attribute__((always_inline)).
  */
 template <auto Start, auto Stop, auto Step, typename Functor>
-<<<<<<< HEAD
-__attribute__((always_inline)) inline void unrolled_loop(Functor&& funct) {
-=======
 PORTFFT_INLINE void unrolled_loop(Functor&& funct) {
->>>>>>> 16ad6d19
   if constexpr (Start < Stop) {
     funct(Start);
     unrolled_loop<Start + Step, Stop, Step>(funct);
@@ -113,15 +109,6 @@
   return buf.template reinterpret<T, 1>(2 * buf.size()).template get_access<sycl::access::mode::write>(cgh);
 }
 
-<<<<<<< HEAD
-template <typename T>
-__attribute__((always_inline)) inline void multiply_complex(const T& input_real, const T& input_imag,
-                                                            const T& multiplier_real, const T& multiplier_imag,
-                                                            T& output_real, T& output_imag) {
-  T temp = input_real;
-  output_real = temp * multiplier_real - input_imag * multiplier_imag;
-  output_imag = temp * multiplier_imag + input_imag * multiplier_real;
-=======
 /**
  * Multiplies 2 complex numbers
  *
@@ -138,7 +125,6 @@
                                      const T multiplier_imag, T& output_real, T& output_imag) {
   output_real = input_real * multiplier_real - input_imag * multiplier_imag;
   output_imag = input_real * multiplier_imag + input_imag * multiplier_real;
->>>>>>> 16ad6d19
 }
 
 };  // namespace portfft::detail
