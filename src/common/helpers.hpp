--- conflicted
+++ resolved
@@ -42,13 +42,8 @@
  * @param funct functor containing body of the loop. Should accept one value - the loop counter. Should have
  * __attribute__((always_inline)).
  */
-<<<<<<< HEAD
 template <Idx Start, Idx Stop, Idx Step, typename Functor>
-void __attribute__((always_inline)) unrolled_loop(Functor&& funct) {
-=======
-template <auto Start, auto Stop, auto Step, typename Functor>
 PORTFFT_INLINE void unrolled_loop(Functor&& funct) {
->>>>>>> 26004f3b
   if constexpr (Start < Stop) {
     funct(Start);
     unrolled_loop<Start + Step, Stop, Step>(funct);
