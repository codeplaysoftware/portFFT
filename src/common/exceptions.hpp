--- conflicted
+++ resolved
@@ -71,15 +71,9 @@
 /**
  * Exception class to be thrown when more than available local memory is required
  */
-<<<<<<< HEAD
-struct inadequate_local_memory_error : public base_error {
-  template <typename... Ts>
-  explicit inadequate_local_memory_error(const Ts&... args) : base_error(args...) {}
-=======
 struct out_of_local_memory_error : public unsupported_configuration {
   template <typename... Ts>
   explicit out_of_local_memory_error(const Ts&... args) : unsupported_configuration(args...) {}
->>>>>>> 58260079
 };
 
 };  // namespace portfft
