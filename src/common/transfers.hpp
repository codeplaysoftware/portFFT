/***************************************************************************
 *
 *  Copyright (C) Codeplay Software Ltd.
 *
 *  Licensed under the Apache License, Version 2.0 (the "License");
 *  you may not use this file except in compliance with the License.
 *  You may obtain a copy of the License at
 *
 *      http://www.apache.org/licenses/LICENSE-2.0
 *
 *  Unless required by applicable law or agreed to in writing, software
 *  distributed under the License is distributed on an "AS IS" BASIS,
 *  WITHOUT WARRANTIES OR CONDITIONS OF ANY KIND, either express or implied.
 *  See the License for the specific language governing permissions and
 *  limitations under the License.
 *
 *  Codeplay's portFFT
 *
 **************************************************************************/

#ifndef PORTFFT_COMMON_TRANSFERS_HPP
#define PORTFFT_COMMON_TRANSFERS_HPP

#include <common/helpers.hpp>
#include <common/logging.hpp>
#include <enums.hpp>
#include <sycl/sycl.hpp>

#ifndef PORTFFT_N_LOCAL_BANKS
#define PORTFFT_N_LOCAL_BANKS 32
#endif

static_assert((PORTFFT_VEC_LOAD_BYTES & (PORTFFT_VEC_LOAD_BYTES - 1)) == 0,
              "PORTFFT_VEC_LOAD_BYTES should be a power of 2!");

/*
To describe the frequency of padding spaces in local memory, we have coined the term "bank line" to describe the chunk
of contiguous memory that exactly fits all of the banks in local memory once. e.g. The NVIDIA Ampere architecture has 32
banks in local memory (shared memory in CUDA terms), each 32 bits. In this case we define a "bank line" as 128 8-bit
bytes.
*/

namespace portfft {

namespace detail {

/**
 * If Pad is true transforms an index into local memory to skip one element for every
 * PORTFFT_N_LOCAL_BANKS elements. Padding in this way avoids bank conflicts when accessing
 * elements with a stride that is multiple of (or has any common divisor greater than 1 with)
 * the number of local banks. Does nothing if Pad is false.
 *
 * Can also be used to transform size of a local allocation to account for padding indices in it this way.
 *
 * @tparam Pad whether to do padding
 * @param local_idx index to transform
 * @param bank_lines_per_pad A padding space will be added after every `bank_lines_per_pad` groups of
 * `PORTFFT_N_LOCAL_BANKS` banks.
 * @return transformed local_idx
 */
template <detail::pad Pad = detail::pad::DO_PAD>
<<<<<<< HEAD
__attribute__((always_inline)) inline std::size_t pad_local(std::size_t local_idx, std::size_t bank_lines_per_pad = 1) {
=======
PORTFFT_INLINE std::size_t pad_local(std::size_t local_idx, std::size_t bank_lines_per_pad) {
>>>>>>> 16ad6d19
  if constexpr (Pad == detail::pad::DO_PAD) {
    local_idx += local_idx / (PORTFFT_N_LOCAL_BANKS * bank_lines_per_pad);
  }
  return local_idx;
}

/**
 * Implements generic transpose capable of transposing any size.
 *
 * @tparam T Input type
 * @param N Number of input rows
 * @param M Number of input columns
 * @param tile_size Tile Size
 * @param input Input pointer
 * @param output Output Pointer
 * @param loc 2D local memory accessor
 * @param it Associated nd_item
 */

template <typename T>
__attribute__((always_inline)) inline void generic_transpose(std::size_t N, std::size_t M, std::size_t tile_size,
                                                             const T* input, T* output,
                                                             const sycl::local_accessor<T, 2>& loc,
                                                             sycl::nd_item<2> it) {
  using T_vec = sycl::vec<T, 2>;
  T_vec priv;
  std::size_t rounded_up_n = round_up_to_multiple(N, tile_size);
  std::size_t rounded_up_m = round_up_to_multiple(M, tile_size);
  for (std::size_t tile_y = it.get_group(1); tile_y < rounded_up_n; tile_y += it.get_group_range(1)) {
    for (std::size_t tile_x = it.get_group(0); tile_x < rounded_up_m; tile_x += it.get_group_range(0)) {
      std::size_t tile_id_y = tile_y * tile_size;
      std::size_t tile_id_x = tile_x * tile_size;

      std::size_t i = tile_id_y + it.get_local_id(1);
      std::size_t j = tile_id_x + it.get_local_id(0);

      if (i < N && j < M) {
        priv.load(0, get_global_multi_ptr(&input[2 * i * M + 2 * j]));
        loc[it.get_local_id(0)][2 * it.get_local_id(1)] = priv[0];
        loc[it.get_local_id(0)][2 * it.get_local_id(1) + 1] = priv[1];
      }
      sycl::group_barrier(it.get_group());

      std::size_t i_transposed = tile_id_x + it.get_local_id(1);
      std::size_t j_transposed = tile_id_y + it.get_local_id(0);

      if (j_transposed < N && i_transposed < M) {
        priv[0] = loc[it.get_local_id(1)][2 * it.get_local_id(0)];
        priv[1] = loc[it.get_local_id(1)][2 * it.get_local_id(0) + 1];
        priv.store(0, get_global_multi_ptr(&output[2 * i_transposed * N + 2 * j_transposed]));
      }
      sycl::group_barrier(it.get_group());  // TODO: This barrier should not required, use double buffering
    }
  }
}

}  // namespace detail

/**
 * Copies data from global memory to local memory.
 *
 * @tparam Level Which level (subgroup or workgroup) does the transfer.
 * @tparam SubgroupSize size of the subgroup
 * @tparam Pad Whether to add a pad after each `PORTFFT_N_LOCAL_BANKS * BankLinesPerPad` elements in local memory to
 * avoid bank conflicts.
 * @tparam BankLinesPerPad the number of groups of PORTFFT_N_LOCAL_BANKS to have between each local pad.
 * @tparam T type of the scalar used for computations
 * @param global_data global data for the kernel
 * @param global pointer to global memory
 * @param local pointer to local memory
 * @param total_num_elems total number of values to copy per group
 * @param global_offset offset to the global pointer
 * @param local_offset offset to the local pointer
 */
template <detail::level Level, int SubgroupSize, detail::pad Pad, std::size_t BankLinesPerPad, typename T>
PORTFFT_INLINE void global2local(detail::global_data_struct global_data, const T* global, T* local,
                                 std::size_t total_num_elems, std::size_t global_offset = 0,
                                 std::size_t local_offset = 0) {
  static_assert(Level == detail::level::SUBGROUP || Level == detail::level::WORKGROUP,
                "Only implemented for subgroup and workgroup levels!");
  constexpr int ChunkSizeRaw = PORTFFT_VEC_LOAD_BYTES / sizeof(T);
  constexpr int ChunkSize = ChunkSizeRaw < 1 ? 1 : ChunkSizeRaw;
  using T_vec = sycl::vec<T, ChunkSize>;
  const char* func_name = __func__;

  global_data.log_message_local(func_name, "total_num_elems", total_num_elems, "global_offset", global_offset,
                                "local_offset", local_offset);

  std::size_t local_id;
  std::size_t local_size;
  if constexpr (Level == detail::level::SUBGROUP) {
    local_id = global_data.sg.get_local_linear_id();
    local_size = SubgroupSize;
  } else {
    local_id = global_data.it.get_local_id(0);
    local_size = global_data.it.get_local_range(0);
  }

  std::size_t stride = local_size * static_cast<std::size_t>(ChunkSize);
  std::size_t rounded_down_num_elems = (total_num_elems / stride) * stride;

#ifdef PORTFFT_USE_SG_TRANSFERS
  if constexpr (Level == detail::level::WORKGROUP) {  // recalculate parameters for subgroup transfer
    std::size_t subgroup_id = global_data.sg.get_group_id();
    std::size_t elems_per_sg = detail::divide_ceil<std::size_t>(total_num_elems, local_size / SubgroupSize);
    std::size_t offset = subgroup_id * elems_per_sg;
    std::size_t next_offset = (subgroup_id + 1) * elems_per_sg;
    local_offset += offset;
    global_offset += offset;
    total_num_elems = sycl::min(total_num_elems, next_offset) - sycl::min(total_num_elems, offset);
    local_id = global_data.sg.get_local_linear_id();
    local_size = SubgroupSize;
    stride = local_size * ChunkSize;
    rounded_down_num_elems = (total_num_elems / stride) * stride;
  }
  // Each subgroup loads a chunk of `ChunkSize * local_size` elements.
  for (std::size_t i = 0; i < rounded_down_num_elems; i += stride) {
    T_vec loaded = global_data.sg.load<ChunkSize>(detail::get_global_multi_ptr(&global[global_offset + i]));
    if constexpr (PORTFFT_N_LOCAL_BANKS % SubgroupSize == 0 || Pad == detail::pad::DONT_PAD) {
      detail::unrolled_loop<0, ChunkSize, 1>([&](int j) PORTFFT_INLINE {
        std::size_t local_idx =
            detail::pad_local<Pad>(local_offset + i + static_cast<std::size_t>(j) * local_size, BankLinesPerPad);
        global_data.sg.store(detail::get_local_multi_ptr(&local[local_idx]), loaded[j]);
      });
    } else {
      detail::unrolled_loop<0, ChunkSize, 1>([&](int j) PORTFFT_INLINE {
        std::size_t local_idx = detail::pad_local<Pad>(
            local_offset + i + static_cast<std::size_t>(j) * local_size + local_id, BankLinesPerPad);
        local[local_idx] = loaded[j];
        global_data.log_message(func_name, "from", global_offset + i + static_cast<std::size_t>(j), "to", local_idx,
                                "value", loaded[j]);
      });
    }
  }
#else
  const T* global_ptr = &global[global_offset];
  const T* global_aligned_ptr = reinterpret_cast<const T*>(
      detail::round_up_to_multiple(reinterpret_cast<std::uintptr_t>(global_ptr), alignof(T_vec)));
  std::size_t unaligned_elements = static_cast<std::size_t>(global_aligned_ptr - global_ptr);

  // load the first few unaligned elements
  if (local_id < unaligned_elements) {  // assuming unaligned_elements <= local_size
    std::size_t local_idx = detail::pad_local<Pad>(local_offset + local_id, BankLinesPerPad);
    global_data.log_message(func_name, "first unaligned from", global_offset + local_id, "to", local_idx, "value",
                            global[global_offset + local_id]);
    local[local_idx] = global[global_offset + local_id];
  }
  local_offset += unaligned_elements;
  global_offset += unaligned_elements;

  // Each workitem loads a chunk of `ChunkSize` consecutive elements. Chunks loaded by a group are consecutive.
  for (std::size_t i = local_id * ChunkSize; i < rounded_down_num_elems; i += stride) {
    T_vec loaded;
    loaded = *reinterpret_cast<const T_vec*>(&global[global_offset + i]);
    detail::unrolled_loop<0, ChunkSize, 1>([&](int j) PORTFFT_INLINE {
      std::size_t local_idx = detail::pad_local<Pad>(local_offset + i + static_cast<std::size_t>(j), BankLinesPerPad);
      global_data.log_message(func_name, "aligned chunk from", global_offset + i, "to", local_idx, "value", loaded[j]);
      local[local_idx] = loaded[j];
    });
  }
#endif
  // We can not load `ChunkSize`-sized chunks anymore, so we load the largest we can - `last_chunk_size`-sized one
  std::size_t last_chunk_size = (total_num_elems - rounded_down_num_elems) / local_size;
  for (std::size_t j = 0; j < last_chunk_size; j++) {
    std::size_t local_idx =
        detail::pad_local<Pad>(local_offset + rounded_down_num_elems + local_id * last_chunk_size + j, BankLinesPerPad);
    std::size_t global_idx = global_offset + rounded_down_num_elems + local_id * last_chunk_size + j;
    global_data.log_message(func_name, "last chunk from", global_idx, "to", local_idx, "value", global[global_idx]);
    local[local_idx] = global[global_idx];
  }
  // Less than group size elements remain. Each workitem loads at most one.
  std::size_t my_last_idx = rounded_down_num_elems + last_chunk_size * local_size + local_id;
  if (my_last_idx < total_num_elems) {
    std::size_t local_idx = detail::pad_local<Pad>(local_offset + my_last_idx, BankLinesPerPad);
    global_data.log_message(func_name, "last element from", global_offset + my_last_idx, "to", local_idx, "value",
                            global[global_offset + my_last_idx]);
    local[local_idx] = global[global_offset + my_last_idx];
  }
}

/**
 * Copies data from local memory to global memory.
 *
 * @tparam Level Which level (subgroup or workgroup) does the transfer.
 * @tparam SubgroupSize size of the subgroup
 * @tparam Pad Whether to add a pad after each `PORTFFT_N_LOCAL_BANKS * BankLinesPerPad` elements in local memory to
 * avoid bank conflicts.
 * @tparam BankLinesPerPad the number of groups of PORTFFT_N_LOCAL_BANKS to have between each local pad.
 * @tparam T type of the scalar used for computations
 * @param global_data global data for the kernel
 * @param local pointer to local memory
 * @param global pointer to global memory
 * @param total_num_elems total number of values to copy per group
 * @param local_offset offset to the local pointer
 * @param global_offset offset to the global pointer
 */
template <detail::level Level, int SubgroupSize, detail::pad Pad, std::size_t BankLinesPerPad, typename T>
PORTFFT_INLINE void local2global(detail::global_data_struct global_data, const T* local, T* global,
                                 std::size_t total_num_elems, std::size_t local_offset = 0,
                                 std::size_t global_offset = 0) {
  static_assert(Level == detail::level::SUBGROUP || Level == detail::level::WORKGROUP,
                "Only implemented for subgroup and workgroup levels!");
  constexpr int ChunkSizeRaw = PORTFFT_VEC_LOAD_BYTES / sizeof(T);
  constexpr int ChunkSize = ChunkSizeRaw < 1 ? 1 : ChunkSizeRaw;
  using T_vec = sycl::vec<T, ChunkSize>;
  const char* func_name = __func__;

  global_data.log_message_local(func_name, "total_num_elems", total_num_elems, "local_offset", local_offset,
                                "global_offset", global_offset);

  std::size_t local_size;
  std::size_t local_id;
  if constexpr (Level == detail::level::SUBGROUP) {
    local_id = global_data.sg.get_local_linear_id();
    local_size = SubgroupSize;
  } else {
    local_id = global_data.it.get_local_id(0);
    local_size = global_data.it.get_local_range(0);
  }

  std::size_t stride = local_size * static_cast<std::size_t>(ChunkSize);
  std::size_t rounded_down_num_elems = (total_num_elems / stride) * stride;

#ifdef PORTFFT_USE_SG_TRANSFERS
  if constexpr (Level == detail::level::WORKGROUP) {  // recalculate parameters for subgroup transfer
    std::size_t subgroup_id = global_data.sg.get_group_id();
    std::size_t elems_per_sg = detail::divide_ceil<std::size_t>(total_num_elems, local_size / SubgroupSize);
    std::size_t offset = subgroup_id * elems_per_sg;
    std::size_t next_offset = (subgroup_id + 1) * elems_per_sg;
    local_offset += offset;
    global_offset += offset;
    total_num_elems = sycl::min(total_num_elems, next_offset) - sycl::min(total_num_elems, offset);
    local_id = global_data.sg.get_local_linear_id();
    local_size = SubgroupSize;
    stride = local_size * static_cast<std::size_t>(ChunkSize);
    rounded_down_num_elems = (total_num_elems / stride) * stride;
  }
  // Each subgroup stores a chunk of `ChunkSize * local_size` elements.
  for (std::size_t i = 0; i < rounded_down_num_elems; i += stride) {
    T_vec to_store;
    if constexpr (PORTFFT_N_LOCAL_BANKS % SubgroupSize == 0 || Pad == detail::pad::DONT_PAD) {
      detail::unrolled_loop<0, ChunkSize, 1>([&](int j) PORTFFT_INLINE {
        std::size_t local_idx =
            detail::pad_local<Pad>(local_offset + i + static_cast<std::size_t>(j) * local_size, BankLinesPerPad);
        global_data.log_message(func_name, "from", local_idx, "to", global_offset + i + static_cast<std::size_t>(j),
                                "value", to_store[j]);
        to_store[j] = global_data.sg.load(detail::get_local_multi_ptr(&local[local_idx]));
      });
    } else {
      detail::unrolled_loop<0, ChunkSize, 1>([&](int j) PORTFFT_INLINE {
        std::size_t local_idx = detail::pad_local<Pad>(
            local_offset + i + static_cast<std::size_t>(j) * local_size + local_id, BankLinesPerPad);
        global_data.log_message(func_name, "from", local_idx, "to", global_offset + i + static_cast<std::size_t>(j),
                                "value", to_store[j]);
        to_store[j] = local[local_idx];
      });
    }
    global_data.sg.store(detail::get_global_multi_ptr(&global[global_offset + i]), to_store);
  }
#else
  const T* global_ptr = &global[global_offset];
  const T* global_aligned_ptr = reinterpret_cast<const T*>(
      detail::round_up_to_multiple(reinterpret_cast<std::uintptr_t>(global_ptr), alignof(T_vec)));
  std::size_t unaligned_elements = static_cast<std::size_t>(global_aligned_ptr - global_ptr);

  // store the first few unaligned elements
  if (local_id < unaligned_elements) {  // assuming unaligned_elements <= local_size
    std::size_t local_idx = detail::pad_local<Pad>(local_offset + local_id, BankLinesPerPad);
    global_data.log_message(func_name, "first unaligned from", local_idx, "to", global_offset + local_id, "value",
                            local[local_idx]);
    global[global_offset + local_id] = local[local_idx];
  }
  local_offset += unaligned_elements;
  global_offset += unaligned_elements;

  // Each workitem stores a chunk of `ChunkSize` consecutive elements. Chunks stored by a group are consecutive.
  for (std::size_t i = local_id * ChunkSize; i < rounded_down_num_elems; i += stride) {
    T_vec to_store;
    detail::unrolled_loop<0, ChunkSize, 1>([&](int j) PORTFFT_INLINE {
      std::size_t local_idx = detail::pad_local<Pad>(local_offset + i + static_cast<std::size_t>(j), BankLinesPerPad);
      global_data.log_message(func_name, "aligned chunk from", local_idx, "to",
                              global_offset + i + static_cast<std::size_t>(j), "value", to_store[j]);
      to_store[j] = local[local_idx];
    });
    *reinterpret_cast<T_vec*>(&global[global_offset + i]) = to_store;
  }
#endif
  // We can not store `ChunkSize`-sized chunks anymore, so we store the largest we can - `last_chunk_size`-sized one
  std::size_t last_chunk_size = (total_num_elems - rounded_down_num_elems) / local_size;
  for (std::size_t j = 0; j < last_chunk_size; j++) {
    std::size_t local_idx =
        detail::pad_local<Pad>(local_offset + rounded_down_num_elems + local_id * last_chunk_size + j, BankLinesPerPad);
    std::size_t global_idx = global_offset + rounded_down_num_elems + local_id * last_chunk_size + j;
    global_data.log_message(func_name, "last chunk from", local_idx, "to", global_idx, "value", local[local_idx]);
    global[global_idx] = local[local_idx];
  }
  // Less than group size elements remain. Each workitem stores at most one.
  std::size_t my_last_idx = rounded_down_num_elems + last_chunk_size * local_size + local_id;
  if (my_last_idx < total_num_elems) {
    std::size_t local_idx = detail::pad_local<Pad>(local_offset + my_last_idx, BankLinesPerPad);
    global_data.log_message(func_name, "last element from", local_idx, "to", global_offset + my_last_idx, "value",
                            local[local_idx]);
    global[global_offset + my_last_idx] = local[local_idx];
  }
}

/**
 * Copies data from local memory to private memory. Each work item gets a chunk
 * of consecutive values from local memory.
 *
 * @tparam NumElemsPerWI Number of elements to copy by each work item
 * @tparam Pad Whether to add a pad after each `PORTFFT_N_LOCAL_BANKS * BankLinesPerPad` elements in local memory to
 * avoid bank conflicts.
 * @tparam BankLinesPerPad the number of groups of PORTFFT_N_LOCAL_BANKS to have between each local pad.
 * @tparam T type of the scalar used for computations
 * @param global_data global data for the kernel
 * @param local pointer to local memory
 * @param priv pointer to private memory
 * @param local_id local id of work item
 * @param stride stride between two chunks assigned to consecutive work items.
 * Should be >= NumElemsPerWI
 * @param local_offset offset to the local pointer
 */
template <std::size_t NumElemsPerWI, detail::pad Pad, std::size_t BankLinesPerPad, typename T>
PORTFFT_INLINE void local2private(detail::global_data_struct global_data, const T* local, T* priv, std::size_t local_id,
                                  std::size_t stride, std::size_t local_offset = 0) {
  const char* func_name = __func__;
  global_data.log_message_local(func_name, "NumElemsPerWI", NumElemsPerWI, "local_id", local_id, "stride", stride,
                                "local_offset", local_offset);
  detail::unrolled_loop<0, NumElemsPerWI, 1>([&](std::size_t i) PORTFFT_INLINE {
    std::size_t local_idx = detail::pad_local<Pad>(local_offset + local_id * stride + i, BankLinesPerPad);
    global_data.log_message(func_name, "from", local_idx, "to", i, "value", local[local_idx]);
    priv[i] = local[local_idx];
  });
}

/**
 * Views the data in the local memory as an NxM matrix, and loads a column into the private memory
 *
 * @tparam NumElementsPerWI Elements per workitem
 * @tparam Pad Whether to add a pad after each `PORTFFT_N_LOCAL_BANKS * BankLinesPerPad` elements in local memory to
 * avoid bank conflicts.
 * @tparam BankLinesPerPad the number of groups of PORTFFT_N_LOCAL_BANKS to have between each local pad.
 * @tparam T type of the scalar used for computations
 *
 * @param global_data global data for the kernel
 * @param local Pointer to local memory
 * @param priv Pointer to private memory
 * @param thread_id ID of the working thread in FFT
 * @param col_num Column number which is to be loaded
 * @param stride Inner most dimension of the reinterpreted matrix
 */
template <int NumElementsPerWI, detail::pad Pad, std::size_t BankLinesPerPad, typename T>
PORTFFT_INLINE void local2private_transposed(detail::global_data_struct global_data, const T* local, T* priv,
                                             int thread_id, int col_num, int stride) {
  const char* func_name = __func__;
  global_data.log_message_local(func_name, "NumElementsPerWI", NumElementsPerWI, "thread_id", thread_id, "col_num",
                                col_num, "stride", stride);
  detail::unrolled_loop<0, NumElementsPerWI, 1>([&](const int i) PORTFFT_INLINE {
    std::size_t local_idx = detail::pad_local<Pad>(
        static_cast<std::size_t>(2 * stride * (thread_id * NumElementsPerWI + i) + 2 * col_num), BankLinesPerPad);
    global_data.log_message(func_name, "from", local_idx, "to", 2 * i, "value", local[local_idx]);
    global_data.log_message(func_name, "from", local_idx + 1, "to", 2 * i + 1, "value", local[local_idx + 1]);
    priv[2 * i] = local[local_idx];
    priv[2 * i + 1] = local[local_idx + 1];
  });
}

/**
 * Stores data from the local memory to the global memory, in a transposed manner.
 * @tparam Pad Whether to add a pad after each `PORTFFT_N_LOCAL_BANKS * BankLinesPerPad` elements in local memory to
 * avoid bank conflicts.
 * @tparam BankLinesPerPad the number of groups of PORTFFT_N_LOCAL_BANKS to have between each local pad.
 * @tparam T type of the scalar used for computations
 *
 * @param global_data global data for the kernel
 * @param N Number of rows
 * @param M Number of Cols
 * @param stride Stride between two contiguous elements in global memory in local memory.
 * @param local pointer to the local memory
 * @param global pointer to the global memory
 * @param offset offset to the global memory pointer
 */
template <detail::pad Pad, std::size_t BankLinesPerPad, typename T>
PORTFFT_INLINE void local2global_transposed(detail::global_data_struct global_data, std::size_t N, std::size_t M,
                                            std::size_t stride, T* local, T* global, std::size_t offset) {
  const char* func_name = __func__;
  global_data.log_message_local(func_name, "N", N, "M", M, "stride", stride, "offset", offset);
  std::size_t num_threads = global_data.it.get_local_range(0);
  for (std::size_t i = global_data.it.get_local_linear_id(); i < N * M; i += num_threads) {
    std::size_t source_row = i / N;
    std::size_t source_col = i % N;
    std::size_t source_index = detail::pad_local<Pad>(2 * (stride * source_col + source_row), BankLinesPerPad);
    sycl::vec<T, 2> v{local[source_index], local[source_index + 1]};
    global_data.log_message(func_name, "from", source_index, "to", offset + 2 * i, "value", v);
    *reinterpret_cast<sycl::vec<T, 2>*>(&global[offset + 2 * i]) = v;
  }
}

/**
 * Loads data from global memory where consecutive elements of a problem are separated by stride.
 * Loads half of workgroup size equivalent number of consecutive batches from global memory.
 *
 * @tparam Pad Whether to add a pad after each `PORTFFT_N_LOCAL_BANKS * BankLinesPerPad` elements in local memory to
 * avoid bank conflicts.
 * @tparam BankLinesPerPad the number of groups of PORTFFT_N_LOCAL_BANKS to have between each local pad.
 * @tparam Level Which level (subgroup or workgroup) does the transfer.
 * @tparam T Scalar Type
 *
 * @param global_data global data for the kernel
 * @param global_base_ptr Global Pointer
 * @param local_ptr Local Pointer
 * @param offset Offset from which the strided loads would begin
 * @param num_complex Number of complex numbers per workitem
 * @param stride_global Stride Value for global memory
 * @param stride_local Stride Value for Local Memory
 */
template <detail::level Level, detail::pad Pad, std::size_t BankLinesPerPad, typename T>
PORTFFT_INLINE void global2local_transposed(detail::global_data_struct global_data, const T* global_base_ptr,
                                            T* local_ptr, std::size_t offset, std::size_t num_complex,
                                            std::size_t stride_global, std::size_t stride_local) {
  const char* func_name = __func__;
  global_data.log_message_local(func_name, "offset", offset, "num_complex", num_complex, "stride_global", stride_global,
                                "stride_local", stride_local);
  std::size_t local_id;

  if constexpr (Level == detail::level::SUBGROUP) {
    local_id = global_data.sg.get_local_linear_id();
  } else {
    local_id = global_data.it.get_local_id(0);
  }
  for (std::size_t i = 0; i < num_complex; i++) {
    std::size_t local_index = detail::pad_local<Pad>(2 * i * stride_local + local_id, BankLinesPerPad);
    std::size_t global_index = offset + local_id + 2 * i * stride_global;
    global_data.log_message(func_name, "from", global_index, "to", local_index, "value", global_base_ptr[global_index]);
    local_ptr[local_index] = global_base_ptr[global_index];
  }
}

/**
 * Stores data to global memory where consecutive elements of a problem are separated by stride.
 * Stores half of workgroup size equivalent number of consecutive batches to global memory.
 *
 * @tparam pad Whether or not to consider padding in local memory
 * @tparam Level Which level (subgroup or workgroup) does the transfer.
 * @tparam T Scalar Type
 *
 * @param it Associated nd_item
 * @param global_base_ptr Global Pointer
 * @param local_ptr Local Pointer
 * @param offset Offset from which the strided loads would begin
 * @param num_complex Number of complex numbers per workitem
 * @param stride_global Stride Value for global memory
 * @param stride_local Stride Value for Local Memory
 */
template <detail::pad Pad, detail::level Level, typename T>
__attribute__((always_inline)) inline void local_transposed2_global_transposed(sycl::nd_item<1> it, T* global_base_ptr,
                                                                               T* local_ptr, std::size_t offset,
                                                                               std::size_t num_complex,
                                                                               std::size_t stride_global,
                                                                               std::size_t stride_local) {
  sycl::sub_group sg = it.get_sub_group();
  std::size_t local_id;

  if constexpr (Level == detail::level::SUBGROUP) {
    local_id = sg.get_local_linear_id();
  } else {
    local_id = it.get_local_id(0);
  }
  for (std::size_t i = 0; i < num_complex; i++) {
    std::size_t local_index = detail::pad_local<Pad>(2 * i * stride_local + local_id);
    std::size_t global_index = offset + local_id + 2 * i * stride_global;
    global_base_ptr[global_index] = local_ptr[local_index];
  }
}

/**
 * Views the data in the local memory as an NxM matrix, and stores data from the private memory along the column
 *
 * @tparam NumElementsPerWI Elements per workitem
 * @tparam Pad Whether to add a pad after each `PORTFFT_N_LOCAL_BANKS * BankLinesPerPad` elements in local memory to
 * avoid bank conflicts.
 * @tparam BankLinesPerPad the number of groups of PORTFFT_N_LOCAL_BANKS to have between each local pad.
 * @tparam T type of the scalar used for computations
 *
 * @param global_data global data for the kernel
 * @param priv Pointer to private memory
 * @param local Pointer to local memory
 * @param thread_id Id of the working thread for the FFT
 * @param num_workers Number of threads working for that FFt
 * @param col_num Column number in which the data will be stored
 * @param stride Inner most dimension of the reinterpreted matrix
 */
template <int NumElementsPerWI, detail::pad Pad, std::size_t BankLinesPerPad, typename T>
PORTFFT_INLINE void private2local_transposed(detail::global_data_struct global_data, const T* priv, T* local,
                                             int thread_id, int num_workers, int col_num, int stride) {
  const char* func_name = __func__;
  global_data.log_message_local(func_name, "thread_id", thread_id, "num_workers", num_workers, "col_num", col_num,
                                "stride", stride);
  detail::unrolled_loop<0, NumElementsPerWI, 1>([&](const int i) PORTFFT_INLINE {
    std::size_t loc_base_offset = detail::pad_local<Pad>(
        static_cast<std::size_t>(2L * stride * (i * num_workers + thread_id) + 2L * col_num), BankLinesPerPad);
    global_data.log_message(func_name, "from", 2 * i, "to", loc_base_offset, "value", priv[2 * i]);
    global_data.log_message(func_name, "from", 2 * i + 1, "to", loc_base_offset + 1, "value", priv[2 * i + 1]);
    local[loc_base_offset] = priv[2 * i];
    local[loc_base_offset + 1] = priv[2 * i + 1];
  });
}

/**
 * Copies data from private to local memory, allowing separate strides for thread id and id of element in workitem,
 * allowing for up to two transposes of the data.
 *
 * @tparam NumElementsPerWI Elements per workitem
 * @tparam Pad Whether to add a pad after each `PORTFFT_N_LOCAL_BANKS * BankLinesPerPad` elements in local memory to
 * avoid bank conflicts.
 * @tparam BankLinesPerPad the number of groups of PORTFFT_N_LOCAL_BANKS to have between each local pad.
 * @tparam T type of the scalar used for computations
 *
 * @param global_data global data for the kernel
 * @param priv Pointer to private memory
 * @param local Pointer to local memory
 * @param thread_id Id of the working thread for the FFT
 * @param stride_num_workers stride in local memory between consecutive elements in a workitem
 * @param destination_offset Offset to local memory destination
 * @param stride Stride in local memory between consecutive workitems
 */
template <int NumElementsPerWI, detail::pad Pad, std::size_t BankLinesPerPad, typename T>
PORTFFT_INLINE void private2local_2strides(detail::global_data_struct global_data, const T* priv, T* local,
                                           int thread_id, int stride_num_workers, int destination_offset, int stride) {
  const char* func_name = __func__;
  global_data.log_message_local(func_name, "thread_id", thread_id, "stride_num_workers", stride_num_workers,
                                "destination_offset", destination_offset, "stride", stride);
  detail::unrolled_loop<0, NumElementsPerWI, 1>([&](const int i) PORTFFT_INLINE {
    std::size_t loc_base_offset = detail::pad_local<Pad>(
        2 * static_cast<std::size_t>(stride_num_workers * i + stride * thread_id + destination_offset),
        BankLinesPerPad);
    global_data.log_message(func_name, "from", 2 * i, "to", loc_base_offset, "value", priv[2 * i]);
    global_data.log_message(func_name, "from", 2 * i + 1, "to", loc_base_offset + 1, "value", priv[2 * i + 1]);
    local[loc_base_offset] = priv[2 * i];
    local[loc_base_offset + 1] = priv[2 * i + 1];
  });
}

/**
 * Copies data from private memory to local memory. Each work item writes a
 * chunk of consecutive values to local memory.
 *
 * @tparam NumElemsPerWI Number of elements to copy by each work item
 * @tparam Pad Whether to add a pad after each `PORTFFT_N_LOCAL_BANKS * BankLinesPerPad` elements in local memory to
 * avoid bank conflicts.
 * @tparam BankLinesPerPad the number of groups of PORTFFT_N_LOCAL_BANKS to have between each local pad.
 * @tparam T type of the scalar used for computations
 * @param global_data global data for the kernel
 * @param priv pointer to private memory
 * @param local pointer to local memory
 * @param local_id local id of work item
 * @param stride stride between two chunks assigned to consecutive work items.
 * Should be >= NumElemsPerWI
 * @param local_offset offset to the local pointer
 */
template <std::size_t NumElemsPerWI, detail::pad Pad, std::size_t BankLinesPerPad, typename T>
PORTFFT_INLINE void private2local(detail::global_data_struct global_data, const T* priv, T* local, std::size_t local_id,
                                  std::size_t stride, std::size_t local_offset = 0) {
  const char* func_name = __func__;
  global_data.log_message_local(func_name, "local_id", local_id, "stride", stride, "local_offset", local_offset);
  detail::unrolled_loop<0, NumElemsPerWI, 1>([&](std::size_t i) PORTFFT_INLINE {
    std::size_t local_idx = detail::pad_local<Pad>(local_offset + local_id * stride + i, BankLinesPerPad);
    global_data.log_message(func_name, "from", i, "to", local_idx, "value", priv[i]);
    local[local_idx] = priv[i];
  });
}

/**
 * Copies data from private memory to local or global memory. Consecutive workitems write
 * consecutive elements. The copy is done jointly by a group of threads defined by `local_id` and `workers_in_group`.
 *
 * @tparam NumElemsPerWI Number of elements to copy by each work item
 * @tparam Pad Whether to add a pad after each `PORTFFT_N_LOCAL_BANKS * BankLinesPerPad` elements in local memory to
 * avoid bank conflicts.
 * @tparam BankLinesPerPad the number of groups of PORTFFT_N_LOCAL_BANKS to have between each local pad.
 * @tparam T type of the scalar used for computations
 * @param global_data global data for the kernel
 * @param priv pointer to private memory
 * @param destination pointer to destination - local or global memory
 * @param local_id local id of work item
 * @param workers_in_group how many workitems are working in each group (can be
 * less than the group size)
 * @param destination_offset offset to the destination pointer
 */
template <int NumElemsPerWI, detail::pad Pad, std::size_t BankLinesPerPad, typename T>
PORTFFT_INLINE void store_transposed(detail::global_data_struct global_data, const T* priv, T* destination,
                                     std::size_t local_id, std::size_t workers_in_group,
                                     std::size_t destination_offset = 0) {
  const char* func_name = __func__;
  global_data.log_message_local(func_name, "local_id", local_id, "workers_in_group", workers_in_group,
                                "destination_offset", destination_offset);
  constexpr int VecSize = 2;  // each workitem stores 2 consecutive values (= one complex value)
  using T_vec = sycl::vec<T, VecSize>;
  const T_vec* priv_vec = reinterpret_cast<const T_vec*>(priv);
  T_vec* destination_vec = reinterpret_cast<T_vec*>(&destination[0]);

  detail::unrolled_loop<0, NumElemsPerWI, 2>([&](int i) PORTFFT_INLINE {
    std::size_t destination_idx = detail::pad_local<Pad>(
        destination_offset + local_id * 2 + static_cast<std::size_t>(i) * workers_in_group, BankLinesPerPad);
    global_data.log_message(func_name, "from", i, "to", destination_idx, "value", priv[i]);
    global_data.log_message(func_name, "from", i + 1, "to", destination_idx + 1, "value", priv[i + 1]);
    if (destination_idx % 2 == 0) {  // if the destination address is aligned, we can use vector store
      destination_vec[destination_idx / 2] = priv_vec[i / 2];
    } else {
      destination[destination_idx] = priv[i];
      destination[destination_idx + 1] = priv[i + 1];
    }
  });
}

/**
 * Stores data to global memory where consecutive elements of a problem are separated by stride.
 * Stores half of workgroup size equivalent number of consecutive batches to global memory.
 *
 * @tparam pad Whether or not to consider padding in local memory
 * @tparam Level Which level (subgroup or workgroup) does the transfer.
 * @tparam T Scalar Type
 *
 * @param it Associated nd_item
 * @param global_base_ptr Global Pointer
 * @param local_ptr Local Pointer
 * @param offset Offset from which the strided loads would begin
 * @param num_complex Number of complex numbers per workitem
 * @param stride_global Stride Value for global memory
 * @param stride_local Stride Value for Local Memory
 */
template <detail::pad Pad, detail::level Level, std::size_t BankLinesPerPad, typename T>
__attribute__((always_inline)) inline void local_transposed2_global_transposed(sycl::nd_item<1> it, T* global_base_ptr,
                                                                               T* local_ptr, std::size_t offset,
                                                                               std::size_t num_complex,
                                                                               std::size_t stride_global,
                                                                               std::size_t stride_local) {
  sycl::sub_group sg = it.get_sub_group();
  std::size_t local_id;

  if constexpr (Level == detail::level::SUBGROUP) {
    local_id = sg.get_local_linear_id();
  } else {
    local_id = it.get_local_id(0);
  }
  for (std::size_t i = 0; i < num_complex; i++) {
    std::size_t local_index = detail::pad_local<Pad>(2 * i * stride_local + local_id, BankLinesPerPad);
    std::size_t global_index = offset + local_id + 2 * i * stride_global;
    global_base_ptr[global_index] = local_ptr[local_index];
  }
}

/**
 * Function meant to transfer data between local and private memory, and is able to handle 3 levels
 * of transpositions / strides and combine them into a single load / store.
 *
 * @tparam T Scalar Type
 * @tparam Pad Whether or not to pad
 * @tparam NumComplexElements Number of complex elements to transfer between the two.
 * @tparam TransferDirection Direction of Transfer
 *
 * @param global_data global data for the kernel
 * @param input Pointer to private memory
 * @param output Pointer to local memory
 * @param stride_1 Innermost stride
 * @param offset_1 Innermost offset
 * @param stride_2 2nd level of stride
 * @param offset_2 2nd level of offset
 * @param stride_3 Outermost stride
 * @param offset_3 Outermost offset
 * @param bank_lines_per_pad the number of groups of PORTFFT_N_LOCAL_BANKS to have between each local pad
 */
template <detail::transfer_direction TransferDirection, detail::pad Pad, int NumComplexElements, typename T>
PORTFFT_INLINE void transfer_strided(detail::global_data_struct global_data, T* input, T* output, std::size_t stride_1,
                                     std::size_t offset_1, std::size_t stride_2, std::size_t offset_2,
                                     std::size_t stride_3, std::size_t offset_3, std::size_t bank_lines_per_pad) {
  const char* func_name = __func__;
  global_data.log_message_local(__func__, "stride_1", stride_1, "offset_1", offset_1, "stride_2", stride_2, "offset_2",
                                offset_2, "stride_3", stride_3, "offset_3", offset_3);
  detail::unrolled_loop<0, NumComplexElements, 1>([&](const int j) PORTFFT_INLINE {
    std::size_t j_size_t = static_cast<std::size_t>(j);
    std::size_t base_offset = stride_1 * (stride_2 * (j_size_t * stride_3 + offset_3) + offset_2) + offset_1;
    if constexpr (TransferDirection == detail::transfer_direction::LOCAL_TO_PRIVATE) {
      global_data.log_message(func_name, "from", detail::pad_local<Pad>(base_offset, bank_lines_per_pad), "to", 2 * j,
                              "value", input[detail::pad_local<Pad>(base_offset, bank_lines_per_pad)]);
      global_data.log_message(func_name, "from", detail::pad_local<Pad>(base_offset + 1, bank_lines_per_pad), "to",
                              2 * j + 1, "value", input[detail::pad_local<Pad>(base_offset + 1, bank_lines_per_pad)]);
      output[2 * j] = input[detail::pad_local<Pad>(base_offset, bank_lines_per_pad)];
      output[2 * j + 1] = input[detail::pad_local<Pad>(base_offset + 1, bank_lines_per_pad)];
    }
    if constexpr (TransferDirection == detail::transfer_direction::PRIVATE_TO_LOCAL) {
      global_data.log_message(func_name, "from", 2 * j, "to", detail::pad_local<Pad>(base_offset, bank_lines_per_pad),
                              "value", input[2 * j]);
      global_data.log_message(func_name, "from", 2 * j + 1, "to",
                              detail::pad_local<Pad>(base_offset + 1, bank_lines_per_pad), "value", input[2 * j + 1]);
      output[detail::pad_local<Pad>(base_offset, bank_lines_per_pad)] = input[2 * j];
      output[detail::pad_local<Pad>(base_offset + 1, bank_lines_per_pad)] = input[2 * j + 1];
    }
    if constexpr (TransferDirection == detail::transfer_direction::PRIVATE_TO_GLOBAL) {
      output[base_offset] = input[2 * j];
      output[base_offset + 1] = input[2 * j + 1];
    }
  });
}

/**
 * Transfers data from local memory which is strided to global memory, which too is strided in a transposed fashion
 *
 * @tparam Pad Whether or not to pad local memory
 * @tparam T Scalar type
 *
 * @param loc Pointer to local memory
 * @param global Pointer to global memory
 * @param global_offset Offset to global memory
 * @param local_stride stride value in local memory
 * @param N Number of rows
 * @param M Number of Columns
 * @param fft_size Size of the problem
 * @param bank_lines_per_pad the number of groups of PORTFFT_N_LOCAL_BANKS to have between each local pad
 * @param global_data global data for the kernel
 */
template <detail::pad Pad, typename T>
PORTFFT_INLINE void local_strided_2_global_strided_transposed(T* loc, T* global, std::size_t global_offset,
                                                              std::size_t local_stride, std::size_t N, std::size_t M,
                                                              std::size_t fft_size, std::size_t bank_lines_per_pad,
                                                              detail::global_data_struct global_data) {
  const char* func_name = __func__;
  global_data.log_message_local(func_name, "global_offset", global_offset, "local_stride", local_stride, "N", N, "M", M,
                                "fft_size", fft_size);
  std::size_t batch_num = global_data.it.get_local_linear_id() / 2;
  for (std::size_t i = 0; i < fft_size; i++) {
    std::size_t source_row = i / N;
    std::size_t source_col = i % N;
    std::size_t local_idx = detail::pad_local<Pad>(
        local_stride * (source_col * M + source_row) + global_data.it.get_local_id(0), bank_lines_per_pad);
    std::size_t global_idx =
        global_offset + 2 * batch_num * fft_size + 2 * i + global_data.it.get_local_linear_id() % 2;
    global_data.log_message(func_name, "from", local_idx, "to", global_idx, "value", loc[local_idx]);
    global[global_idx] = loc[local_idx];
  }
}

/**
 * Stores data to global memory where consecutive elements of a problem are separated by stride.
 * Stores half of workgroup size equivalent number of consecutive batches to global memory.
 *
 * @tparam pad Whether or not to consider padding in local memory
 * @tparam Level Which level (subgroup or workgroup) does the transfer.
 * @tparam T Scalar Type
 *
 * @param it Associated nd_item
 * @param global_base_ptr Global Pointer
 * @param local_ptr Local Pointer
 * @param offset Offset from which the strided loads would begin
 * @param num_complex Number of complex numbers per workitem
 * @param stride_global Stride Value for global memory
 * @param stride_local Stride Value for Local Memory
 * @param global_data  global data for the kernel
 */
template <detail::pad Pad, detail::level Level, std::size_t BankLinesPerPad, typename T>
PORTFFT_INLINE void local_transposed2_global_transposed(sycl::nd_item<1> it, T* global_base_ptr, T* local_ptr,
                                                        std::size_t offset, std::size_t num_complex,
                                                        std::size_t stride_global, std::size_t stride_local,
                                                        detail::global_data_struct global_data) {
  global_data.log_message_local(__func__,
                                "Tranferring data from local to global memory with global_stride:", stride_global,
                                " and local stride:", stride_local);
  sycl::sub_group sg = it.get_sub_group();
  std::size_t local_id;

  if constexpr (Level == detail::level::SUBGROUP) {
    local_id = sg.get_local_linear_id();
  } else {
    local_id = it.get_local_id(0);
  }
  for (std::size_t i = 0; i < num_complex; i++) {
    std::size_t local_index = detail::pad_local<Pad>(2 * i * stride_local + local_id, BankLinesPerPad);
    std::size_t global_index = offset + local_id + 2 * i * stride_global;
    global_base_ptr[global_index] = local_ptr[local_index];
  }
}

};  // namespace portfft

#endif<|MERGE_RESOLUTION|>--- conflicted
+++ resolved
@@ -59,11 +59,7 @@
  * @return transformed local_idx
  */
 template <detail::pad Pad = detail::pad::DO_PAD>
-<<<<<<< HEAD
-__attribute__((always_inline)) inline std::size_t pad_local(std::size_t local_idx, std::size_t bank_lines_per_pad = 1) {
-=======
 PORTFFT_INLINE std::size_t pad_local(std::size_t local_idx, std::size_t bank_lines_per_pad) {
->>>>>>> 16ad6d19
   if constexpr (Pad == detail::pad::DO_PAD) {
     local_idx += local_idx / (PORTFFT_N_LOCAL_BANKS * bank_lines_per_pad);
   }
