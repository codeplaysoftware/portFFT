--- conflicted
+++ resolved
@@ -186,8 +186,7 @@
   Idx my_last_idx = rounded_down_num_elems + last_chunk_size * local_size + local_id;
   if (my_last_idx < total_num_elems) {
     Idx local_idx = detail::pad_local<Pad>(local_offset + my_last_idx, BankLinesPerPad);
-    IdxGlobal global_idx =
-        global_offset + static_cast<IdxGlobal>(my_last_idx);
+    IdxGlobal global_idx = global_offset + static_cast<IdxGlobal>(my_last_idx);
     global_data.log_message(func_name, "last element from", global_idx, "to", local_idx, "value", global[global_idx]);
     local[local_idx] = global[global_idx];
   }
@@ -617,17 +616,10 @@
  * @param offset_3 Outermost offset
  * @param bank_lines_per_pad the number of groups of PORTFFT_N_LOCAL_BANKS to have between each local pad
  */
-<<<<<<< HEAD
 template <detail::transfer_direction TransferDirection, detail::pad Pad, int NumComplexElements, typename T>
-PORTFFT_INLINE void transfer_strided(detail::global_data_struct global_data, T* input, T* output, std::size_t stride_1,
-                                     std::size_t offset_1, std::size_t stride_2, std::size_t offset_2,
-                                     std::size_t stride_3, std::size_t offset_3, std::size_t bank_lines_per_pad) {
-=======
-template <detail::transfer_direction TransferDirection, detail::pad Pad, Idx NumComplexElements, typename T>
-PORTFFT_INLINE void transfer_strided(detail::global_data_struct global_data, T* priv, T* loc, Idx stride_1,
+PORTFFT_INLINE void transfer_strided(detail::global_data_struct global_data, T* input, T* output, Idx stride_1,
                                      Idx offset_1, Idx stride_2, Idx offset_2, Idx stride_3, Idx offset_3,
                                      Idx bank_lines_per_pad) {
->>>>>>> da412c97
   const char* func_name = __func__;
   global_data.log_message_local(__func__, "stride_1", stride_1, "offset_1", offset_1, "stride_2", stride_2, "offset_2",
                                 offset_2, "stride_3", stride_3, "offset_3", offset_3);
@@ -673,17 +665,9 @@
  * @param bank_lines_per_pad the number of groups of PORTFFT_N_LOCAL_BANKS to have between each local pad
  */
 template <detail::pad Pad, typename T>
-<<<<<<< HEAD
 PORTFFT_INLINE void local_strided_2_global_strided_transposed(detail::global_data_struct global_data, T* loc, T* global,
-                                                              std::size_t global_offset, std::size_t local_stride,
-                                                              std::size_t N, std::size_t M, std::size_t fft_size,
-                                                              std::size_t bank_lines_per_pad) {
-=======
-PORTFFT_INLINE void local_strided_2_global_strided_transposed(T* loc, T* global, IdxGlobal global_offset,
-                                                              Idx local_stride, Idx N, Idx M, Idx fft_size,
-                                                              Idx bank_lines_per_pad,
-                                                              detail::global_data_struct global_data) {
->>>>>>> da412c97
+                                                              IdxGlobal global_offset, Idx local_stride, Idx N, Idx M,
+                                                              Idx fft_size, Idx bank_lines_per_pad) {
   const char* func_name = __func__;
   global_data.log_message_local(func_name, "global_offset", global_offset, "local_stride", local_stride, "N", N, "M", M,
                                 "fft_size", fft_size);
@@ -719,24 +703,24 @@
  * @param stride_global Stride Value for global memory
  * @param stride_local Stride Value for Local Memory
  */
-template <detail::pad Pad, detail::level Level, std::size_t BankLinesPerPad, typename T>
+template <detail::pad Pad, detail::level Level, Idx BankLinesPerPad, typename T>
 PORTFFT_INLINE void local_transposed2_global_transposed(detail::global_data_struct global_data, T* global_base_ptr,
-                                                        T* local_ptr, std::size_t offset, std::size_t num_complex,
-                                                        std::size_t stride_global, std::size_t stride_local) {
+                                                        T* local_ptr, IdxGlobal offset, Idx num_complex,
+                                                        IdxGlobal stride_global, Idx stride_local) {
   global_data.log_message_local(__func__,
                                 "Tranferring data from local to global memory with stride_global:", stride_global,
                                 " global offset = ", offset, "number of elements per workitem = ", num_complex,
                                 " and local stride:", stride_local);
-  std::size_t local_id;
+  Idx local_id;
   if constexpr (Level == detail::level::SUBGROUP) {
-    local_id = global_data.sg.get_local_linear_id();
+    local_id = static_cast<Idx>(global_data.sg.get_local_linear_id());
   } else {
-    local_id = global_data.it.get_local_id(0);
-  }
-
-  for (std::size_t i = 0; i < num_complex; i++) {
-    std::size_t local_index = detail::pad_local<Pad>(2 * i * stride_local + local_id, BankLinesPerPad);
-    std::size_t global_index = offset + local_id + 2 * i * stride_global;
+    local_id = static_cast<Idx>(global_data.it.get_local_id(0));
+  }
+
+  for (Idx i = 0; i < num_complex; i++) {
+    Idx local_index = detail::pad_local<Pad>(2 * i * stride_local + local_id, BankLinesPerPad);
+    IdxGlobal global_index = offset + static_cast<IdxGlobal>(local_id + 2 * i) * stride_global;
     global_data.log_message(__func__, "from", local_index, "to", global_index, "value", local_ptr[local_index]);
     global_base_ptr[global_index] = local_ptr[local_index];
   }
@@ -760,19 +744,19 @@
  * @param N Viewing num_elements as product of two factors, N being the first factor
  * @param M Viewing num_elements as product of two factors, M being the second factor
  */
-template <detail::pad Pad, std::size_t BankLinesPerPad, typename T>
+template <detail::pad Pad, Idx BankLinesPerPad, typename T>
 PORTFFT_INLINE void localstrided_2global_strided(detail::global_data_struct global_data, T* global_ptr, T* local_ptr,
-                                                 std::size_t global_stride, std::size_t global_offset,
-                                                 std::size_t num_elements, std::size_t N, std::size_t M) {
+                                                 IdxGlobal global_stride, IdxGlobal global_offset, Idx num_elements,
+                                                 Idx N, Idx M) {
   global_data.log_message_global(__func__, "transferring data with global_stride = ", global_stride,
                                  " global offset = ", global_offset);
-  std::size_t start_index = global_data.it.get_local_linear_id();
-  std::size_t index_stride = global_data.it.get_local_range(0);
-  for (std::size_t idx = start_index; idx < num_elements; idx += index_stride) {
-    std::size_t source_row = idx / N;
-    std::size_t source_col = idx % N;
-    std::size_t base_offset = detail::pad_local<Pad>(2 * source_col * M + 2 * source_row, BankLinesPerPad);
-    std::size_t base_global_idx = idx * global_stride + global_offset;
+  Idx start_index = static_cast<Idx>(global_data.it.get_local_linear_id());
+  Idx index_stride = static_cast<Idx>(global_data.it.get_local_range(0));
+  for (Idx idx = start_index; idx < num_elements; idx += index_stride) {
+    Idx source_row = idx / N;
+    Idx source_col = idx % N;
+    Idx base_offset = detail::pad_local<Pad>(2 * source_col * M + 2 * source_row, BankLinesPerPad);
+    IdxGlobal base_global_idx = static_cast<IdxGlobal>(idx) * global_stride + global_offset;
     global_data.log_message(__func__, "from (", base_offset, ",", base_offset, ") ", "to (", base_global_idx,
                             base_global_idx + 1, "values = (", local_ptr[base_offset], ",", local_ptr[base_offset + 1],
                             ")");
@@ -801,18 +785,18 @@
  * @param N Viewing num_elements as product of two factors, N being the first factor
  * @param M Viewing num_elements as product of two factors, M being the second factor
  */
-template <detail::pad Pad, std::size_t BankLinesPerPad, typename T>
+template <detail::pad Pad, Idx BankLinesPerPad, typename T>
 PORTFFT_INLINE void local2strides_2global_strided(detail::global_data_struct global_data, T* global_ptr, T* local_ptr,
-                                                  std::size_t global_stride, std::size_t global_offset,
-                                                  std::size_t local_stride, std::size_t num_elements, std::size_t N,
-                                                  std::size_t M) {
+                                                  IdxGlobal global_stride, IdxGlobal global_offset, Idx local_stride,
+                                                  Idx num_elements, Idx N, Idx M) {
   global_data.log_message_global(__func__, "transferring data with global_stride = ", global_stride,
                                  " global offset = ", global_offset, " local stride = ", local_stride);
-  for (std::size_t idx = 0; idx < num_elements; idx++) {
-    std::size_t local_stride_2 = (idx % N) * M + (idx / N);
-    std::size_t base_offset =
-        detail::pad_local<Pad>(local_stride_2 * local_stride + global_data.it.get_local_id(0), BankLinesPerPad);
-    std::size_t global_idx = idx * global_stride + global_offset + global_data.it.get_local_id(0);
+  for (Idx idx = 0; idx < num_elements; idx++) {
+    Idx local_stride_2 = (idx % N) * M + (idx / N);
+    Idx base_offset = detail::pad_local<Pad>(
+        local_stride_2 * local_stride + static_cast<Idx>(global_data.it.get_local_id(0)), BankLinesPerPad);
+    IdxGlobal global_idx = static_cast<IdxGlobal>(idx) * global_stride + global_offset +
+                           static_cast<IdxGlobal>(global_data.it.get_local_id(0));
     global_data.log_message(__func__, "from", base_offset, "to", global_idx, "value", local_ptr[base_offset]);
     global_ptr[global_idx] = local_ptr[base_offset];
   }
