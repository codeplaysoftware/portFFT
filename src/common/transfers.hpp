/***************************************************************************
 *
 *  Copyright (C) Codeplay Software Ltd.
 *
 *  Licensed under the Apache License, Version 2.0 (the "License");
 *  you may not use this file except in compliance with the License.
 *  You may obtain a copy of the License at
 *
 *      http://www.apache.org/licenses/LICENSE-2.0
 *
 *  Unless required by applicable law or agreed to in writing, software
 *  distributed under the License is distributed on an "AS IS" BASIS,
 *  WITHOUT WARRANTIES OR CONDITIONS OF ANY KIND, either express or implied.
 *  See the License for the specific language governing permissions and
 *  limitations under the License.
 *
 *  Codeplay's portFFT
 *
 **************************************************************************/

#ifndef PORTFFT_COMMON_TRANSFERS_HPP
#define PORTFFT_COMMON_TRANSFERS_HPP

#include <common/helpers.hpp>
#include <common/logging.hpp>
#include <common/memory_views.hpp>
#include <defines.hpp>
#include <enums.hpp>
#include <sycl/sycl.hpp>
#include <traits.hpp>

namespace portfft {

/*template<typename ParentT, std::size_t size>
struct vector_view{
  using element_type = get_element_t<ParentT>;
  ParentT parent;
  md_view(ParentT parent) : 
      parent(parent) {}

  sycl::vec<element_type, size> operator[](Idx index){
    sycl::vec<element_type, size> res; //TODO assign to this?
    detail::unrolled_loop<0, NDim, 1>([&](const std::size_t i) PORTFFT_INLINE {
      res[i] = parent[index * size + i];
    });
    return res;
  }
}*/


//NDim is std::size_t to match std::array
template<typename ParentT, typename TIdx, std::size_t NDim>
struct md_view{
  //using ParentT = ParentT_;
  //static constexpr int NDim = NDim_;
  ParentT parent;
  std::array<TIdx, NDim> offsets;
  std::array<TIdx, NDim> strides;
  TIdx cumulative_offset;

  //should a constructor with cumulative_offset be private?
  md_view(ParentT parent, const std::array<TIdx, NDim>& offsets, const std::array<TIdx, NDim>& strides, TIdx cumulative_offset = 0) : 
      parent(parent), offsets(offsets), strides(strides), cumulative_offset(cumulative_offset) {}

  template<typename T = int, std::enable_if_t<NDim==1 && std::is_same_v<T,T>>* = nullptr>
  md_view(ParentT parent, const std::array<TIdx, NDim> offsets) : 
      parent(parent), offsets(offsets), strides{1}, cumulative_offset(0) {}

  md_view<ParentT, TIdx, NDim-1> inner(TIdx offset_arg){
    if constexpr (NDim == 1){
      return {parent, 
              std::array<TIdx, NDim-1>{}, 
              std::array<TIdx, NDim-1>{}, 
              cumulative_offset + offset_arg * strides[0] + offsets[0]};
    } else {
      return {parent, 
              std::array<TIdx, NDim-1>{offsets.begin()+1, offsets.end()}, 
              std::array<TIdx, NDim-1>{strides.begin()+1, strides.end()}, 
              cumulative_offset + offset_arg * strides[0] + offsets[0]};
    }
  }

  template<typename T = int, std::enable_if_t<NDim==0 && std::is_same_v<T,T>>* = nullptr>
  PORTFFT_INLINE auto& operator[](TIdx index){
    return parent[cumulative_offset + index];
  }
};

//NDim is std::size_t to match std::array
template<typename ParentT, typename TIdx, std::size_t NDim>
struct strided_view{
  using element_type = detail::get_element_t<ParentT>;
  using reference = element_type&;
  //using ParentT = ParentT_;
  //static constexpr int NDim = NDim_;
  ParentT parent;
  std::array<TIdx, NDim> sizes; // of the array, NOT the copy
  std::array<TIdx, NDim> offsets;

  strided_view(ParentT parent, const std::array<TIdx, NDim>& sizes, const std::array<TIdx, NDim>& offsets) : 
      parent(parent), sizes(sizes), offsets(offsets) {}

  strided_view(ParentT parent, const TIdx size, const TIdx offset = 0) : 
      parent(parent), sizes{size}, offsets{offset} {}

  PORTFFT_INLINE constexpr reference operator[](TIdx index) const {
    #pragma clang loop unroll(full)
    for(std::size_t i = 0; i < NDim; i++){
      index = index * sizes[i] + offsets[i];
    }
    return parent[index];
  }
};
//deduction guides
template<typename ParentT, typename TIdx>
strided_view(ParentT, TIdx) -> strided_view<ParentT, TIdx, 1>;
template<typename ParentT, typename TIdx>
strided_view(ParentT, TIdx, TIdx) -> strided_view<ParentT, TIdx, 1>;

template<int VectorSize = 1, typename View1, typename View2, typename TIdx>
PORTFFT_INLINE void copy_wi(detail::global_data_struct global_data, View1 src, View2 dst, TIdx size){
  using Scalar = detail::get_element_t<View1>;
  //using Vec = sycl::vec<Scalar,VectorSize>;
  #pragma clang loop unroll(full)
  for(TIdx i = 0; i < size; i++){
    if constexpr(VectorSize == 1){
      //TODO sensible logging
      global_data.log_message(__func__, "from", &src[i] - &src[0], "to", &dst[i] - &dst[0], "value", src[i]);
      dst[i] = src[i];
    } else{
      Scalar* src_start = &src[i];
      Scalar* dst_start = &dst[i];
      #pragma clang loop unroll(full)
      for(TIdx j = 0; j < VectorSize; j++){
        global_data.log_message(__func__, "from", &src_start[j] - &src[0], "to", &dst_start[j] - &dst[0], "value", src_start[j]);
        dst_start[j] = src_start[j];
      }
    }
  }
}

template<typename View1, typename View2, typename TIdx>
PORTFFT_INLINE void copy_group(Idx group_size, Idx local_id, View1 src, View2 dst, TIdx size){
  #pragma clang loop unroll(full)
  for(TIdx i = local_id; i < size; i+=group_size){
    dst[i] = src[i];
  }
}

template<typename ParentT1, typename ParentT2, typename TIdx, std::size_t NDim>
PORTFFT_INLINE void copy_wi(md_view<ParentT1, TIdx, NDim> src, md_view<ParentT2, TIdx, NDim> dst, std::array<TIdx, NDim> sizes){
  if constexpr(NDim == 0){
    dst[0] = src[0];
  } else{
    #pragma clang loop unroll(full)
    for(TIdx i = 0; i < sizes[0]; i++){
      if constexpr(NDim == 1){
        copy_wi<ParentT1, ParentT2, TIdx, NDim-1>(src.inner(i), dst.inner(i), {});
      } else{
        copy_wi<ParentT1, ParentT2, TIdx, NDim-1>(src.inner(i), dst.inner(i), {sizes.begin()+1, sizes.end()});
      }
    }
  }
}

template<typename ParentT1, typename ParentT2, typename TIdx, std::size_t NDim>
PORTFFT_INLINE void copy_group(Idx group_size, Idx local_id, md_view<ParentT1, TIdx, NDim> src, md_view<ParentT2, TIdx, NDim> dst, std::array<TIdx, NDim> sizes){
  if constexpr(NDim == 0){
    dst[0] = src[0];
  } else{
    if constexpr(NDim == 1){
      #pragma clang loop unroll(full)
      for(TIdx i = local_id; i < sizes[0]; i+=group_size){
        copy_group<ParentT1, ParentT2, TIdx, NDim-1>(src.inner(i), dst.inner(i), {});
      } 
    }else{
      #pragma clang loop unroll(full)
      for(TIdx i = 0; i < sizes[0]; i++){
        copy_group<ParentT1, ParentT2, TIdx, NDim-1>(src.inner(i), dst.inner(i), {sizes.begin()+1, sizes.end()});
      }
    }
  }
}

namespace detail {

namespace impl {
/** Copy between index-contiguous global and local memory using sub-group loads/stores for real data.
 *  Works on a fixed size block. Arguments are expected to be the same for all values in the sub-group.
 *  This function is expected to be called from `subgroup_block_copy`.
 *  global[global_offset + i] <-> local[local_offset + i] for i in [0, SgBlockCopyBlockSize)
 *
 *  @tparam TransferDirection Direction of memory transfer
 *  @tparam SubgroupSize The subgroup size
 *  @tparam ChunkSize The size of vector for the sub-group to use subgroup loads with.
 *  @tparam GlobalViewT The type of the global memory view
 *  @tparam LocalViewT The type of the local memory view
 *  @param global_data global data for the kernel
 *  @param global The global memory view to copy to/from. Expects to be real element type
 *  @param global_offset The offset into global memory to start copying at
 *  @param local The local memory view. Expects to be real element type
 *  @param local_offset The offset into local memory to start copying at
 *  @returns The number of reals copied
 */
template <transfer_direction TransferDirection, Idx SubgroupSize, Idx ChunkSize, typename GlobalViewT,
          typename LocalViewT>
PORTFFT_INLINE Idx subgroup_single_block_copy(detail::global_data_struct global_data, GlobalViewT global,
                                              IdxGlobal global_offset, LocalViewT local, Idx local_offset) {
  using real_t = get_element_remove_cv_t<GlobalViewT>;
  constexpr Idx SgBlockCopyBlockSize = ChunkSize * SubgroupSize;
  using vec_t = sycl::vec<real_t, ChunkSize>;

  // Is the local memory suitable for using Intel's subgroup copy extensions with?
  // NB: This assumes any offset aligns with padding in a padded view
  const bool is_sg_contiguous = PORTFFT_N_LOCAL_BANKS % SubgroupSize == 0 || is_contiguous_view(local);
  const char* func_name = __func__;
  global_data.log_message_subgroup(func_name, "SgBlockCopyBlockSize", SgBlockCopyBlockSize, "global_offset",
                                   global_offset, "local_offset", local_offset, "is_sg_contiguous", is_sg_contiguous);
  Idx local_id = static_cast<Idx>(global_data.sg.get_local_linear_id());
  // A helper function to generate indexes in local memory.
  auto index_transform = [=](Idx i) PORTFFT_INLINE { return local_offset + i * SubgroupSize + local_id; };
  if constexpr (TransferDirection == transfer_direction::GLOBAL_TO_LOCAL) {
    vec_t vec = global_data.sg.load<ChunkSize>(detail::get_global_multi_ptr(&global[global_offset]));
    PORTFFT_UNROLL
    for (Idx j = 0; j < ChunkSize; j++) {
      if (is_sg_contiguous) {
        global_data.sg.store(detail::get_local_multi_ptr(&local[local_offset + j * SubgroupSize]),
                             vec[static_cast<int>(j)]);
      } else {
        local[index_transform(j)] = vec[static_cast<int>(j)];
      }
    }
  } else {
    vec_t vec;
    PORTFFT_UNROLL
    for (Idx j = 0; j < ChunkSize; j++) {
      if (is_sg_contiguous) {
        vec[static_cast<int>(j)] =
            global_data.sg.load(detail::get_local_multi_ptr(&local[local_offset + j * SubgroupSize]));
      } else {
        vec[static_cast<int>(j)] = local[index_transform(j)];
      }
    }
    global_data.sg.store(detail::get_global_multi_ptr(&global[global_offset]), vec);
  }
  return SgBlockCopyBlockSize;
}

/** Copy between index-contiguous global and local memory using sub-groups loads/stores for real data.
 *  Data does not need to be aligned to alignof(vec_t). Arguments are expected to be the same for all values in the
 *  sub-group. Copies in multiples of SgBlockCopyBlockSize, and may copy less than the given item count n.
 *  global[global_offset + i] <-> local[local_offset + i] for i in [0, m) where m <= n
 *
 *  @tparam TransferDirection Direction of memory transfer
 *  @tparam Level Is this being called at subgroup or work-group level?
 *  @tparam SubgroupSize The subgroup size
 *  @tparam ChunkSize The size of vector for the sub-group to use subgroup loads with.
 *  @tparam Pad Do or don't pad local memory
 *  @tparam BankLinesPerPad Paramater for local memory padding
 *  @tparam GlobalViewT The view of local memory
 *  @tparam LocalViewT The type of the local memory view
 *  @param global_data global data for the kernel
 *  @param global The global memory view to copy to/from. Expects to be real element type
 *  @param global_offset The offset into global memory to start copying at
 *  @param local The local memory view. Expects to be real element type
 *  @param local_offset The offset into local memory to start copying at
 *  @param n The count of reals to copy
 *  @returns The number of reals copied. May be less than n.
 */
template <transfer_direction TransferDirection, level Level, Idx ChunkSize, Idx SubgroupSize, typename GlobalViewT,
          typename LocalViewT>
PORTFFT_INLINE Idx subgroup_block_copy(detail::global_data_struct global_data, GlobalViewT global,
                                       IdxGlobal global_offset, LocalViewT local, Idx local_offset, Idx n) {
  static constexpr Idx BlockSize = ChunkSize * SubgroupSize;
  using real_t = get_element_remove_cv_t<GlobalViewT>;
  static_assert(std::is_same_v<real_t, get_element_remove_cv_t<LocalViewT>>, "Mismatch between global and local types");
  static_assert(Level == level::SUBGROUP || Level == level::WORKGROUP, "Only subgroup and workgroup level supported");

  const char* func_name = __func__;
  global_data.log_message_scoped<Level>(func_name, "global_offset", global_offset, "local_offset", local_offset, "n",
                                        n);

  Idx block_count = n / BlockSize;
  if constexpr (Level == level::SUBGROUP) {
    for (Idx block_idx{0}; block_idx < block_count; ++block_idx) {
      Idx offset = block_idx * BlockSize;
      subgroup_single_block_copy<TransferDirection, SubgroupSize, ChunkSize>(
          global_data, global, global_offset + offset, local, local_offset + offset);
    }
  } else {  // Level == level::WORKGROUP
    auto sg = global_data.sg;
    Idx subgroup_id = static_cast<Idx>(sg.get_group_id());
    Idx subgroup_count = static_cast<Idx>(sg.get_group_linear_range());
    // NB: For work-groups this may lead to divergence between sub-groups on the final loop iteration.
    for (Idx block_idx{subgroup_id}; block_idx < block_count; block_idx += subgroup_count) {
      Idx offset = block_idx * BlockSize;
      subgroup_single_block_copy<TransferDirection, SubgroupSize, ChunkSize>(
          global_data, global, global_offset + offset, local, local_offset + offset);
    }
  }
  global_data.log_message_scoped<Level>(func_name, "copied_value_count", block_count * BlockSize);
  return block_count * BlockSize;
}

/** Copy between index-contiguous global and local memory using work-group or sub-group. Global memory argument must
 * be aligned to alignof(sycl::vec<real_t, ChunkSize). Copies in block of Chunksize * group.get_local_range(0) elements,
 * and may copy fewer elements than requested.
 * global[global_offset + i] <-> local[local_offset + i] for i in [0, m) where m <= n.
 *
 *  @tparam TransferDirection Direction of memory transfer
 *  @tparam Level Group type to use for copies.
 *  @tparam ChunkSize The element count for sycl::vec<RealT, ChunkSize>
 *  @tparam GlobalViewT The view of local memory
 *  @tparam LocalViewT The type of the local memory view
 *  @param global_data global data for the kernel
 *  @param global The global memory view to copy to/from. Expects to be real element type
 *  @param global_offset The offset into global memory to start copying at
 *  @param local The local memory view. Expects to be real element type
 *  @param local_offset The offset into local memory to start copying at
 *  @param n The desired number of reals to copy
 *  @returns The number of reals copied - may be less than n
 */
template <transfer_direction TransferDirection, level Level, Idx ChunkSize, typename GlobalViewT, typename LocalViewT>
PORTFFT_INLINE Idx vec_aligned_group_block_copy(detail::global_data_struct global_data, GlobalViewT global,
                                                IdxGlobal global_offset, LocalViewT local, Idx local_offset, Idx n) {
  using real_t = get_element_remove_cv_t<GlobalViewT>;
  using vec_t = sycl::vec<real_t, ChunkSize>;
  auto group = global_data.get_group<Level>();

  const char* func_name = __func__;
  global_data.log_message_scoped<Level>(func_name, "ChunkSize", ChunkSize, "global_offset", global_offset,
                                        "local_offset", local_offset, "copy_block_size",
                                        ChunkSize * group.get_local_range()[0], "n", n);

  Idx block_size = ChunkSize * static_cast<Idx>(group.get_local_range()[0]);
  Idx block_count = n / block_size;
  Idx local_id = static_cast<Idx>(group.get_local_id()[0]);
  Idx wi_offset = local_id * ChunkSize;
  auto index_transform = [=](Idx inner, Idx outer)
                             PORTFFT_INLINE { return local_offset + wi_offset + inner + outer * block_size; };
  for (Idx loop_idx{0}; loop_idx < block_count; ++loop_idx) {
    if constexpr (TransferDirection == transfer_direction::GLOBAL_TO_LOCAL) {
      vec_t loaded;
      loaded = *reinterpret_cast<const vec_t*>(&global[global_offset + wi_offset + block_size * loop_idx]);
      PORTFFT_UNROLL
      for (Idx j = 0; j < ChunkSize; j++) {
        local[index_transform(j, loop_idx)] = loaded[static_cast<int>(j)];
      }
    } else {  // LOCAL_TO_GLOBAL
      vec_t to_store;
      PORTFFT_UNROLL
      for (Idx j = 0; j < ChunkSize; j++) {
        to_store[static_cast<int>(j)] = local[index_transform(j, loop_idx)];
      }
      *reinterpret_cast<vec_t*>(&global[global_offset + wi_offset + block_size * loop_idx]) = to_store;
    }
  }
  global_data.log_message_scoped<Level>(func_name, "copied_value_count", block_count * block_size);
  return block_count * block_size;
}

/** Copy between index-contiguous global and local memory for n values, where n < group.get_local_range()[0].
 *  global[global_offset + i] <-> local[local_offset + i] for i in [0, n)
 *
 *  @tparam TransferDirection Direction of memory transfer
 *  @tparam Level Group type to use for copies.
 *  @tparam GlobalViewT The view of local memory
 *  @tparam LocalViewT The type of the local memory view
 *  @param global_data global data for the kernel
 *  @param global The global memory view to copy to/from. Expects to be real element type
 *  @param global_offset The offset into global memory to start copying at
 *  @param local The local memory view. Expects to be real element type
 *  @param local_offset The offset into local memory to start copying at
 *  @param n The number of reals to copy. Must be less than group.get_local_range()[0]
 *  @returns The number of reals copied
 */
template <transfer_direction TransferDirection, level Level, typename GlobalViewT, typename LocalViewT>
PORTFFT_INLINE Idx subrange_copy(detail::global_data_struct global_data, GlobalViewT global, IdxGlobal global_offset,
                                 LocalViewT local, Idx local_offset, Idx n) {
  auto group = global_data.get_group<Level>();
  const char* func_name = __func__;
  global_data.log_message_scoped<Level>(func_name, "global_offset", global_offset, "local_offset", local_offset,
                                        "group_size", group.get_local_range()[0], "n", n);
  Idx local_id = static_cast<Idx>(group.get_local_id()[0]);
  if (local_id < n) {
    if constexpr (TransferDirection == transfer_direction::GLOBAL_TO_LOCAL) {
      local[local_offset + local_id] = global[global_offset + static_cast<IdxGlobal>(local_id)];
    } else {  // LOCAL_TO_GLOBAL
      global[global_offset + static_cast<IdxGlobal>(local_id)] = local[local_offset + local_id];
    }
  }
  return n;
}

/** Copy between index-contiguous global and local memory for n values. No particular requirements for alignment.
 *  global[global_offset + i] <-> local[local_offset + i] for i in [0, n)
 *
 *  @tparam TransferDirection Direction of memory transfer
 *  @tparam Level Group type to use for copies.
 *  @tparam GlobalViewT The view of local memory
 *  @tparam LocalViewT The type of the local memory view
 *  @param global_data global data for the kernel
 *  @param group The sub-group or work-group
 *  @param global The global memory view to copy to/from. Expects to be real element type
 *  @param global_offset The offset into global memory to start copying at
 *  @param local The local memory view. Expects to be real element type
 *  @param local_offset The offset into local memory to start copying at
 *  @param n The number of reals to copy
 *  @returns The number of reals copied
 */
template <transfer_direction TransferDirection, level Level, typename GlobalViewT, typename LocalViewT>
PORTFFT_INLINE Idx naive_copy(detail::global_data_struct global_data, GlobalViewT global, IdxGlobal global_offset,
                              LocalViewT local, Idx local_offset, Idx n) {
  auto group = global_data.get_group<Level>();
  Idx local_id = static_cast<Idx>(group.get_local_id()[0]);
  Idx local_size = static_cast<Idx>(group.get_local_range()[0]);
  Idx loop_iters = n / local_size;
  const char* func_name = __func__;
  global_data.log_message_scoped<Level>(func_name, "global_offset", global_offset, "local_offset", local_offset, "n",
                                        n);
  for (Idx j = 0; j < loop_iters; j++) {
    Idx local_idx = local_offset + local_id + j * local_size;
    if constexpr (TransferDirection == transfer_direction::GLOBAL_TO_LOCAL) {
      local[local_idx] = global[global_offset + local_id + j * local_size];
    } else {  // LOCAL_TO_GLOBAL
      global[global_offset + local_id + j * local_size] = local[local_idx];
    }
  }
  Idx loop_copies = loop_iters * local_size;
  subrange_copy<TransferDirection, Level>(global_data, global, global_offset + loop_copies, local,
                                          local_offset + loop_copies, n - loop_copies);
  return n;
}

}  // namespace impl

/**
 * Copies data from global memory to local memory. Expects the value of most input arguments to be the
 * same for work-items in the group described by template parameter "Level".
 *
 * @tparam Level Which level (subgroup or workgroup) does the transfer.
 * @tparam SubgroupSize size of the subgroup
 * @tparam LocalViewT The type of the local memory view
 * @tparam GlobalViewT The type of the global memory view
 * @param global_data global data for the kernel
 * @param global View of global memory
 * @param local View of local memory
 * @param total_num_elems total number of values to copy per group
 * @param global_offset offset to the global pointer
 * @param local_offset offset to the local pointer
 */
template <transfer_direction TransferDirection, level Level, Idx SubgroupSize, typename GlobalViewT,
          typename LocalViewT>
PORTFFT_INLINE void global_local_contiguous_copy(detail::global_data_struct global_data, GlobalViewT global,
                                                 LocalViewT local, Idx total_num_elems, IdxGlobal global_offset = 0,
                                                 Idx local_offset = 0) {
  using real_t = get_element_remove_cv_t<GlobalViewT>;
  static_assert(std::is_floating_point_v<real_t>, "Expecting floating-point data type");
  static_assert(std::is_same_v<real_t, get_element_remove_cv_t<LocalViewT>>, "Type mismatch between global and local");
  const char* func_name = __func__;
  global_data.log_message_scoped<Level>(func_name, "global_offset", global_offset, "local_offset", local_offset);
  static constexpr Idx ChunkSizeRaw = PORTFFT_VEC_LOAD_BYTES / sizeof(real_t);
  static constexpr int ChunkSize = ChunkSizeRaw < 1 ? 1 : ChunkSizeRaw;

#ifdef PORTFFT_USE_SG_TRANSFERS
  Idx copied_by_sg = impl::subgroup_block_copy<TransferDirection, Level, ChunkSize, SubgroupSize>(
      global_data, global, global_offset, local, local_offset, total_num_elems);
  local_offset += copied_by_sg;
  global_offset += copied_by_sg;
  total_num_elems -= copied_by_sg;
#else
  using vec_t = sycl::vec<real_t, ChunkSize>;
  const real_t* global_ptr = &global[global_offset];
  const real_t* global_aligned_ptr = reinterpret_cast<const real_t*>(
      detail::round_up_to_multiple(reinterpret_cast<std::uintptr_t>(global_ptr), alignof(vec_t)));
  Idx unaligned_elements = static_cast<Idx>(global_aligned_ptr - global_ptr);
  // Load the first few unaligned elements. Assumes group size > alignof(vec_t) / sizeof(vec_t).
  impl::subrange_copy<TransferDirection, Level>(global_data, global, global_offset, local, local_offset,
                                                unaligned_elements);
  local_offset += unaligned_elements;
  global_offset += unaligned_elements;
  total_num_elems -= unaligned_elements;

  // Each workitem loads a chunk of consecutive elements. Chunks loaded by a group are consecutive.
  Idx block_copied_elements = impl::vec_aligned_group_block_copy<TransferDirection, Level, ChunkSize>(
      global_data, global, global_offset, local, local_offset, total_num_elems);
  local_offset += block_copied_elements;
  global_offset += block_copied_elements;
  total_num_elems -= block_copied_elements;
#endif
  // We cannot load fixed-size blocks of data anymore, so we use naive copies.
  impl::naive_copy<TransferDirection, Level>(global_data, global, global_offset, local, local_offset, total_num_elems);
}

}  // namespace detail

/**
 * Copies data from global memory to local memory.
 *
 * @tparam Level Which level (subgroup or workgroup) does the transfer.
 * @tparam SubgroupSize size of the subgroup
 * @tparam LocalViewT The type of the local memory view
 * @tparam GlobalViewT The type of the global memory view
 * @tparam T type of the scalar used for computations
 * @param global_data global data for the kernel
 * @param global View of global memory
 * @param local View of local memory
 * @param total_num_elems total number of values to copy per group
 * @param global_offset offset to the global pointer
 * @param local_offset offset to the local pointer
 */
template <detail::level Level, Idx SubgroupSize, typename GlobalViewT, typename LocalViewT>
PORTFFT_INLINE void global2local(detail::global_data_struct global_data, GlobalViewT global, LocalViewT local,
                                 Idx total_num_elems, IdxGlobal global_offset = 0, Idx local_offset = 0) {
  detail::global_local_contiguous_copy<detail::transfer_direction::GLOBAL_TO_LOCAL, Level, SubgroupSize>(
      global_data, global, local, total_num_elems, global_offset, local_offset);
}

/**
 * Copies data from local memory to global memory.
 *
 * @tparam Level Which level (subgroup or workgroup) does the transfer.
 * @tparam SubgroupSize size of the subgroup
 * @tparam LocalViewT The type of the local memory view
 * @tparam GlobalViewT The type of the global memory view
 * @tparam T type of the scalar used for computations
 * @param global_data global data for the kernel
 * @param local View of local memory
 * @param global View of global memory
 * @param total_num_elems total number of values to copy per group
 * @param local_offset offset to the local pointer
 * @param global_offset offset to the global pointer
 */
template <detail::level Level, Idx SubgroupSize, typename LocalViewT, typename GlobalViewT>
PORTFFT_INLINE void local2global(detail::global_data_struct global_data, LocalViewT local, GlobalViewT global,
                                 Idx total_num_elems, Idx local_offset = 0, IdxGlobal global_offset = 0) {
  detail::global_local_contiguous_copy<detail::transfer_direction::LOCAL_TO_GLOBAL, Level, SubgroupSize>(
      global_data, global, local, total_num_elems, global_offset, local_offset);
}

/**
 * Copies data from local memory to private memory. Each work item gets a chunk
 * of consecutive values from local memory.
 *
 * @tparam PrivT The type of view of private memory
 * @tparam LocalT The type of view of local memory
 * @param global_data global data for the kernel
 * @param num_elements_per_wi Number of elements to copy by each work item
 * @param local View of local memory
 * @param priv View of private memory
 * @param local_id local id of work item
 * @param stride stride between two chunks assigned to consecutive work items.
 * Should be >= num_elements_per_wi
 * @param local_offset offset to the local pointer
 */
template <typename LocalT, typename PrivT>
PORTFFT_INLINE void local2private(detail::global_data_struct global_data, Idx num_elements_per_wi, LocalT local,
                                  PrivT priv, Idx local_id, Idx stride, Idx local_offset = 0) {
  const char* func_name = __func__;
<<<<<<< HEAD
  global_data.log_message_local(func_name, "NumElemsPerWI", NumElemsPerWI, "local_id", local_id, "stride", stride,
                                "local_offset", local_offset);
  //detail::unrolled_loop<0, NumElemsPerWI, 1>([&](Idx i) PORTFFT_INLINE {
  #pragma clang loop unroll(full)
  for(Idx i = 0; i < NumElemsPerWI; i++){
=======
  global_data.log_message_local(func_name, "num_elements_per_wi", num_elements_per_wi, "local_id", local_id, "stride",
                                stride, "local_offset", local_offset);
  PORTFFT_UNROLL
  for (Idx i = 0; i < num_elements_per_wi; i++) {
>>>>>>> 17dc5d0a
    Idx local_idx = local_offset + local_id * stride + i;
    global_data.log_message(func_name, "from", local_idx, "to", i, "value", local[local_idx]);
    priv[i] = local[local_idx];
  }
<<<<<<< HEAD
  //});
  /*copy_wi(md_view{local, std::array<Idx, 1>{local_offset + local_id * stride}}, 
          md_view{priv, std::array<Idx, 1>{0}}, 
          std::array<Idx, 1>{NumElemsPerWI});*/
  //copy_wi(global_data, detail::offset_view{local, local_offset + local_id * stride}, priv, NumElemsPerWI);
  
=======
>>>>>>> 17dc5d0a
}

/**
 * Stores data from the local memory to the global memory, in a transposed manner.
 * global[offset + 2 * i] = local[2 * (stride * (i % N) + (i / N))]
 * global[offset + 2 * i + 1] = local[2 * (stride * (i % N) + (i / N)) + 1]
 * for i in [0, N * M)
 *
 * @tparam LocalT The view type of local memory
 * @tparam GlobalT The view type of global memory
 *
 * @param global_data global data for the kernel
 * @param N Number of rows
 * @param M Number of Cols
 * @param stride Stride between two contiguous elements in global memory in local memory.
 * @param local View of local memory
 * @param global View of global memory
 * @param offset offset to the global memory pointer
 */
template <typename LocalT, typename GlobalT>
PORTFFT_INLINE void local2global_transposed(detail::global_data_struct global_data, Idx N, Idx M, Idx stride,
                                            LocalT local, GlobalT global, IdxGlobal offset) {
  using real_t = detail::get_element_remove_cv_t<LocalT>;
  static_assert(std::is_same_v<real_t, detail::get_element_t<GlobalT>>, "Type mismatch between local and global views");
  const char* func_name = __func__;
  global_data.log_message_local(func_name, "N", N, "M", M, "stride", stride, "offset", offset);
  Idx num_threads = static_cast<Idx>(global_data.it.get_local_range(0));
  for (Idx i = static_cast<Idx>(global_data.it.get_local_linear_id()); i < N * M; i += num_threads) {
    Idx source_row = i / N;
    Idx source_col = i % N;
    Idx source_index = 2 * (stride * source_col + source_row);
    sycl::vec<real_t, 2> v{local[source_index], local[source_index + 1]};
    IdxGlobal global_idx = offset + static_cast<IdxGlobal>(2 * i);
    global_data.log_message(func_name, "from", source_index, "to", global_idx, "value", v);
    *reinterpret_cast<sycl::vec<real_t, 2>*>(&global[global_idx]) = v;
  }
}

/**
 * Load from global to local on a workgroup level where:
 * - Global data is in batch interleaved form
 * - Local data is in batch interleaved form
 * local[i + j * s0] = global[o1 + i + j * s1] for i = [0, i_max), j = [0, j_max)
 * where i_max < group.get_local_linear_range()
 *
 * @tparam Level Which level (subgroup or workgroup) does the transfer.
 * @tparam GlobalT The global memory view type
 * @tparam LocalT The local memory view type
 *
 * @param global_data global data for the kernel
 * @param global A view of global memory
 * @param local A view of local
 * @param global_offset Offset from which the strided loads would begin
 * @param i_max Number of contiguous row values to copy. Usually the 2 * number of batches to copy.
 * @param j_max Number of columns to copy. Usually the number of complex values in the FFT.
 * @param stride_global Row stride in global view. Usually the 2 * batch count of all FFTs in local memory.
 * @param stride_local Row stride in local view
 */
template <detail::level Level, typename GlobalT, typename LocalT>
PORTFFT_INLINE void global_batchinter_2_local_batchinter(detail::global_data_struct global_data, GlobalT global,
                                                         LocalT local, IdxGlobal global_offset, Idx i_max, Idx j_max,
                                                         IdxGlobal stride_global, Idx stride_local) {
  static_assert(std::is_same_v<detail::get_element_remove_cv_t<GlobalT>, detail::get_element_t<LocalT>>,
                "Type mismatch between global and local views");
  const char* func_name = __func__;
  global_data.log_message_local(func_name, "global_offset", global_offset, "i_max", i_max, "j_max", j_max,
                                "stride_global", stride_global, "stride_local", stride_local);
  for (Idx j = 0; j < j_max; j++) {
    detail::impl::subrange_copy<detail::transfer_direction::GLOBAL_TO_LOCAL, Level>(
        global_data, global, global_offset + static_cast<IdxGlobal>(j) * stride_global, local, j * stride_local, i_max);
  }
}

/**
 * Copies data from private memory to local memory. Each work item writes a
 * chunk of consecutive values to local memory.
 * local[local_offset + local_id * stride + i] = priv[i] for i in [0, num_elemets_per_wi)
 *
 * @tparam PrivT The type of view of private memory
 * @tparam LocalT The type of view of local memorys
 * @param global_data global data for the kernel
 * @param num_elemets_per_wi Number of elements to copy by each work item
 * @param priv A view of private memory
 * @param local A view of local memory
 * @param local_id local id of work item
 * @param stride stride between two chunks assigned to consecutive work items.
 * Should be >= NumElemsPerWI
 * @param local_offset offset to the local base index
 */
template <typename PrivT, typename LocalT>
PORTFFT_INLINE void private2local(detail::global_data_struct global_data, Idx num_elemets_per_wi, PrivT priv,
                                  LocalT local, Idx local_id, Idx stride, Idx local_offset = 0) {
  const char* func_name = __func__;
  global_data.log_message_local(func_name, "local_id", local_id, "stride", stride, "local_offset", local_offset);
  PORTFFT_UNROLL
  for (Idx i = 0; i < num_elemets_per_wi; i++) {
    global_data.log_message(func_name, "from", i, "to", local_offset + local_id * stride + i, "value", priv[i]);
    local[local_offset + local_id * stride + i] = priv[i];
<<<<<<< HEAD
  });
  /*copy_wi(md_view{priv, std::array<Idx, 1>{0}}, 
          md_view{local, std::array<Idx, 1>{local_offset + local_id * stride}}, 
          std::array<Idx, 1>{NumElemsPerWI});*/
  //copy_wi(global_data, priv, detail::offset_view{local, local_offset + local_id * stride}, NumElemsPerWI);
=======
  }
>>>>>>> 17dc5d0a
}

/**
 * Copies data from private memory to local or global memory. Consecutive workitems write
 * consecutive elements. The copy is done jointly by a group of threads defined by `local_id` and `workers_in_group`.
 * destination[destination_offset + local_id * 2 + i * workers_in_group    ] := priv[i]
 * destination[destination_offset + local_id * 2 + i * workers_in_group + 1] := priv[i + 1]
 * for i in [0, NumElemsPerWI)
 *
 * @tparam PrivT The type of the private memory view
 * @tparam DestT The type of the destination memory view
 * @tparam TDstIdx type of destination index
 * @param global_data global data for the kernel
 * @param num_elements_per_wi Number of elements to copy by each work item
 * @param priv View of private memory
 * @param destination View of destination - local or global memory
 * @param local_id local id of work item
 * @param workers_in_group how many workitems are working in each group (can be
 * less than the group size)
 * @param destination_offset offset to the destination pointer
 */
template <typename PrivT, typename DestT, typename TDstIdx>
PORTFFT_INLINE void store_transposed(detail::global_data_struct global_data, Idx num_elements_per_wi, PrivT priv,
                                     DestT destination, Idx local_id, Idx workers_in_group,
                                     TDstIdx destination_offset = 0) {
  using real_t = detail::get_element_remove_cv_t<PrivT>;
  static_assert(std::is_same_v<real_t, detail::get_element_t<DestT>>,
                "Type mismatch between private and destination views");
  const char* func_name = __func__;
  global_data.log_message_local(func_name, "local_id", local_id, "workers_in_group", workers_in_group,
                                "destination_offset", destination_offset);
  constexpr Idx VecSize = 2;  // each workitem stores 2 consecutive values (= one complex value)
  using T_vec = sycl::vec<real_t, VecSize>;
  const T_vec* priv_vec = reinterpret_cast<const T_vec*>(priv);
  T_vec* destination_vec = reinterpret_cast<T_vec*>(&destination[0]);
  PORTFFT_UNROLL
  for (Idx i = 0; i < num_elements_per_wi; i += 2) {
    TDstIdx destination_idx = destination_offset + static_cast<TDstIdx>(local_id * 2 + i * workers_in_group);
    global_data.log_message(func_name, "from", i, "to", destination_idx, "value", priv[i]);
    global_data.log_message(func_name, "from", i + 1, "to", destination_idx + 1, "value", priv[i + 1]);
    auto dest_ptr_real = reinterpret_cast<std::uintptr_t>(&destination[destination_idx]);
    auto dest_ptr_imag = reinterpret_cast<std::uintptr_t>(&destination[destination_idx + 1]);
    if (dest_ptr_real % alignof(T_vec) == 0 && (dest_ptr_imag + sizeof(real_t) == dest_ptr_real)) {
      // If the destination address is aligned and contiguous, we can use vector store
      destination_vec[destination_idx / 2] = priv_vec[i / 2];
    } else {
      destination[destination_idx] = priv[i];
      destination[destination_idx + 1] = priv[i + 1];
    }
  }
}

/**
 * Transfer data between local and private memory, with 3 levels of transpositions / strides.
 * local_or_global_idx = s1 * (s2 * (s3 * i + o3) + o2) + o1
 * private_idx = 2 * i
 * output[out_idx] = input[in_idx]
 * output[out_idx + 1] = input[in_idx + 1]
 * where out_idx and in_idx are chosen according to TransferDirection
 * for i in [0, num_complex_elements) where loc is indexed repecting padding.
 *
 * @tparam TransferDirection Direction of Transfer
 * @tparam TDstIdx type of destination index
 * @tparam InputT The type of the input memory view
 * @tparam DestT The type of the dest memory view
 *
 * @param global_data global data for the kernel
 * @param num_complex_elements Number of complex elements to transfer between the two.
 * @param input Input view
 * @param output Output view
 * @param stride_1 Innermost stride
 * @param offset_1 Innermost offset
 * @param stride_2 2nd level of stride
 * @param offset_2 2nd level of offset
 * @param stride_3 Outermost stride
 * @param offset_3 Outermost offset
 */
template <detail::transfer_direction TransferDirection, typename TDstIdx, typename InputT, typename DestT>
PORTFFT_INLINE void transfer_strided(detail::global_data_struct global_data, Idx num_complex_elements, InputT input,
                                     DestT output, TDstIdx stride_1, TDstIdx offset_1, TDstIdx stride_2,
                                     TDstIdx offset_2, TDstIdx stride_3, TDstIdx offset_3) {
  static_assert(std::is_same_v<detail::get_element_remove_cv_t<InputT>, detail::get_element_t<DestT>>,
                "Type mismatch between local and private views");
  const char* func_name = __func__;
  global_data.log_message_local(__func__, "stride_1", stride_1, "offset_1", offset_1, "stride_2", stride_2, "offset_2",
                                offset_2, "stride_3", stride_3, "offset_3", offset_3);
  PORTFFT_UNROLL
  for (Idx j = 0; j < num_complex_elements; j++) {
    TDstIdx base_offset = stride_1 * (stride_2 * static_cast<TDstIdx>((j * stride_3 + offset_3)) + offset_2) + offset_1;
    if constexpr (TransferDirection == detail::transfer_direction::LOCAL_TO_PRIVATE) {
      global_data.log_message(func_name, "from", base_offset, "to", 2 * j, "value", input[base_offset]);
      global_data.log_message(func_name, "from", base_offset + 1, "to", 2 * j + 1, "value", input[base_offset + 1]);
      output[2 * j] = input[base_offset];
      output[2 * j + 1] = input[base_offset + 1];
    }
    if constexpr (TransferDirection == detail::transfer_direction::PRIVATE_TO_LOCAL) {
      global_data.log_message(func_name, "from", 2 * j, "to", base_offset, "value", input[2 * j]);
      global_data.log_message(func_name, "from", 2 * j + 1, "to", base_offset + 1, "value", input[2 * j + 1]);
      output[base_offset] = input[2 * j];
      output[base_offset + 1] = input[2 * j + 1];
    }
    if constexpr (TransferDirection == detail::transfer_direction::PRIVATE_TO_GLOBAL) {
      output[base_offset] = input[2 * j];
      output[base_offset + 1] = input[2 * j + 1];
    }
  }
}

/**
 * Views the data in the local memory as an NxM matrix, and stores data from the private memory along the column:
 * loc[2 * stride * (num_workers * i + thread_id) + 2 * col_num] := priv[i]
 * loc[2 * stride * (num_workers * i + thread_id) + 2 * col_num + 1] := priv[i + 1]
 * for i in [0, num_elements_per_wi).
 *
 * @tparam PrivT The type of view of private memory
 * @tparam LocalT The type of view of local memory
 *
 * @param global_data global data for the kernel
 * @param num_elements_per_wi Elements per workitem
 * @param priv View of private memory
 * @param local View of local memory
 * @param thread_id Id of the working thread for the FFT
 * @param num_workers Number of threads working for that FFt
 * @param col_num Column number in which the data will be stored
 * @param stride Inner most dimension of the reinterpreted matrix
 */
template <typename PrivT, typename LocalT>
PORTFFT_INLINE void private2local_transposed(detail::global_data_struct global_data, Idx num_elements_per_wi,
                                             PrivT priv, LocalT local, Idx thread_id, Idx num_workers, Idx col_num,
                                             Idx stride) {
  transfer_strided<detail::transfer_direction::PRIVATE_TO_LOCAL>(global_data, num_elements_per_wi, priv, local, 1, 0,
                                                                 2 * stride, 2 * col_num, num_workers, thread_id);
}

/**
 * Views the data in the local memory as an NxM matrix, and loads a column into the private memory
 * priv[2 * i] := loc[2 * stride * (i + thread_id * num_elements_per_wi) + 2 * col_num]
 * priv[2 * i + 1] := loc[2 * stride * (i + thread_id * num_elements_per_wi) + 2 * col_num + 1]
 * for i in [0, num_elements_per_wi)
 *
 * @tparam PrivT The type of view of private memory
 * @tparam LocalT The type of view of local memory
 *
 * @param global_data global data for the kernel
 * @param num_elements_per_wi Elements per workitem
 * @param local View of local memory
 * @param priv View of private memory
 * @param thread_id ID of the working thread in FFT
 * @param col_num Column number which is to be loaded
 * @param stride Inner most dimension of the reinterpreted matrix
 */
<<<<<<< HEAD
template <Idx NumElementsPerWI, typename LocalT, typename PrivT>
PORTFFT_INLINE void local2private_transposed(detail::global_data_struct global_data, LocalT local, PrivT priv,
                                             Idx thread_id, Idx col_num, Idx stride) {
  transfer_strided<detail::transfer_direction::LOCAL_TO_PRIVATE, NumElementsPerWI>(global_data, local, priv, 
      1,          0, 
      2 * stride, 2 * col_num, 
      1,          thread_id * NumElementsPerWI);
=======
template <typename LocalT, typename PrivT>
PORTFFT_INLINE void local2private_transposed(detail::global_data_struct global_data, Idx num_elements_per_wi,
                                             LocalT local, PrivT priv, Idx thread_id, Idx col_num, Idx stride) {
  transfer_strided<detail::transfer_direction::LOCAL_TO_PRIVATE>(
      global_data, num_elements_per_wi, local, priv, 1, 0, 2 * stride, 2 * col_num, 1, thread_id * num_elements_per_wi);
>>>>>>> 17dc5d0a
}

/**
 * Transfer local to global on a work-group level where:
 * - The FFTs in local data is stored in batch interleaved form.
 *   - The data within the index space of a single FFT is decomposed by factors N & M, and also stored in batch
 * interleaved form.
 * - The FFTs in global memory are stored in packed form without further decomposition.
 *
 * global[global_offset + 2 * batch_num * M * N + 2 * i + local_id % 2] =
 *        loc[local_stride * ((i % N) * M + i / N) + local_id] for i in [0, M * N)
 *
 * @tparam LocalT The type of view of local memory
 * @tparam GlobalT The type of view of global memory
 *
 * @param global_data global data for the kernel
 * @param loc View of local memory
 * @param global View of global memory
 * @param global_offset Offset to global memory
 * @param local_stride stride value in local memory. Effectively max_batch_count. Expects >= N * M * batch_count
 * @param N 1st factor of FFT in local memory - number of rows for a single FFT in matrix form in local memory.
 * @param M 2nd factor of FFT in local memory - number of column for a single FFT in matrix form in local memory.
 * @param batch_count number of batches
 */
template <Idx SubgroupSize, typename LocalT, typename GlobalT>
PORTFFT_INLINE void local_batchinter_batchinter_2_global_packed(detail::global_data_struct global_data, LocalT loc,
                                                                GlobalT global, IdxGlobal global_offset,
                                                                Idx local_stride, Idx N, Idx M, Idx batch_count) {
  static_assert(std::is_same_v<detail::get_element_remove_cv_t<LocalT>, detail::get_element_remove_cv_t<GlobalT>>,
                "Type mismatch between local and global views");
  const char* func_name = __func__;
  global_data.log_message_local(func_name, "global_offset", global_offset, "local_stride", local_stride, "N", N, "M", M,
                                "batch_count", batch_count);
  Idx fft_size = N * M;
  // Index from linear space in local memory to an index in a selected FFT:
  auto linearize_local_ffts = [=](Idx fft_inner, Idx batch_idx) PORTFFT_INLINE {
    return local_stride * ((fft_inner / 2 % N) * M + fft_inner / 2 / N) + 2 * batch_idx + fft_inner % 2;
  };
  // Linearize FFTs such that the data is in packed form in Global memory.
  auto batch_interleaved_to_packed = [=](Idx i) PORTFFT_INLINE {
    return linearize_local_ffts(i % (2 * fft_size), i / (2 * fft_size));
  };
  auto remapped_local_view = detail::remapping_view(loc, std::move(batch_interleaved_to_packed));
  // Can't use global_local_contiguous_copy because of the PORTFFT_N_LOCAL_BANKS % SubgroupSize == 0 in the sg-copy
  // impl.
  detail::impl::naive_copy<detail::transfer_direction::LOCAL_TO_GLOBAL, detail::level::WORKGROUP>(
      global_data, global, global_offset, remapped_local_view, 0, 2 * fft_size * batch_count);
}

/**
 * Stores data to global memory where consecutive elements of a problem are separated by stride.
 * Data layout in local memory is same as global memory. Each workitem is responsible for
 * transferring all of either real or imaginary components of the computed FFT of a batch
 * Stores half of workgroup size equivalent number of consecutive batches to global memory.
 * Call site is resposible for managing OOB accesses.
 *  assumption: `nd_item.get_local_linear_id() / 2 < number_of_batches_in_local_mem
 *
 * @tparam GlobalT The type of view of global memory
 * @tparam LocalT The type of view of local memory
 *
 * @param global_data  global data for the kernel
 * @param global View of global memory
 * @param local View of local memory
 * @param offset Offset from which the strided loads would begin
 * @param num_complex Number of complex numbers per workitem
 * @param stride_global Stride Value for global memory
 * @param stride_local Stride Value for Local Memory
 */
template <detail::level Level, typename GlobalT, typename LocalT>
PORTFFT_INLINE void local_transposed2_global_transposed(detail::global_data_struct global_data, GlobalT global,
                                                        LocalT local, IdxGlobal offset, Idx num_complex,
                                                        IdxGlobal stride_global, Idx stride_local) {
  static_assert(std::is_same_v<detail::get_element_remove_cv_t<LocalT>, detail::get_element_remove_cv_t<GlobalT>>,
                "Type mismatch between local and global views");
  global_data.log_message_local(__func__,
                                "Tranferring data from local to global memory with stride_global:", stride_global,
                                " global offset = ", offset, "number of elements per workitem = ", num_complex,
                                " and local stride:", stride_local);
  Idx local_id = static_cast<Idx>(global_data.get_group<Level>().get_local_id()[0]);
  for (Idx i = 0; i < num_complex; i++) {
    Idx local_index = 2 * i * stride_local + local_id;
    IdxGlobal global_index = offset + static_cast<IdxGlobal>(local_id) + static_cast<IdxGlobal>(2 * i) * stride_global;
    global_data.log_message(__func__, "from", local_index, "to", global_index, "value", local[local_index]);
    global[global_index] = local[local_index];
  }
}

/**
 * Transfers data from local memory (which is in contiguous layout) to global memory (which is in strided layout),
 * by interpreting the local memory as if strided. To be used specifically for workgroup FFTs, where input in PACKED but
 * output is BATCHED_INTERLEAVED
 *
 * @tparam GlobalT The type of view of global memory
 * @tparam LocalT The type of view of local memory
 *
 * @param global_data global data for the kernel
 * @param global View of global memory
 * @param local View of local memory
 * @param global_stride Stride applicable to global memory
 * @param global_offset  Offset applicable to global memory
 * @param num_elements Total number of elements to be transferred
 * @param N Viewing num_elements as product of two factors, N being the first factor
 * @param M Viewing num_elements as product of two factors, M being the second factor
 */
template <typename GlobalT, typename LocalT>
PORTFFT_INLINE void localstrided_2global_strided(detail::global_data_struct global_data, GlobalT global, LocalT local,
                                                 IdxGlobal global_stride, IdxGlobal global_offset, Idx num_elements,
                                                 Idx N, Idx M) {
  static_assert(std::is_same_v<detail::get_element_remove_cv_t<LocalT>, detail::get_element_remove_cv_t<GlobalT>>,
                "Type mismatch between local and global views");
  global_data.log_message_global(__func__, "transferring data with global_stride = ", global_stride,
                                 " global offset = ", global_offset);
  Idx start_index = static_cast<Idx>(global_data.it.get_local_linear_id());
  Idx index_stride = static_cast<Idx>(global_data.it.get_local_range(0));
  for (Idx idx = start_index; idx < num_elements; idx += index_stride) {
    Idx source_row = idx / N;
    Idx source_col = idx % N;
    Idx base_offset = 2 * source_col * M + 2 * source_row;
    IdxGlobal base_global_idx = static_cast<IdxGlobal>(idx) * global_stride + global_offset;
    global_data.log_message(__func__, "from (", base_offset, ",", base_offset, ") ", "to (", base_global_idx,
                            base_global_idx + 1, "values = (", local[base_offset], ",", local[base_offset + 1], ")");
    global[base_global_idx] = local[base_offset];
    global[base_global_idx + 1] = local[base_offset + 1];
  }
}

/**
 * Transfer local to global on a workgroup level where:
 * - The FFTs in local data is stored in batch interleaved form.
 *   - The data within the index space of a single FFT is decomposed by factors N & M, and is also stored in batch
 * interleaved form.
 * - The FFTs in global memory are stored in batch interleaved form without further decomposition.
 *
 * global[i + S1 * j + o1] = local[i + ((j%N)M + j/N) * S0] for i in [0, batch_size), j in [0, num_elements)
 * where the above is for complex-complex data (ie. this function multiplies batch size by 2)
 *
 * @tparam GlobalT The type of view of global memory
 * @tparam LocalT The type of view of local memory
 *
 * @param global_data global data for the kernel
 * @param global View of global memory
 * @param local View of local memory
 * @param global_stride Stride applicable to global memory
 * @param global_offset Offset applicable to global memory
 * @param local_stride stride value in local memory. Effectively max_batch_count. Expects >= N * M * batch_count
 * @param batch_size The count of FFTs in the batch
 * @param N 1st factor of FFT in local memory - number of rows for a single FFT in matrix form in local memory.
 * @param M 2nd factor of FFT in local memory - number of column for a single FFT in matrix form in local memory.
 */
template <typename GlobalT, typename LocalT>
PORTFFT_INLINE void local_batchinter_batchinter_2_global_batchinter(detail::global_data_struct global_data,
                                                                    GlobalT global, LocalT local,
                                                                    IdxGlobal global_stride, IdxGlobal global_offset,
                                                                    Idx local_stride, Idx batch_size, Idx N, Idx M) {
  static_assert(std::is_same_v<detail::get_element_remove_cv_t<LocalT>, detail::get_element_remove_cv_t<GlobalT>>,
                "Type mismatch between local and global views");
  global_data.log_message_global(__func__, "transferring data with global_stride = ", global_stride,
                                 " global offset = ", global_offset, " local stride = ", local_stride);
  for (Idx idx = 0; idx < N * M; idx++) {
    Idx local_stride_2 = (idx % N) * M + (idx / N);
    detail::impl::subrange_copy<detail::transfer_direction::LOCAL_TO_GLOBAL, detail::level::WORKGROUP>(
        global_data, global, global_offset + static_cast<IdxGlobal>(idx) * global_stride, local,
        local_stride_2 * local_stride, 2 * batch_size);
  }
}

}  // namespace portfft

#endif<|MERGE_RESOLUTION|>--- conflicted
+++ resolved
@@ -557,31 +557,19 @@
 PORTFFT_INLINE void local2private(detail::global_data_struct global_data, Idx num_elements_per_wi, LocalT local,
                                   PrivT priv, Idx local_id, Idx stride, Idx local_offset = 0) {
   const char* func_name = __func__;
-<<<<<<< HEAD
-  global_data.log_message_local(func_name, "NumElemsPerWI", NumElemsPerWI, "local_id", local_id, "stride", stride,
-                                "local_offset", local_offset);
-  //detail::unrolled_loop<0, NumElemsPerWI, 1>([&](Idx i) PORTFFT_INLINE {
-  #pragma clang loop unroll(full)
-  for(Idx i = 0; i < NumElemsPerWI; i++){
-=======
   global_data.log_message_local(func_name, "num_elements_per_wi", num_elements_per_wi, "local_id", local_id, "stride",
                                 stride, "local_offset", local_offset);
   PORTFFT_UNROLL
   for (Idx i = 0; i < num_elements_per_wi; i++) {
->>>>>>> 17dc5d0a
     Idx local_idx = local_offset + local_id * stride + i;
     global_data.log_message(func_name, "from", local_idx, "to", i, "value", local[local_idx]);
     priv[i] = local[local_idx];
   }
-<<<<<<< HEAD
-  //});
   /*copy_wi(md_view{local, std::array<Idx, 1>{local_offset + local_id * stride}}, 
           md_view{priv, std::array<Idx, 1>{0}}, 
           std::array<Idx, 1>{NumElemsPerWI});*/
   //copy_wi(global_data, detail::offset_view{local, local_offset + local_id * stride}, priv, NumElemsPerWI);
   
-=======
->>>>>>> 17dc5d0a
 }
 
 /**
@@ -680,15 +668,11 @@
   for (Idx i = 0; i < num_elemets_per_wi; i++) {
     global_data.log_message(func_name, "from", i, "to", local_offset + local_id * stride + i, "value", priv[i]);
     local[local_offset + local_id * stride + i] = priv[i];
-<<<<<<< HEAD
-  });
+  }
   /*copy_wi(md_view{priv, std::array<Idx, 1>{0}}, 
           md_view{local, std::array<Idx, 1>{local_offset + local_id * stride}}, 
           std::array<Idx, 1>{NumElemsPerWI});*/
   //copy_wi(global_data, priv, detail::offset_view{local, local_offset + local_id * stride}, NumElemsPerWI);
-=======
-  }
->>>>>>> 17dc5d0a
 }
 
 /**
@@ -840,21 +824,11 @@
  * @param col_num Column number which is to be loaded
  * @param stride Inner most dimension of the reinterpreted matrix
  */
-<<<<<<< HEAD
-template <Idx NumElementsPerWI, typename LocalT, typename PrivT>
-PORTFFT_INLINE void local2private_transposed(detail::global_data_struct global_data, LocalT local, PrivT priv,
-                                             Idx thread_id, Idx col_num, Idx stride) {
-  transfer_strided<detail::transfer_direction::LOCAL_TO_PRIVATE, NumElementsPerWI>(global_data, local, priv, 
-      1,          0, 
-      2 * stride, 2 * col_num, 
-      1,          thread_id * NumElementsPerWI);
-=======
 template <typename LocalT, typename PrivT>
 PORTFFT_INLINE void local2private_transposed(detail::global_data_struct global_data, Idx num_elements_per_wi,
                                              LocalT local, PrivT priv, Idx thread_id, Idx col_num, Idx stride) {
   transfer_strided<detail::transfer_direction::LOCAL_TO_PRIVATE>(
       global_data, num_elements_per_wi, local, priv, 1, 0, 2 * stride, 2 * col_num, 1, thread_id * num_elements_per_wi);
->>>>>>> 17dc5d0a
 }
 
 /**
