/***************************************************************************
 *
 *  Copyright (C) Codeplay Software Ltd.
 *
 *  Licensed under the Apache License, Version 2.0 (the "License");
 *  you may not use this file except in compliance with the License.
 *  You may obtain a copy of the License at
 *
 *      http://www.apache.org/licenses/LICENSE-2.0
 *
 *  Unless required by applicable law or agreed to in writing, software
 *  distributed under the License is distributed on an "AS IS" BASIS,
 *  WITHOUT WARRANTIES OR CONDITIONS OF ANY KIND, either express or implied.
 *  See the License for the specific language governing permissions and
 *  limitations under the License.
 *
 *  Codeplay's SYCL-FFT
 *
 **************************************************************************/

#ifndef SYCL_FFT_COMMON_TRANSFERS_HPP
#define SYCL_FFT_COMMON_TRANSFERS_HPP

#include <common/helpers.hpp>
#include <enums.hpp>
#include <sycl/sycl.hpp>

#ifndef SYCL_FFT_N_LOCAL_BANKS
#define SYCL_FFT_N_LOCAL_BANKS 32
#endif

static_assert((SYCLFFT_TARGET_WI_LOAD & (SYCLFFT_TARGET_WI_LOAD - 1)) == 0,
              "SYCLFFT_TARGET_WI_LOAD should be a power of 2!");

namespace sycl_fft {

namespace detail {

/**
 * If Pad is true transforms an index into local memory to skip one element for every
 * SYCL_FFT_N_LOCAL_BANKS elements. Padding in this way avoids bank conflicts when accessing
 * elements with a stride that is multiple of (or has any common divisor greater than 1 with)
 * the number of local banks. Does nothing if Pad is false.
 *
 * Can also be used to transform size of a local allocation to account for padding indices in it this way.
 *
 * @tparam Pad whether to do padding
 * @param local_idx index to transform
 * @return transformed local_idx
 */
template <detail::pad Pad = detail::pad::DO_PAD>
__attribute__((always_inline)) inline std::size_t pad_local(std::size_t local_idx) {
  if constexpr (Pad == detail::pad::DO_PAD) {
    local_idx += local_idx / static_cast<std::size_t>(SYCL_FFT_N_LOCAL_BANKS);
  }
  return local_idx;
}

}  // namespace detail

/**
 * Copies data from global memory to local memory.
 *
 * @tparam Pad whether to skip each SYCL_FFT_N_LOCAL_BANKS element in local to allow
 * strided reads without bank conflicts
 * @tparam Level Which level (subgroup or workgroup) does the transfer.
 * @tparam SubgroupSize size of the subgroup
 * @tparam T type of the scalar used for computations
 * @param it nd_item
 * @param global pointer to global memory
 * @param local pointer to local memory
 * @param total_num_elems total number of values to copy per group
 * @param global_offset offset to the global pointer
 * @param local_offset offset to the local pointer
 */
template <detail::pad Pad, detail::level Level, int SubgroupSize, typename T>
__attribute__((always_inline)) inline void global2local(sycl::nd_item<1> it, const T* global, T* local,
                                                        std::size_t total_num_elems, std::size_t global_offset = 0,
                                                        std::size_t local_offset = 0) {
  static_assert(Level == detail::level::SUBGROUP || Level == detail::level::WORKGROUP,
                "Only implemented for subgroup and workgroup levels!");
  constexpr int chunk_size_raw = SYCLFFT_TARGET_WI_LOAD / sizeof(T);
  constexpr int chunk_size = chunk_size_raw < 1 ? 1 : chunk_size_raw;
  using T_vec = sycl::vec<T, chunk_size>;

  sycl::sub_group sg = it.get_sub_group();
  std::size_t local_id;
  std::size_t local_size;
  if constexpr (Level == detail::level::SUBGROUP) {
    local_id = sg.get_local_linear_id();
    local_size = SubgroupSize;
  } else {
    local_id = it.get_local_id(0);
    local_size = it.get_local_range(0);
  }

  std::size_t stride = local_size * static_cast<std::size_t>(chunk_size);
  std::size_t rounded_down_num_elems = (total_num_elems / stride) * stride;

#ifdef SYCLFFT_USE_SG_TRANSFERS
  if constexpr (Level == detail::level::WORKGROUP) {  // recalculate parameters for subgroup transfer
    std::size_t subgroup_id = sg.get_group_id();
    std::size_t elems_per_sg = detail::divideCeil<std::size_t>(total_num_elems, local_size / SubgroupSize);
    std::size_t offset = subgroup_id * elems_per_sg;
    std::size_t next_offset = (subgroup_id + 1) * elems_per_sg;
    local_offset += offset;
    global_offset += offset;
    total_num_elems = sycl::min(total_num_elems, next_offset) - sycl::min(total_num_elems, offset);
    local_id = sg.get_local_linear_id();
    local_size = SubgroupSize;
    stride = local_size * chunk_size;
    rounded_down_num_elems = (total_num_elems / stride) * stride;
  }
  // Each subgroup loads a chunk of `chunk_size * local_size` elements.
  for (std::size_t i = 0; i < rounded_down_num_elems; i += stride) {
    T_vec loaded = sg.load<chunk_size>(detail::get_global_multi_ptr(&global[global_offset + i]));
    if constexpr (SYCL_FFT_N_LOCAL_BANKS % SubgroupSize == 0 || Pad == detail::pad::DONT_PAD) {
      detail::unrolled_loop<0, chunk_size, 1>([&](int j) __attribute__((always_inline)) {
        std::size_t local_idx = detail::pad_local<Pad>(local_offset + i + static_cast<std::size_t>(j) * local_size);
        sg.store(detail::get_local_multi_ptr(&local[local_idx]), loaded[j]);
      });
    } else {
      detail::unrolled_loop<0, chunk_size, 1>([&](int j) __attribute__((always_inline)) {
        std::size_t local_idx =
            detail::pad_local<Pad>(local_offset + i + static_cast<std::size_t>(j) * local_size + local_id);
        local[local_idx] = loaded[j];
      });
    }
  }
#else
  const T* global_ptr = &global[global_offset];
  const T* global_aligned_ptr = reinterpret_cast<const T*>(
      detail::roundUpToMultiple(reinterpret_cast<std::uintptr_t>(global_ptr), alignof(T_vec)));
  std::size_t unaligned_elements = static_cast<std::size_t>(global_aligned_ptr - global_ptr);

  // load the first few unaligned elements
  if (local_id < unaligned_elements) {  // assuming unaligned_elements <= local_size
    std::size_t local_idx = detail::pad_local<Pad>(local_offset + local_id);
    local[local_idx] = global[global_offset + local_id];
  }
  local_offset += unaligned_elements;
  global_offset += unaligned_elements;

  // Each workitem loads a chunk of `chunk_size` consecutive elements. Chunks loaded by a group are consecutive.
  for (std::size_t i = local_id * chunk_size; i < rounded_down_num_elems; i += stride) {
    T_vec loaded;
    loaded.load(0, detail::get_global_multi_ptr(&global[global_offset + i]));
    detail::unrolled_loop<0, chunk_size, 1>([&](int j) __attribute__((always_inline)) {
      std::size_t local_idx = detail::pad_local<Pad>(local_offset + i + static_cast<std::size_t>(j));
      local[local_idx] = loaded[j];
    });
  }
#endif
  // We can not load `chunk_size`-sized chunks anymore, so we load the largest we can - `last_chunk_size`-sized one
  std::size_t last_chunk_size = (total_num_elems - rounded_down_num_elems) / local_size;
  for (std::size_t j = 0; j < last_chunk_size; j++) {
    std::size_t local_idx =
        detail::pad_local<Pad>(local_offset + rounded_down_num_elems + local_id * last_chunk_size + j);
    local[local_idx] = global[global_offset + rounded_down_num_elems + local_id * last_chunk_size + j];
  }
  // Less than group size elements remain. Each workitem loads at most one.
  std::size_t my_last_idx = rounded_down_num_elems + last_chunk_size * local_size + local_id;
  if (my_last_idx < total_num_elems) {
    std::size_t local_idx = detail::pad_local<Pad>(local_offset + my_last_idx);
    local[local_idx] = global[global_offset + my_last_idx];
  }
}

/**
 * Copies data from local memory to global memory.
 *
 * @tparam Pad whether to skip each SYCL_FFT_N_LOCAL_BANKS element in local to allow
 * strided reads without bank conflicts
 * @tparam Level Which level (subgroup or workgroup) does the transfer.
 * @tparam SubgroupSize size of the subgroup
 * @tparam T type of the scalar used for computations
 * @param it nd_item
 * @param local pointer to local memory
 * @param global pointer to global memory
 * @param total_num_elems total number of values to copy per group
 * @param local_offset offset to the local pointer
 * @param global_offset offset to the global pointer
 */
template <detail::pad Pad, detail::level Level, int SubgroupSize, typename T>
__attribute__((always_inline)) inline void local2global(sycl::nd_item<1> it, const T* local, T* global,
                                                        std::size_t total_num_elems, std::size_t local_offset = 0,
                                                        std::size_t global_offset = 0) {
  static_assert(Level == detail::level::SUBGROUP || Level == detail::level::WORKGROUP,
                "Only implemented for subgroup and workgroup levels!");
  constexpr int chunk_size_raw = SYCLFFT_TARGET_WI_LOAD / sizeof(T);
  constexpr int chunk_size = chunk_size_raw < 1 ? 1 : chunk_size_raw;
  using T_vec = sycl::vec<T, chunk_size>;

  sycl::sub_group sg = it.get_sub_group();
  std::size_t local_size;
  std::size_t local_id;
  if constexpr (Level == detail::level::SUBGROUP) {
    local_id = sg.get_local_linear_id();
    local_size = SubgroupSize;
  } else {
    local_id = it.get_local_id(0);
    local_size = it.get_local_range(0);
  }

  std::size_t stride = local_size * static_cast<std::size_t>(chunk_size);
  std::size_t rounded_down_num_elems = (total_num_elems / stride) * stride;

#ifdef SYCLFFT_USE_SG_TRANSFERS
  if constexpr (Level == detail::level::WORKGROUP) {  // recalculate parameters for subgroup transfer
    std::size_t subgroup_id = sg.get_group_id();
    std::size_t elems_per_sg = detail::divideCeil<std::size_t>(total_num_elems, local_size / SubgroupSize);
    std::size_t offset = subgroup_id * elems_per_sg;
    std::size_t next_offset = (subgroup_id + 1) * elems_per_sg;
    local_offset += offset;
    global_offset += offset;
    total_num_elems = sycl::min(total_num_elems, next_offset) - sycl::min(total_num_elems, offset);
    local_id = sg.get_local_linear_id();
    local_size = SubgroupSize;
    stride = local_size * static_cast<std::size_t>(chunk_size);
    rounded_down_num_elems = (total_num_elems / stride) * stride;
  }
  // Each subgroup stores a chunk of `chunk_size * local_size` elements.
  for (std::size_t i = 0; i < rounded_down_num_elems; i += stride) {
    T_vec to_store;
    if constexpr (SYCL_FFT_N_LOCAL_BANKS % SubgroupSize == 0 || Pad == detail::pad::DONT_PAD) {
      detail::unrolled_loop<0, chunk_size, 1>([&](int j) __attribute__((always_inline)) {
        std::size_t local_idx = detail::pad_local<Pad>(local_offset + i + static_cast<std::size_t>(j) * local_size);
        to_store[j] = sg.load(detail::get_local_multi_ptr(&local[local_idx]));
      });
    } else {
      detail::unrolled_loop<0, chunk_size, 1>([&](int j) __attribute__((always_inline)) {
        std::size_t local_idx =
            detail::pad_local<Pad>(local_offset + i + static_cast<std::size_t>(j) * local_size + local_id);
        to_store[j] = local[local_idx];
      });
    }
    sg.store(detail::get_global_multi_ptr(&global[global_offset + i]), to_store);
  }
#else
  const T* global_ptr = &global[global_offset];
  const T* global_aligned_ptr = reinterpret_cast<const T*>(
      detail::roundUpToMultiple(reinterpret_cast<std::uintptr_t>(global_ptr), alignof(T_vec)));
  std::size_t unaligned_elements = static_cast<std::size_t>(global_aligned_ptr - global_ptr);

  // store the first few unaligned elements
  if (local_id < unaligned_elements) {  // assuming unaligned_elements <= local_size
    std::size_t local_idx = detail::pad_local<Pad>(local_offset + local_id);
    global[global_offset + local_id] = local[local_idx];
  }
  local_offset += unaligned_elements;
  global_offset += unaligned_elements;

  // Each workitem stores a chunk of `chunk_size` consecutive elements. Chunks stored by a group are consecutive.
  for (std::size_t i = local_id * chunk_size; i < rounded_down_num_elems; i += stride) {
    T_vec to_store;
    detail::unrolled_loop<0, chunk_size, 1>([&](int j) __attribute__((always_inline)) {
      std::size_t local_idx = detail::pad_local<Pad>(local_offset + i + static_cast<std::size_t>(j));
      to_store[j] = local[local_idx];
    });
    to_store.store(0, detail::get_global_multi_ptr(&global[global_offset + i]));
  }
#endif
  // We can not store `chunk_size`-sized chunks anymore, so we store the largest we can - `last_chunk_size`-sized one
  std::size_t last_chunk_size = (total_num_elems - rounded_down_num_elems) / local_size;
  for (std::size_t j = 0; j < last_chunk_size; j++) {
    std::size_t local_idx =
        detail::pad_local<Pad>(local_offset + rounded_down_num_elems + local_id * last_chunk_size + j);
    global[global_offset + rounded_down_num_elems + local_id * last_chunk_size + j] = local[local_idx];
  }
  // Less than group size elements remain. Each workitem stores at most one.
  std::size_t my_last_idx = rounded_down_num_elems + last_chunk_size * local_size + local_id;
  if (my_last_idx < total_num_elems) {
    std::size_t local_idx = detail::pad_local<Pad>(local_offset + my_last_idx);
    global[global_offset + my_last_idx] = local[local_idx];
  }
}

/**
 * Copies data from local memory to private memory. Each work item gets a chunk
 * of consecutive values from local memory.
 *
 * @tparam NumElemsPerWI Number of elements to copy by each work item
 * @tparam Pad whether to skip each SYCL_FFT_N_LOCAL_BANKS element in local avoiding bank conflicts
 * @tparam T type of the scalar used for computations
 * @param local pointer to local memory
 * @param priv pointer to private memory
 * @param local_id local id of work item
 * @param stride stride between two chunks assigned to consecutive work items.
 * Should be >= NumElemsPerWI
 * @param local_offset offset to the local pointer
 */
template <std::size_t NumElemsPerWI, detail::pad Pad, typename T>
__attribute__((always_inline)) inline void local2private(const T* local, T* priv, std::size_t local_id,
                                                         std::size_t stride, std::size_t local_offset = 0) {
  detail::unrolled_loop<0, NumElemsPerWI, 1>([&](std::size_t i) __attribute__((always_inline)) {
    std::size_t local_idx = detail::pad_local<Pad>(local_offset + local_id * stride + i);
    priv[i] = local[local_idx];
  });
}

/**
 * Views the data in the local memory as an NxM matrix, and loads a column into the private memory
 *
 * @tparam num_elements_per_wi Elements per workitem
 * @tparam Stride Inner most dimension of the reinterpreted matrix
 * @tparam Pad Whether data in the local memory is padded or not
 * @tparam T type of the scalar used for computations
 *
 * @param local Pointer to local memory
 * @param priv Pointer to private memory
 * @param thread_id ID of the working thread in FFT
 * @param col_num Column number which is to be loaded
 */
template <int num_elements_per_wi, int Stride, detail::pad Pad, typename T>
__attribute__((always_inline)) inline void local2private_transposed(const T* local, T* priv,
                                                                    int thread_id, int col_num) {
  detail::unrolled_loop<0, num_elements_per_wi, 1>([&](const int i) __attribute__((always_inline)) {
    std::size_t local_idx = detail::pad_local<Pad>(
        static_cast<std::size_t>(2 * Stride * (thread_id * num_elements_per_wi + i) + 2 * col_num));
    priv[2 * i] = local[local_idx];
    priv[2 * i + 1] = local[local_idx + 1];
  });
}

/**
 * Stores data from the local memory to the global memory, in a transposed manner.
 * @tparam Pad Whether or not to consider local memory as padded
 * @tparam T type of the scalar used for computations
 *
 * @param it Associated nd_item
 * @param N Number of rows
 * @param M Number of Cols
 * @param stride Stride between two contiguous elements in global memory in local memory.
 * @param local pointer to the local memory
 * @param global pointer to the global memory
 * @param offset offset to the global memory pointer
 */
<<<<<<< HEAD
template <detail::pad Pad, typename T>
__attribute__((always_inline)) inline void local2global_transposed(sycl::nd_item<1> it, std::size_t N, std::size_t M,
                                                                   std::size_t stride, T* local, T* global,
=======
template <std::size_t N, std::size_t M, std::size_t subgroup_size, detail::pad Pad, typename T>
__attribute__((always_inline)) inline void local2global_transposed(sycl::nd_item<1> it, const T* local, T* global,
>>>>>>> dc34817c
                                                                   std::size_t offset) {
  std::size_t num_threads = it.get_local_range(0);
  for (std::size_t i = it.get_local_linear_id(); i < N * M; i += num_threads) {
    std::size_t source_row = i / N;
    std::size_t source_col = i % N;
    std::size_t source_index = detail::pad_local<Pad>(2 * stride * source_col + 2 * source_row);
    global[offset + 2 * i] = local[source_index];
    global[offset + 2 * i + 1] = local[source_index + 1];
  }
}

/**
 * Loads data from global memory where consecutive elements of a problem are separated by stride.
 * Loads half of workgroup size equivalent number of consecutive batches from global memory.
 *
 * @tparam pad Whether or not to consider padding in local memory
 * @tparam Level Which level (subgroup or workgroup) does the transfer.
 * @tparam T Scalar Type
 *
 * @param it Associated nd_item
 * @param global_base_ptr Global Pointer
 * @param local_ptr Local Pointer
 * @param offset Offset from which the strided loads would begin
 * @param num_complex Number of complex numbers per workitem
 * @param stride_global Stride Value for global memory
 * @param stride_local Stride Value for Local Memory
 */
template <detail::pad Pad, detail::level Level, typename T>
__attribute__((always_inline)) inline void global2local_transposed(sycl::nd_item<1> it, const T* global_base_ptr,
                                                                   T* local_ptr, std::size_t offset,
                                                                   std::size_t num_complex, std::size_t stride_global,
                                                                   std::size_t stride_local) {
  sycl::sub_group sg = it.get_sub_group();
  std::size_t local_id;

  if constexpr (Level == detail::level::SUBGROUP) {
    local_id = sg.get_local_linear_id();
  } else {
    local_id = it.get_local_id(0);
  }
  for (std::size_t i = 0; i < num_complex; i++) {
    std::size_t local_index = detail::pad_local<Pad>(2 * i * stride_local + local_id);
    std::size_t global_index = offset + local_id + 2 * i * stride_global;
    local_ptr[local_index] = global_base_ptr[global_index];
  }
}

/**
 * Views the data in the local memory as an NxM matrix, and stores data from the private memory along the column
 *
 * @tparam num_elements_per_wi num_elements_per_wi Elements per workitem
 * @tparam Stride Inner most dimension of the reinterpreted matrix
 * @tparam Pad Whether data in the local memory is padded or not
 * @tparam T type of the scalar used for computations
 *
 * @param priv Pointer to private memory
 * @param local Pointer to local memory
 * @param thread_id Id of the working thread for the FFT
 * @param num_workers Number of threads working for that FFt
 * @param col_num Column number in which the data will be stored
 */
template <int num_elements_per_wi, int Stride, detail::pad Pad, typename T>
__attribute__((always_inline)) inline void private2local_transposed(const T* priv, T* local,
                                                                    int thread_id, int num_workers, int col_num) {
  detail::unrolled_loop<0, num_elements_per_wi, 1>([&](const int i) __attribute__((always_inline)) {
    std::size_t loc_base_offset =
        detail::pad_local<Pad>(static_cast<std::size_t>(2 * Stride * (i * num_workers + thread_id) + 2 * col_num));
    local[loc_base_offset] = priv[2 * i];
    local[loc_base_offset + 1] = priv[2 * i + 1];
  });
}

/**
 * Copies data from private memory to local memory. Each work item writes a
 * chunk of consecutive values to local memory.
 *
 * @tparam NumElemsPerWI Number of elements to copy by each work item
 * @tparam Pad whether to skip each SYCL_FFT_N_LOCAL_BANKS element in local avoiding bank conflicts
 * @tparam T type of the scalar used for computations
 * @param priv pointer to private memory
 * @param local pointer to local memory
 * @param local_id local id of work item
 * @param stride stride between two chunks assigned to consecutive work items.
 * Should be >= NumElemsPerWI
 * @param local_offset offset to the local pointer
 */
template <std::size_t NumElemsPerWI, detail::pad Pad, typename T>
__attribute__((always_inline)) inline void private2local(const T* priv, T* local, std::size_t local_id,
                                                         std::size_t stride, std::size_t local_offset = 0) {
  detail::unrolled_loop<0, NumElemsPerWI, 1>([&](std::size_t i) __attribute__((always_inline)) {
    std::size_t local_idx = detail::pad_local<Pad>(local_offset + local_id * stride + i);
    local[local_idx] = priv[i];
  });
}

/**
 * Copies data from private memory to local or global memory. Consecutive workitems write
 * consecutive elements. The copy is done jointly by a group of threads defined by `local_id` and `workers_in_group`.
 *
 * @tparam NumElemsPerWI Number of elements to copy by each work item
 * @tparam Pad whether to skip each SYCL_FFT_N_LOCAL_BANKS element in local avoiding bank conflicts
 * @tparam T type of the scalar used for computations
 * @param priv pointer to private memory
 * @param destination pointer to destination - local or global memory
 * @param local_id local id of work item
 * @param workers_in_group how many workitems are working in each group (can be
 * less than the group size)
 * @param destination_offset offset to the destination pointer
 */
template <int NumElemsPerWI, detail::pad Pad, typename T>
__attribute__((always_inline)) inline void store_transposed(const T* priv, T* destination, std::size_t local_id,
                                                            std::size_t workers_in_group,
                                                            std::size_t destination_offset = 0) {
  constexpr int vec_size = 2;  // each workitem stores 2 consecutive values (= one complex value)
  using T_vec = sycl::vec<T, vec_size>;
  const T_vec* priv_vec = reinterpret_cast<const T_vec*>(priv);
  T_vec* destination_vec = reinterpret_cast<T_vec*>(&destination[0]);

  detail::unrolled_loop<0, NumElemsPerWI, 2>([&](int i) __attribute__((always_inline)) {
    std::size_t destination_idx =
        detail::pad_local<Pad>(destination_offset + local_id * 2 + static_cast<std::size_t>(i) * workers_in_group);
    if (destination_idx % 2 == 0) {  // if the destination address is aligned, we can use vector store
      destination_vec[destination_idx / 2] = priv_vec[i / 2];
    } else {
      destination[destination_idx] = priv[i];
      destination[destination_idx + 1] = priv[i + 1];
    }
  });
}
};  // namespace sycl_fft

#endif<|MERGE_RESOLUTION|>--- conflicted
+++ resolved
@@ -311,9 +311,9 @@
  * @param thread_id ID of the working thread in FFT
  * @param col_num Column number which is to be loaded
  */
-template <int num_elements_per_wi, int Stride, detail::pad Pad, typename T>
-__attribute__((always_inline)) inline void local2private_transposed(const T* local, T* priv,
-                                                                    int thread_id, int col_num) {
+template <int num_elements_per_wi, detail::pad Pad, typename T>
+__attribute__((always_inline)) inline void local2private_transposed(const T* local, T* priv, int thread_id, int col_num,
+                                                                    int Stride) {
   detail::unrolled_loop<0, num_elements_per_wi, 1>([&](const int i) __attribute__((always_inline)) {
     std::size_t local_idx = detail::pad_local<Pad>(
         static_cast<std::size_t>(2 * Stride * (thread_id * num_elements_per_wi + i) + 2 * col_num));
@@ -335,14 +335,9 @@
  * @param global pointer to the global memory
  * @param offset offset to the global memory pointer
  */
-<<<<<<< HEAD
 template <detail::pad Pad, typename T>
 __attribute__((always_inline)) inline void local2global_transposed(sycl::nd_item<1> it, std::size_t N, std::size_t M,
                                                                    std::size_t stride, T* local, T* global,
-=======
-template <std::size_t N, std::size_t M, std::size_t subgroup_size, detail::pad Pad, typename T>
-__attribute__((always_inline)) inline void local2global_transposed(sycl::nd_item<1> it, const T* local, T* global,
->>>>>>> dc34817c
                                                                    std::size_t offset) {
   std::size_t num_threads = it.get_local_range(0);
   for (std::size_t i = it.get_local_linear_id(); i < N * M; i += num_threads) {
@@ -404,9 +399,9 @@
  * @param num_workers Number of threads working for that FFt
  * @param col_num Column number in which the data will be stored
  */
-template <int num_elements_per_wi, int Stride, detail::pad Pad, typename T>
-__attribute__((always_inline)) inline void private2local_transposed(const T* priv, T* local,
-                                                                    int thread_id, int num_workers, int col_num) {
+template <int num_elements_per_wi, detail::pad Pad, typename T>
+__attribute__((always_inline)) inline void private2local_transposed(const T* priv, T* local, int thread_id,
+                                                                    int num_workers, int col_num, int Stride) {
   detail::unrolled_loop<0, num_elements_per_wi, 1>([&](const int i) __attribute__((always_inline)) {
     std::size_t loc_base_offset =
         detail::pad_local<Pad>(static_cast<std::size_t>(2 * Stride * (i * num_workers + thread_id) + 2 * col_num));
