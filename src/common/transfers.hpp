/***************************************************************************
 *
 *  Copyright (C) Codeplay Software Ltd.
 *
 *  Licensed under the Apache License, Version 2.0 (the "License");
 *  you may not use this file except in compliance with the License.
 *  You may obtain a copy of the License at
 *
 *      http://www.apache.org/licenses/LICENSE-2.0
 *
 *  Unless required by applicable law or agreed to in writing, software
 *  distributed under the License is distributed on an "AS IS" BASIS,
 *  WITHOUT WARRANTIES OR CONDITIONS OF ANY KIND, either express or implied.
 *  See the License for the specific language governing permissions and
 *  limitations under the License.
 *
 *  Codeplay's SYCL-FFT
 *
 **************************************************************************/

#ifndef SYCL_FFT_COMMON_TRANSFERS_HPP
#define SYCL_FFT_COMMON_TRANSFERS_HPP

#include <common/helpers.hpp>
#include <enums.hpp>
#include <sycl/sycl.hpp>

#ifndef SYCL_FFT_N_LOCAL_BANKS
#define SYCL_FFT_N_LOCAL_BANKS 32
#endif

static_assert((SYCLFFT_TARGET_WI_LOAD & (SYCLFFT_TARGET_WI_LOAD - 1)) == 0,
              "SYCLFFT_TARGET_WI_LOAD should be a power of 2!");

namespace sycl_fft {

namespace detail {

/**
 * If Pad is true ransforms an index into local memory to skip one element for every
 * SYCL_FFT_N_LOCAL_BANKS elements. Padding in this way avoids bank conflicts when accessing
 * elements with a stride that is multiple of (or has any common divisor greater than 1 with)
 * the number of local banks. Does nothing if Pad is false.
 *
 * Can also be used to transform size of a local allocation to account for padding indices in it this way.
 *
 * @tparam Pad whether to do padding
 * @param local_idx index to transform
 * @return transformed local_idx
 */
template <detail::pad Pad = detail::pad::DO_PAD>
__attribute__((always_inline)) inline std::size_t pad_local(std::size_t local_idx) {
  if constexpr (Pad == detail::pad::DO_PAD) {
    local_idx += local_idx / SYCL_FFT_N_LOCAL_BANKS;
  }
  return local_idx;
}

}  // namespace detail

/**
 * Copies data from global memory to local memory.
 *
 * @tparam Pad whether to skip each SYCL_FFT_N_LOCAL_BANKS element in local to allow
 * strided reads without bank conflicts
 * @tparam Level Which level (subgroup or workgroup) does the transfer.
 * @tparam T_glob_ptr type of pointer to global memory. Can be raw pointer or
 * sycl::multi_ptr.
 * @tparam T_loc_ptr type of pointer to local memory. Can be raw pointer or
 * sycl::multi_ptr.
 * @param it nd_item
 * @param global pointer to global memory
 * @param local pointer to local memory
 * @param total_num_elems total number of values to copy per group
 * @param global_offset offset to the global pointer
 * @param local_offset offset to the local pointer
 */
template <detail::pad Pad, detail::level Level, typename T_glob_ptr, typename T_loc_ptr>
__attribute__((always_inline)) inline void global2local(sycl::nd_item<1> it, T_glob_ptr global, T_loc_ptr local,
                                                        std::size_t total_num_elems, std::size_t global_offset = 0,
                                                        std::size_t local_offset = 0) {
  static_assert(Level == detail::level::SUBGROUP || Level == detail::level::WORKGROUP,
                "Only implemented for subgroup and workgroup levels!");
  using T = detail::remove_ptr<T_loc_ptr>;
  constexpr int chunk_size_raw = SYCLFFT_TARGET_WI_LOAD / sizeof(T);
  constexpr int chunk_size = chunk_size_raw < 1 ? 1 : chunk_size_raw;
  using T_vec = sycl::vec<T, chunk_size>;

  sycl::sub_group sg = it.get_sub_group();
  std::size_t local_size;
  std::size_t local_id;
  if constexpr (Level == detail::level::SUBGROUP) {
    local_id = sg.get_local_linear_id();
    local_size = SYCLFFT_TARGET_SUBGROUP_SIZE;
  } else {
    local_id = it.get_local_id(0);
    local_size = SYCLFFT_TARGET_SUBGROUP_SIZE * SYCLFFT_SGS_IN_WG;
  }

  int stride = local_size * chunk_size;
  std::size_t rounded_down_num_elems = (total_num_elems / stride) * stride;

#ifdef SYCLFFT_USE_SG_TRANSFERS
  if constexpr (Level == detail::level::WORKGROUP) {  // recalculate parameters for subgroup transfer
    std::size_t subgroup_id = sg.get_group_id();
    std::size_t elems_per_sg = detail::divideCeil<std::size_t>(total_num_elems, SYCLFFT_SGS_IN_WG);
    std::size_t offset = subgroup_id * elems_per_sg;
    std::size_t next_offset = (subgroup_id + 1) * elems_per_sg;
    local_offset += offset;
    global_offset += offset;
    total_num_elems = sycl::min(total_num_elems, next_offset) - sycl::min(total_num_elems, offset);
    local_id = sg.get_local_linear_id();
    local_size = SYCLFFT_TARGET_SUBGROUP_SIZE;
    stride = local_size * chunk_size;
    rounded_down_num_elems = (total_num_elems / stride) * stride;
  }
  // Each subgroup loads a chunk of `chunk_size * local_size` elements.
  for (std::size_t i = 0; i < rounded_down_num_elems; i += stride) {
    T_vec loaded = sg.load<chunk_size>(
        sycl::make_ptr<const T, sycl::access::address_space::global_space>(&global[global_offset + i]));
    if constexpr (SYCL_FFT_N_LOCAL_BANKS % SYCLFFT_TARGET_SUBGROUP_SIZE == 0 || Pad == detail::pad::DONT_PAD) {
      detail::unrolled_loop<0, chunk_size, 1>([&](int j) __attribute__((always_inline)) {
        std::size_t local_idx = detail::pad_local<Pad>(local_offset + i + j * local_size);
        sg.store(sycl::make_ptr<T, sycl::access::address_space::local_space>(&local[local_idx]), loaded[j]);
      });
    } else {
      detail::unrolled_loop<0, chunk_size, 1>([&](int j) __attribute__((always_inline)) {
        std::size_t local_idx = detail::pad_local<Pad>(local_offset + i + j * local_size + local_id);
        local[local_idx] = loaded[j];
      });
    }
  }
#else
  const T* global_ptr = &global[global_offset];
  const T* global_aligned_ptr = reinterpret_cast<const T*>(detail::roundUpToMultiple(reinterpret_cast<std::uintptr_t>(global_ptr), alignof(T_vec)));
  std::size_t unaligned_elements = global_aligned_ptr - global_ptr;

  // load the first few unaligned elements
  if (local_id < unaligned_elements) { // assuming unaligned_elements <= local_size
    std::size_t local_idx = detail::pad_local<Pad>(local_offset + local_id);
    local[local_idx] = global[global_offset + local_id];
  }
  local_offset += unaligned_elements;
  global_offset += unaligned_elements;

  // Each workitem loads a chunk of `chunk_size` consecutive elements. Chunks loaded by a group are consecutive.
  for (std::size_t i = local_id * chunk_size; i < rounded_down_num_elems; i += stride) {
    T_vec loaded;
    loaded.load(0, sycl::make_ptr<const T, sycl::access::address_space::global_space>(&global[global_offset + i]));
    detail::unrolled_loop<0, chunk_size, 1>([&](int j) __attribute__((always_inline)) {
      std::size_t local_idx = detail::pad_local<Pad>(local_offset + i + j);
      local[local_idx] = loaded[j];
    });
  }
#endif
  // We can not load `chunk_size`-sized chunks anymore, so we load the largest we can - `last_chunk_size`-sized one
  int last_chunk_size = (total_num_elems - rounded_down_num_elems) / local_size;
  for (int j = 0; j < last_chunk_size; j++) {
    std::size_t local_idx =
        detail::pad_local<Pad>(local_offset + rounded_down_num_elems + local_id * last_chunk_size + j);
    local[local_idx] = global[global_offset + rounded_down_num_elems + local_id * last_chunk_size + j];
  }
  // Less than group size elements remain. Each workitem loads at most one.
  std::size_t my_last_idx = rounded_down_num_elems + last_chunk_size * local_size + local_id;
  if (my_last_idx < total_num_elems) {
    std::size_t local_idx = detail::pad_local<Pad>(local_offset + my_last_idx);
    local[local_idx] = global[global_offset + my_last_idx];
  }
}

/**
 * Copies data from local memory to global memory.
 *
 * @tparam Pad whether to skip each SYCL_FFT_N_LOCAL_BANKS element in local to allow
 * strided reads without bank conflicts
 * @tparam Level Which level (subgroup or workgroup) does the transfer.
 * @tparam T_loc_ptr type of pointer to local memory. Can be raw pointer or
 * sycl::multi_ptr.
 * @tparam T_glob_ptr type of pointer to global memory. Can be raw pointer or
 * sycl::multi_ptr.
 * @param it nd_item
 * @param local pointer to local memory
 * @param global pointer to global memory
 * @param total_num_elems total number of values to copy per group
 * @param local_offset offset to the local pointer
 * @param global_offset offset to the global pointer
 */
template <detail::pad Pad, detail::level Level, typename T_loc_ptr, typename T_glob_ptr>
__attribute__((always_inline)) inline void local2global(sycl::nd_item<1> it, T_loc_ptr local, T_glob_ptr global,
                                                        std::size_t total_num_elems, std::size_t local_offset = 0,
                                                        std::size_t global_offset = 0) {
  static_assert(Level == detail::level::SUBGROUP || Level == detail::level::WORKGROUP,
                "Only implemented for subgroup and workgroup levels!");
  using T = detail::remove_ptr<T_loc_ptr>;
  constexpr int chunk_size_raw = SYCLFFT_TARGET_WI_LOAD / sizeof(T);
  constexpr int chunk_size = chunk_size_raw < 1 ? 1 : chunk_size_raw;
  using T_vec = sycl::vec<T, chunk_size>;

  sycl::sub_group sg = it.get_sub_group();
  std::size_t local_size;
  std::size_t local_id;
  if constexpr (Level == detail::level::SUBGROUP) {
    local_id = sg.get_local_linear_id();
    local_size = SYCLFFT_TARGET_SUBGROUP_SIZE;
  } else {
    local_id = it.get_local_id(0);
    local_size = SYCLFFT_TARGET_SUBGROUP_SIZE * SYCLFFT_SGS_IN_WG;
  }

  int stride = local_size * chunk_size;
  std::size_t rounded_down_num_elems = (total_num_elems / stride) * stride;

#ifdef SYCLFFT_USE_SG_TRANSFERS
  if constexpr (Level == detail::level::WORKGROUP) {  // recalculate parameters for subgroup transfer
    std::size_t subgroup_id = sg.get_group_id();
    std::size_t elems_per_sg = detail::divideCeil<std::size_t>(total_num_elems, SYCLFFT_SGS_IN_WG);
    std::size_t offset = subgroup_id * elems_per_sg;
    std::size_t next_offset = (subgroup_id + 1) * elems_per_sg;
    local_offset += offset;
    global_offset += offset;
    total_num_elems = sycl::min(total_num_elems, next_offset) - sycl::min(total_num_elems, offset);
    local_id = sg.get_local_linear_id();
    local_size = SYCLFFT_TARGET_SUBGROUP_SIZE;
    stride = local_size * chunk_size;
    rounded_down_num_elems = (total_num_elems / stride) * stride;
  }
  // Each subgroup stores a chunk of `chunk_size * local_size` elements.
  for (std::size_t i = 0; i < rounded_down_num_elems; i += stride) {
    T_vec to_store;
    if constexpr (SYCL_FFT_N_LOCAL_BANKS % SYCLFFT_TARGET_SUBGROUP_SIZE == 0 || Pad == detail::pad::DONT_PAD) {
      detail::unrolled_loop<0, chunk_size, 1>([&](int j) __attribute__((always_inline)) {
        std::size_t local_idx = detail::pad_local<Pad>(local_offset + i + j * local_size);
        to_store[j] = sg.load(sycl::make_ptr<T, sycl::access::address_space::local_space>(&local[local_idx]));
      });
    } else {
      detail::unrolled_loop<0, chunk_size, 1>([&](int j) __attribute__((always_inline)) {
        std::size_t local_idx = detail::pad_local<Pad>(local_offset + i + j * local_size + local_id);
        to_store[j] = local[local_idx];
      });
    }
    sg.store(sycl::make_ptr<T, sycl::access::address_space::global_space>(&global[global_offset + i]), to_store);
  }
#else
  const T* global_ptr = &global[global_offset];
  const T* global_aligned_ptr = reinterpret_cast<const T*>(detail::roundUpToMultiple(reinterpret_cast<std::uintptr_t>(global_ptr), alignof(T_vec)));
  std::size_t unaligned_elements = global_aligned_ptr - global_ptr;

  // store the first few unaligned elements
  if (local_id < unaligned_elements) { // assuming unaligned_elements <= local_size
    std::size_t local_idx = detail::pad_local<Pad>(local_offset + local_id);
    global[global_offset + local_id] = local[local_idx];
  }
  local_offset += unaligned_elements;
  global_offset += unaligned_elements;

  // Each workitem stores a chunk of `chunk_size` consecutive elements. Chunks stored by a group are consecutive.
  for (std::size_t i = local_id * chunk_size; i < rounded_down_num_elems; i += stride) {
    T_vec* global_vec = reinterpret_cast<T_vec*>(&global[global_offset + i]);
    T_vec to_store;
    detail::unrolled_loop<0, chunk_size, 1>([&](int j) __attribute__((always_inline)) {
      std::size_t local_idx = detail::pad_local<Pad>(local_offset + i + j);
      to_store[j] = local[local_idx];
    });
    to_store.store(0, sycl::make_ptr<T, sycl::access::address_space::global_space>(&global[global_offset + i]));
  }
#endif
  // We can not store `chunk_size`-sized chunks anymore, so we store the largest we can - `last_chunk_size`-sized one
  int last_chunk_size = (total_num_elems - rounded_down_num_elems) / local_size;
  for (int j = 0; j < last_chunk_size; j++) {
    std::size_t local_idx =
        detail::pad_local<Pad>(local_offset + rounded_down_num_elems + local_id * last_chunk_size + j);
    global[global_offset + rounded_down_num_elems + local_id * last_chunk_size + j] = local[local_idx];
  }
  // Less than group size elements remain. Each workitem stores at most one.
  std::size_t my_last_idx = rounded_down_num_elems + last_chunk_size * local_size + local_id;
  if (my_last_idx < total_num_elems) {
    std::size_t local_idx = detail::pad_local<Pad>(local_offset + my_last_idx);
    global[global_offset + my_last_idx] = local[local_idx];
  }
}

/**
 * Copies data from local memory to private memory. Each work item gets a chunk
 * of consecutive values from local memory.
 *
 * @tparam num_elems_per_wi Number of elements to copy by each work item
 * @tparam Pad whether to skip each SYCL_FFT_N_LOCAL_BANKS element in local avoiding bank conflicts
 * @tparam T_loc_ptr type of pointer to local memory. Can be raw pointer or
 * sycl::multi_ptr.
 * @tparam T_priv_ptr type of pointer to private memory. Can be raw pointer or
 * sycl::multi_ptr.
 * @param local pointer to local memory
 * @param priv pointer to private memory
 * @param local_id local id of work item
 * @param stride stride between two chunks assigned to consecutive work items.
 * Should be >= num_elems_per_wi
 * @param local_offset offset to the local pointer
 */
template <std::size_t num_elems_per_wi, detail::pad Pad, typename T_loc_ptr, typename T_priv_ptr>
__attribute__((always_inline)) inline void local2private(T_loc_ptr local, T_priv_ptr priv, std::size_t local_id,
                                                         std::size_t stride, std::size_t local_offset = 0) {
  detail::unrolled_loop<0, num_elems_per_wi, 1>([&](int i) __attribute__((always_inline)) {
    std::size_t local_idx = detail::pad_local<Pad>(local_offset + local_id * stride + i);
    priv[i] = local[local_idx];
  });
}

/**
<<<<<<< HEAD
 * Copies data from local memory to private memory. Consecutive workitems get
 * consecutive elements.
 *
 * @tparam num_elems_per_wi Number of elements to copy by each work item
 * @tparam T_loc_ptr type of pointer to local memory. Can be raw pointer or
 * sycl::multi_ptr.
 * @tparam T_priv_ptr type of pointer to private memory. Can be raw pointer or
 * sycl::multi_ptr.
 * @param local pointer to local memory
 * @param priv pointer to private memory
 * @param local_id local id of work item
 * @param workers_in_sg how many workitems are working in each subgroup (can be
 * less than subgroup size)
 * @param local_offset offset to the local pointer
 */
template <std::size_t num_elems_per_wi, bool Pad, typename T_loc_ptr, typename T_priv_ptr>
__attribute__((always_inline)) inline void local2private_transposed(T_loc_ptr local, T_priv_ptr priv,
                                                                    std::size_t local_id, std::size_t workers_in_sg,
                                                                    std::size_t local_offset = 0) {
  detail::unrolled_loop<0, num_elems_per_wi, 1>([&](int i) __attribute__((always_inline)) {
    priv[i] = local[local_offset + local_id + i * workers_in_sg];
  });
}


template <std::size_t num_elements_per_wi, std::size_t stride, bool pad, typename T_loc_ptr, typename T_priv_ptr>
__attribute__((always_inline)) inline void local2private_transposed(T_loc_ptr loc_base_ptr, T_priv_ptr priv,
                                                                    int thread_id, int sub_batch) {
  detail::unrolled_loop<0, num_elements_per_wi, 1>([&](const int i) __attribute__((always_inline)) {
    int local_idx = detail::pad_local<pad>(2 * stride * (thread_id * num_elements_per_wi + i) + 2 * sub_batch);
    priv[2 * i] = loc_base_ptr[local_idx];
    priv[2 * i + 1] = loc_base_ptr[local_idx + 1];
  });
}

template <std::size_t num_elements_per_wi, std::size_t stride, bool pad, typename T_loc_ptr, typename T_priv_ptr>
__attribute__((always_inline)) inline void private2local_transposed(T_loc_ptr loc_base_ptr, T_priv_ptr priv,
                                                                    int thread_id, int sub_batch) {
  detail::unrolled_loop<0, num_elements_per_wi, 1>([&](const int i) __attribute__((always_inline)) {
    int loc_base_offset = detail::pad_local<pad>(2 * stride * (thread_id * num_elements_per_wi + i) + 2 * sub_batch);
    loc_base_ptr[loc_base_offset] = priv[2 * i];
    loc_base_ptr[loc_base_offset + 1] = priv[2 * i + 1];
  });
}

/**
=======
>>>>>>> d3786ec5
 * Copies data from private memory to local memory. Each work item writes a
 * chunk of consecutive values to local memory.
 *
 * @tparam num_elems_per_wi Number of elements to copy by each work item
 * @tparam Pad whether to skip each SYCL_FFT_N_LOCAL_BANKS element in local avoiding bank conflicts
 * @tparam T_priv_ptr type of pointer to private memory. Can be raw pointer or
 * sycl::multi_ptr.
 * @tparam T_loc_ptr type of pointer to local memory. Can be raw pointer or
 * sycl::multi_ptr.
 * @param priv pointer to private memory
 * @param local pointer to local memory
 * @param local_id local id of work item
 * @param stride stride between two chunks assigned to consecutive work items.
 * Should be >= num_elems_per_wi
 * @param local_offset offset to the local pointer
 */
template <std::size_t num_elems_per_wi, detail::pad Pad, typename T_priv_ptr, typename T_loc_ptr>
__attribute__((always_inline)) inline void private2local(T_priv_ptr priv, T_loc_ptr local, std::size_t local_id,
                                                         std::size_t stride, std::size_t local_offset = 0) {
  detail::unrolled_loop<0, num_elems_per_wi, 1>([&](int i) __attribute__((always_inline)) {
    std::size_t local_idx = detail::pad_local<Pad>(local_offset + local_id * stride + i);
    local[local_idx] = priv[i];
  });
}

/**
 * Copies data from private memory to local or global memory. Consecutive workitems write
 * consecutive elements. The copy is done jointly by a group of threads defined by `local_id` and `workers_in_group`.
 *
 * @tparam num_elems_per_wi Number of elements to copy by each work item
 * @tparam T_priv_ptr type of pointer to private memory. Can be raw pointer or
 * sycl::multi_ptr.
 * @tparam T_dst_ptr type of pointer to local or global memory. Can be raw pointer or
 * sycl::multi_ptr.
 * @param priv pointer to private memory
 * @param destination pointer to destination - local or global memory
 * @param local_id local id of work item
 * @param workers_in_group how many workitems are working in each group (can be
 * less than the group size)
 * @param destination_offset offset to the destination pointer
 */
template <std::size_t num_elems_per_wi, detail::pad Pad, typename T_priv_ptr, typename T_dst_ptr>
__attribute__((always_inline)) inline void store_transposed(T_priv_ptr priv, T_dst_ptr destination,
                                                            std::size_t local_id, std::size_t workers_in_group,
                                                            std::size_t destination_offset = 0) {
  using T = detail::remove_ptr<T_dst_ptr>;
  constexpr int vec_size = 2;  // each workitem stores 2 consecutive values (= one complex value)
  using T_vec = sycl::vec<T, vec_size>;
  constexpr std::size_t num_vec_per_wi = num_elems_per_wi / vec_size;
  T_vec* priv_vec = reinterpret_cast<T_vec*>(priv);
  T_vec* local_vec = reinterpret_cast<T_vec*>(&destination[0]);

  detail::unrolled_loop<0, num_elems_per_wi, 2>([&](int i) __attribute__((always_inline)) {
    std::size_t destination_idx = detail::pad_local<Pad>(destination_offset + local_id * 2 + i * workers_in_group);
    if (destination_idx % 2 == 0) {  // if the destination address is aligned, we can use vector store
      local_vec[destination_idx / 2] = priv_vec[i / 2];
    } else {
      destination[destination_idx] = priv[i];
      destination[destination_idx + 1] = priv[i + 1];
    }
  });
}
};  // namespace sycl_fft

#endif<|MERGE_RESOLUTION|>--- conflicted
+++ resolved
@@ -305,34 +305,7 @@
   });
 }
 
-/**
-<<<<<<< HEAD
- * Copies data from local memory to private memory. Consecutive workitems get
- * consecutive elements.
- *
- * @tparam num_elems_per_wi Number of elements to copy by each work item
- * @tparam T_loc_ptr type of pointer to local memory. Can be raw pointer or
- * sycl::multi_ptr.
- * @tparam T_priv_ptr type of pointer to private memory. Can be raw pointer or
- * sycl::multi_ptr.
- * @param local pointer to local memory
- * @param priv pointer to private memory
- * @param local_id local id of work item
- * @param workers_in_sg how many workitems are working in each subgroup (can be
- * less than subgroup size)
- * @param local_offset offset to the local pointer
- */
-template <std::size_t num_elems_per_wi, bool Pad, typename T_loc_ptr, typename T_priv_ptr>
-__attribute__((always_inline)) inline void local2private_transposed(T_loc_ptr local, T_priv_ptr priv,
-                                                                    std::size_t local_id, std::size_t workers_in_sg,
-                                                                    std::size_t local_offset = 0) {
-  detail::unrolled_loop<0, num_elems_per_wi, 1>([&](int i) __attribute__((always_inline)) {
-    priv[i] = local[local_offset + local_id + i * workers_in_sg];
-  });
-}
-
-
-template <std::size_t num_elements_per_wi, std::size_t stride, bool pad, typename T_loc_ptr, typename T_priv_ptr>
+template <std::size_t num_elements_per_wi, std::size_t stride, detail::pad pad, typename T_loc_ptr, typename T_priv_ptr>
 __attribute__((always_inline)) inline void local2private_transposed(T_loc_ptr loc_base_ptr, T_priv_ptr priv,
                                                                     int thread_id, int sub_batch) {
   detail::unrolled_loop<0, num_elements_per_wi, 1>([&](const int i) __attribute__((always_inline)) {
@@ -342,19 +315,17 @@
   });
 }
 
-template <std::size_t num_elements_per_wi, std::size_t stride, bool pad, typename T_loc_ptr, typename T_priv_ptr>
+template <std::size_t num_elements_per_wi, std::size_t stride, detail::pad pad, typename T_loc_ptr, typename T_priv_ptr>
 __attribute__((always_inline)) inline void private2local_transposed(T_loc_ptr loc_base_ptr, T_priv_ptr priv,
                                                                     int thread_id, int sub_batch) {
   detail::unrolled_loop<0, num_elements_per_wi, 1>([&](const int i) __attribute__((always_inline)) {
-    int loc_base_offset = detail::pad_local<pad>(2 * stride * (thread_id * num_elements_per_wi + i) + 2 * sub_batch);
+    int loc_base_offset = detail::pad_local<>(2 * stride * (thread_id * num_elements_per_wi + i) + 2 * sub_batch);
     loc_base_ptr[loc_base_offset] = priv[2 * i];
     loc_base_ptr[loc_base_offset + 1] = priv[2 * i + 1];
   });
 }
 
 /**
-=======
->>>>>>> d3786ec5
  * Copies data from private memory to local memory. Each work item writes a
  * chunk of consecutive values to local memory.
  *
