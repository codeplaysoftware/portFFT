/***************************************************************************
 *
 *  Copyright (C) Codeplay Software Ltd.
 *
 *  Licensed under the Apache License, Version 2.0 (the "License");
 *  you may not use this file except in compliance with the License.
 *  You may obtain a copy of the License at
 *
 *      http://www.apache.org/licenses/LICENSE-2.0
 *
 *  Unless required by applicable law or agreed to in writing, software
 *  distributed under the License is distributed on an "AS IS" BASIS,
 *  WITHOUT WARRANTIES OR CONDITIONS OF ANY KIND, either express or implied.
 *  See the License for the specific language governing permissions and
 *  limitations under the License.
 *
 *  Codeplay's portFFT
 *
 **************************************************************************/

#ifndef PORTFFT_COMMON_TRANSFERS_HPP
#define PORTFFT_COMMON_TRANSFERS_HPP

#include <common/helpers.hpp>
#include <enums.hpp>
#include <sycl/sycl.hpp>

#ifndef PORTFFT_N_LOCAL_BANKS
#define PORTFFT_N_LOCAL_BANKS 32
#endif

static_assert((PORTFFT_VEC_LOAD_BYTES & (PORTFFT_VEC_LOAD_BYTES - 1)) == 0,
              "PORTFFT_VEC_LOAD_BYTES should be a power of 2!");

/*
To describe the frequency of padding spaces in local memory, we have coined the term "bank line" to describe the chunk
of contiguous memory that exactly fits all of the banks in local memory once. e.g. The NVIDIA Ampere architecture has 32
banks in local memory (shared memory in CUDA terms), each 32 bits. In this case we define a "bank line" as 128 8-bit
bytes.
*/

namespace portfft {

namespace detail {

/**
 * If Pad is true transforms an index into local memory to skip one element for every
 * PORTFFT_N_LOCAL_BANKS elements. Padding in this way avoids bank conflicts when accessing
 * elements with a stride that is multiple of (or has any common divisor greater than 1 with)
 * the number of local banks. Does nothing if Pad is false.
 *
 * Can also be used to transform size of a local allocation to account for padding indices in it this way.
 *
 * @tparam Pad whether to do padding
 * @param local_idx index to transform
 * @param bank_lines_per_pad A padding space will be added after every `bank_lines_per_pad` groups of
 * `PORTFFT_N_LOCAL_BANKS` banks.
 * @return transformed local_idx
 */
template <detail::pad Pad = detail::pad::DO_PAD>
__attribute__((always_inline)) inline std::size_t pad_local(std::size_t local_idx, std::size_t bank_lines_per_pad = 1) {
  if constexpr (Pad == detail::pad::DO_PAD) {
    local_idx += local_idx / (PORTFFT_N_LOCAL_BANKS * bank_lines_per_pad);
  }
  return local_idx;
}

/**
 * Implements generic transpose capable of transposing any size.
 *
 * @tparam T Input type
 * @param N Number of input rows
 * @param M Number of input columns
 * @param tile_size Tile Size
 * @param input Input pointer
 * @param output Output Pointer
 * @param loc 2D local memory accessor
 * @param it Associated nd_item
 */

template <typename T>
__attribute__((always_inline)) inline void generic_transpose(std::size_t N, std::size_t M, std::size_t tile_size,
                                                             T* input, T* output, const sycl::local_accessor<T, 2>& loc,
                                                             sycl::nd_item<2> it) {
  using T_vec = sycl::vec<T, 2>;
  T_vec priv;
  std::size_t rounded_up_n = round_up_to_multiple(N, tile_size);
  std::size_t rounded_up_m = round_up_to_multiple(M, tile_size);
  for (std::size_t tile_y = it.get_group(1); tile_y < rounded_up_n; tile_y += it.get_group_range(1)) {
    for (std::size_t tile_x = it.get_group(0); tile_x < rounded_up_m; tile_x += it.get_group_range(0)) {
      std::size_t tile_id_y = tile_y * tile_size;
      std::size_t tile_id_x = tile_x * tile_size;

      std::size_t i = tile_id_y + it.get_local_id(1);
      std::size_t j = tile_id_x + it.get_local_id(0);

      if (i < N && j < M) {
        priv.load(0, get_global_multi_ptr(&input[2 * i * M + 2 * j]));
        loc[it.get_local_id(0)][2 * it.get_local_id(1)] = priv[0];
        loc[it.get_local_id(0)][2 * it.get_local_id(1) + 1] = priv[1];
      }
      sycl::group_barrier(it.get_group());

      std::size_t i_transposed = tile_id_x + it.get_local_id(1);
      std::size_t j_transposed = tile_id_y + it.get_local_id(0);

      if (j_transposed < N && i_transposed < M) {
        priv[0] = loc[it.get_local_id(1)][2 * it.get_local_id(0)];
        priv[1] = loc[it.get_local_id(1)][2 * it.get_local_id(0) + 1];
        priv.store(0, get_global_multi_ptr(&output[2 * i_transposed * N + 2 * j_transposed]));
      }
      sycl::group_barrier(it.get_group());  // TODO: This barrier should not required, use double buffering
    }
  }
}

}  // namespace detail

/**
 * Copies data from global memory to local memory.
 *
 * @tparam Level Which level (subgroup or workgroup) does the transfer.
 * @tparam SubgroupSize size of the subgroup
 * @tparam Pad Whether to add a pad after each `PORTFFT_N_LOCAL_BANKS * BankLinesPerPad` elements in local memory to
 * avoid bank conflicts.
 * @tparam BankLinesPerPad the number of groups of PORTFFT_N_LOCAL_BANKS to have between each local pad.
 * @tparam T type of the scalar used for computations
 * @param it nd_item
 * @param global pointer to global memory
 * @param local pointer to local memory
 * @param total_num_elems total number of values to copy per group
 * @param global_offset offset to the global pointer
 * @param local_offset offset to the local pointer
 */
template <detail::level Level, int SubgroupSize, detail::pad Pad, std::size_t BankLinesPerPad, typename T>
__attribute__((always_inline)) inline void global2local(sycl::nd_item<1> it, const T* global, T* local,
                                                        std::size_t total_num_elems, std::size_t global_offset = 0,
                                                        std::size_t local_offset = 0) {
  static_assert(Level == detail::level::SUBGROUP || Level == detail::level::WORKGROUP,
                "Only implemented for subgroup and workgroup levels!");
  constexpr int ChunkSizeRaw = PORTFFT_VEC_LOAD_BYTES / sizeof(T);
  constexpr int ChunkSize = ChunkSizeRaw < 1 ? 1 : ChunkSizeRaw;
  using T_vec = sycl::vec<T, ChunkSize>;

  sycl::sub_group sg = it.get_sub_group();
  std::size_t local_id;
  std::size_t local_size;
  if constexpr (Level == detail::level::SUBGROUP) {
    local_id = sg.get_local_linear_id();
    local_size = SubgroupSize;
  } else {
    local_id = it.get_local_id(0);
    local_size = it.get_local_range(0);
  }

  std::size_t stride = local_size * static_cast<std::size_t>(ChunkSize);
  std::size_t rounded_down_num_elems = (total_num_elems / stride) * stride;

#ifdef PORTFFT_USE_SG_TRANSFERS
  if constexpr (Level == detail::level::WORKGROUP) {  // recalculate parameters for subgroup transfer
    std::size_t subgroup_id = sg.get_group_id();
    std::size_t elems_per_sg = detail::divide_ceil<std::size_t>(total_num_elems, local_size / SubgroupSize);
    std::size_t offset = subgroup_id * elems_per_sg;
    std::size_t next_offset = (subgroup_id + 1) * elems_per_sg;
    local_offset += offset;
    global_offset += offset;
    total_num_elems = sycl::min(total_num_elems, next_offset) - sycl::min(total_num_elems, offset);
    local_id = sg.get_local_linear_id();
    local_size = SubgroupSize;
    stride = local_size * ChunkSize;
    rounded_down_num_elems = (total_num_elems / stride) * stride;
  }
  // Each subgroup loads a chunk of `ChunkSize * local_size` elements.
  for (std::size_t i = 0; i < rounded_down_num_elems; i += stride) {
    T_vec loaded = sg.load<ChunkSize>(detail::get_global_multi_ptr(&global[global_offset + i]));
    if constexpr (PORTFFT_N_LOCAL_BANKS % SubgroupSize == 0 || Pad == detail::pad::DONT_PAD) {
      detail::unrolled_loop<0, ChunkSize, 1>([&](int j) __attribute__((always_inline)) {
        std::size_t local_idx =
            detail::pad_local<Pad>(local_offset + i + static_cast<std::size_t>(j) * local_size, BankLinesPerPad);
        sg.store(detail::get_local_multi_ptr(&local[local_idx]), loaded[j]);
      });
    } else {
      detail::unrolled_loop<0, ChunkSize, 1>([&](int j) __attribute__((always_inline)) {
        std::size_t local_idx = detail::pad_local<Pad>(
            local_offset + i + static_cast<std::size_t>(j) * local_size + local_id, BankLinesPerPad);
        local[local_idx] = loaded[j];
      });
    }
  }
#else
  const T* global_ptr = &global[global_offset];
  const T* global_aligned_ptr = reinterpret_cast<const T*>(
      detail::round_up_to_multiple(reinterpret_cast<std::uintptr_t>(global_ptr), alignof(T_vec)));
  std::size_t unaligned_elements = static_cast<std::size_t>(global_aligned_ptr - global_ptr);

  // load the first few unaligned elements
  if (local_id < unaligned_elements) {  // assuming unaligned_elements <= local_size
    std::size_t local_idx = detail::pad_local<Pad>(local_offset + local_id, BankLinesPerPad);
    local[local_idx] = global[global_offset + local_id];
  }
  local_offset += unaligned_elements;
  global_offset += unaligned_elements;

  // Each workitem loads a chunk of `ChunkSize` consecutive elements. Chunks loaded by a group are consecutive.
  for (std::size_t i = local_id * ChunkSize; i < rounded_down_num_elems; i += stride) {
    T_vec loaded;
    loaded = *reinterpret_cast<const T_vec*>(&global[global_offset + i]);
    detail::unrolled_loop<0, ChunkSize, 1>([&](int j) __attribute__((always_inline)) {
      std::size_t local_idx = detail::pad_local<Pad>(local_offset + i + static_cast<std::size_t>(j), BankLinesPerPad);
      local[local_idx] = loaded[j];
    });
  }
#endif
  // We can not load `ChunkSize`-sized chunks anymore, so we load the largest we can - `last_chunk_size`-sized one
  std::size_t last_chunk_size = (total_num_elems - rounded_down_num_elems) / local_size;
  for (std::size_t j = 0; j < last_chunk_size; j++) {
    std::size_t local_idx =
        detail::pad_local<Pad>(local_offset + rounded_down_num_elems + local_id * last_chunk_size + j, BankLinesPerPad);
    local[local_idx] = global[global_offset + rounded_down_num_elems + local_id * last_chunk_size + j];
  }
  // Less than group size elements remain. Each workitem loads at most one.
  std::size_t my_last_idx = rounded_down_num_elems + last_chunk_size * local_size + local_id;
  if (my_last_idx < total_num_elems) {
    std::size_t local_idx = detail::pad_local<Pad>(local_offset + my_last_idx, BankLinesPerPad);
    local[local_idx] = global[global_offset + my_last_idx];
  }
}

/**
 * Copies data from local memory to global memory.
 *
 * @tparam Level Which level (subgroup or workgroup) does the transfer.
 * @tparam SubgroupSize size of the subgroup
 * @tparam Pad Whether to add a pad after each `PORTFFT_N_LOCAL_BANKS * BankLinesPerPad` elements in local memory to
 * avoid bank conflicts.
 * @tparam BankLinesPerPad the number of groups of PORTFFT_N_LOCAL_BANKS to have between each local pad.
 * @tparam T type of the scalar used for computations
 * @param it nd_item
 * @param local pointer to local memory
 * @param global pointer to global memory
 * @param total_num_elems total number of values to copy per group
 * @param local_offset offset to the local pointer
 * @param global_offset offset to the global pointer
 */
template <detail::level Level, int SubgroupSize, detail::pad Pad, std::size_t BankLinesPerPad, typename T>
__attribute__((always_inline)) inline void local2global(sycl::nd_item<1> it, const T* local, T* global,
                                                        std::size_t total_num_elems, std::size_t local_offset = 0,
                                                        std::size_t global_offset = 0) {
  static_assert(Level == detail::level::SUBGROUP || Level == detail::level::WORKGROUP,
                "Only implemented for subgroup and workgroup levels!");
  constexpr int ChunkSizeRaw = PORTFFT_VEC_LOAD_BYTES / sizeof(T);
  constexpr int ChunkSize = ChunkSizeRaw < 1 ? 1 : ChunkSizeRaw;
  using T_vec = sycl::vec<T, ChunkSize>;

  sycl::sub_group sg = it.get_sub_group();
  std::size_t local_size;
  std::size_t local_id;
  if constexpr (Level == detail::level::SUBGROUP) {
    local_id = sg.get_local_linear_id();
    local_size = SubgroupSize;
  } else {
    local_id = it.get_local_id(0);
    local_size = it.get_local_range(0);
  }

  std::size_t stride = local_size * static_cast<std::size_t>(ChunkSize);
  std::size_t rounded_down_num_elems = (total_num_elems / stride) * stride;

#ifdef PORTFFT_USE_SG_TRANSFERS
  if constexpr (Level == detail::level::WORKGROUP) {  // recalculate parameters for subgroup transfer
    std::size_t subgroup_id = sg.get_group_id();
    std::size_t elems_per_sg = detail::divide_ceil<std::size_t>(total_num_elems, local_size / SubgroupSize);
    std::size_t offset = subgroup_id * elems_per_sg;
    std::size_t next_offset = (subgroup_id + 1) * elems_per_sg;
    local_offset += offset;
    global_offset += offset;
    total_num_elems = sycl::min(total_num_elems, next_offset) - sycl::min(total_num_elems, offset);
    local_id = sg.get_local_linear_id();
    local_size = SubgroupSize;
    stride = local_size * static_cast<std::size_t>(ChunkSize);
    rounded_down_num_elems = (total_num_elems / stride) * stride;
  }
  // Each subgroup stores a chunk of `ChunkSize * local_size` elements.
  for (std::size_t i = 0; i < rounded_down_num_elems; i += stride) {
    T_vec to_store;
    if constexpr (PORTFFT_N_LOCAL_BANKS % SubgroupSize == 0 || Pad == detail::pad::DONT_PAD) {
      detail::unrolled_loop<0, ChunkSize, 1>([&](int j) __attribute__((always_inline)) {
        std::size_t local_idx =
            detail::pad_local<Pad>(local_offset + i + static_cast<std::size_t>(j) * local_size, BankLinesPerPad);
        to_store[j] = sg.load(detail::get_local_multi_ptr(&local[local_idx]));
      });
    } else {
      detail::unrolled_loop<0, ChunkSize, 1>([&](int j) __attribute__((always_inline)) {
        std::size_t local_idx = detail::pad_local<Pad>(
            local_offset + i + static_cast<std::size_t>(j) * local_size + local_id, BankLinesPerPad);
        to_store[j] = local[local_idx];
      });
    }
    sg.store(detail::get_global_multi_ptr(&global[global_offset + i]), to_store);
  }
#else
  const T* global_ptr = &global[global_offset];
  const T* global_aligned_ptr = reinterpret_cast<const T*>(
      detail::round_up_to_multiple(reinterpret_cast<std::uintptr_t>(global_ptr), alignof(T_vec)));
  std::size_t unaligned_elements = static_cast<std::size_t>(global_aligned_ptr - global_ptr);

  // store the first few unaligned elements
  if (local_id < unaligned_elements) {  // assuming unaligned_elements <= local_size
    std::size_t local_idx = detail::pad_local<Pad>(local_offset + local_id, BankLinesPerPad);
    global[global_offset + local_id] = local[local_idx];
  }
  local_offset += unaligned_elements;
  global_offset += unaligned_elements;

  // Each workitem stores a chunk of `ChunkSize` consecutive elements. Chunks stored by a group are consecutive.
  for (std::size_t i = local_id * ChunkSize; i < rounded_down_num_elems; i += stride) {
    T_vec to_store;
    detail::unrolled_loop<0, ChunkSize, 1>([&](int j) __attribute__((always_inline)) {
      std::size_t local_idx = detail::pad_local<Pad>(local_offset + i + static_cast<std::size_t>(j), BankLinesPerPad);
      to_store[j] = local[local_idx];
    });
    *reinterpret_cast<T_vec*>(&global[global_offset + i]) = to_store;
  }
#endif
  // We can not store `ChunkSize`-sized chunks anymore, so we store the largest we can - `last_chunk_size`-sized one
  std::size_t last_chunk_size = (total_num_elems - rounded_down_num_elems) / local_size;
  for (std::size_t j = 0; j < last_chunk_size; j++) {
    std::size_t local_idx =
        detail::pad_local<Pad>(local_offset + rounded_down_num_elems + local_id * last_chunk_size + j, BankLinesPerPad);
    global[global_offset + rounded_down_num_elems + local_id * last_chunk_size + j] = local[local_idx];
  }
  // Less than group size elements remain. Each workitem stores at most one.
  std::size_t my_last_idx = rounded_down_num_elems + last_chunk_size * local_size + local_id;
  if (my_last_idx < total_num_elems) {
    std::size_t local_idx = detail::pad_local<Pad>(local_offset + my_last_idx, BankLinesPerPad);
    global[global_offset + my_last_idx] = local[local_idx];
  }
}

/**
 * Copies data from local memory to private memory. Each work item gets a chunk
 * of consecutive values from local memory.
 *
 * @tparam NumElemsPerWI Number of elements to copy by each work item
 * @tparam Pad Whether to add a pad after each `PORTFFT_N_LOCAL_BANKS * BankLinesPerPad` elements in local memory to
 * avoid bank conflicts.
 * @tparam BankLinesPerPad the number of groups of PORTFFT_N_LOCAL_BANKS to have between each local pad.
 * @tparam T type of the scalar used for computations
 * @param local pointer to local memory
 * @param priv pointer to private memory
 * @param local_id local id of work item
 * @param stride stride between two chunks assigned to consecutive work items.
 * Should be >= NumElemsPerWI
 * @param local_offset offset to the local pointer
 */
template <std::size_t NumElemsPerWI, detail::pad Pad, std::size_t BankLinesPerPad, typename T>
__attribute__((always_inline)) inline void local2private(const T* local, T* priv, std::size_t local_id,
                                                         std::size_t stride, std::size_t local_offset = 0) {
  detail::unrolled_loop<0, NumElemsPerWI, 1>([&](std::size_t i) __attribute__((always_inline)) {
    std::size_t local_idx = detail::pad_local<Pad>(local_offset + local_id * stride + i, BankLinesPerPad);
    priv[i] = local[local_idx];
  });
}

/**
 * Views the data in the local memory as an NxM matrix, and loads a column into the private memory
 *
 * @tparam NumElementsPerWI Elements per workitem
 * @tparam Pad Whether to add a pad after each `PORTFFT_N_LOCAL_BANKS * BankLinesPerPad` elements in local memory to
 * avoid bank conflicts.
 * @tparam BankLinesPerPad the number of groups of PORTFFT_N_LOCAL_BANKS to have between each local pad.
 * @tparam T type of the scalar used for computations
 *
 * @param local Pointer to local memory
 * @param priv Pointer to private memory
 * @param thread_id ID of the working thread in FFT
 * @param col_num Column number which is to be loaded
 * @param stride Inner most dimension of the reinterpreted matrix
 */
template <int NumElementsPerWI, detail::pad Pad, std::size_t BankLinesPerPad, typename T>
__attribute__((always_inline)) inline void local2private_transposed(const T* local, T* priv, int thread_id, int col_num,
                                                                    int stride) {
  detail::unrolled_loop<0, NumElementsPerWI, 1>([&](const int i) __attribute__((always_inline)) {
    std::size_t local_idx = detail::pad_local<Pad>(
        static_cast<std::size_t>(2 * stride * (thread_id * NumElementsPerWI + i) + 2 * col_num), BankLinesPerPad);
    priv[2 * i] = local[local_idx];
    priv[2 * i + 1] = local[local_idx + 1];
  });
}

/**
 * Stores data from the local memory to the global memory, in a transposed manner.
 * @tparam Pad Whether to add a pad after each `PORTFFT_N_LOCAL_BANKS * BankLinesPerPad` elements in local memory to
 * avoid bank conflicts.
 * @tparam BankLinesPerPad the number of groups of PORTFFT_N_LOCAL_BANKS to have between each local pad.
 * @tparam T type of the scalar used for computations
 *
 * @param it Associated nd_item
 * @param N Number of rows
 * @param M Number of Cols
 * @param stride Stride between two contiguous elements in global memory in local memory.
 * @param local pointer to the local memory
 * @param global pointer to the global memory
 * @param offset offset to the global memory pointer
 */
template <detail::pad Pad, std::size_t BankLinesPerPad, typename T>
__attribute__((always_inline)) inline void local2global_transposed(sycl::nd_item<1> it, std::size_t N, std::size_t M,
                                                                   std::size_t stride, T* local, T* global,
                                                                   std::size_t offset) {
  std::size_t num_threads = it.get_local_range(0);
  for (std::size_t i = it.get_local_linear_id(); i < N * M; i += num_threads) {
    std::size_t source_row = i / N;
    std::size_t source_col = i % N;
    std::size_t source_index = detail::pad_local<Pad>(2 * (stride * source_col + source_row), BankLinesPerPad);
    sycl::vec<T, 2> v{local[source_index], local[source_index + 1]};
    *reinterpret_cast<sycl::vec<T, 2>*>(&global[offset + 2 * i]) = v;
  }
}

/**
 * Loads data from global memory where consecutive elements of a problem are separated by stride.
 * Loads half of workgroup size equivalent number of consecutive batches from global memory.
 *
 * @tparam Pad Whether to add a pad after each `PORTFFT_N_LOCAL_BANKS * BankLinesPerPad` elements in local memory to
 * avoid bank conflicts.
 * @tparam BankLinesPerPad the number of groups of PORTFFT_N_LOCAL_BANKS to have between each local pad.
 * @tparam Level Which level (subgroup or workgroup) does the transfer.
 * @tparam T Scalar Type
 *
 * @param it Associated nd_item
 * @param global_base_ptr Global Pointer
 * @param local_ptr Local Pointer
 * @param offset Offset from which the strided loads would begin
 * @param num_complex Number of complex numbers per workitem
 * @param stride_global Stride Value for global memory
 * @param stride_local Stride Value for Local Memory
 */
template <detail::level Level, detail::pad Pad, std::size_t BankLinesPerPad, typename T>
__attribute__((always_inline)) inline void global2local_transposed(sycl::nd_item<1> it, const T* global_base_ptr,
                                                                   T* local_ptr, std::size_t offset,
                                                                   std::size_t num_complex, std::size_t stride_global,
                                                                   std::size_t stride_local) {
  sycl::sub_group sg = it.get_sub_group();
  std::size_t local_id;

  if constexpr (Level == detail::level::SUBGROUP) {
    local_id = sg.get_local_linear_id();
  } else {
    local_id = it.get_local_id(0);
  }
  for (std::size_t i = 0; i < num_complex; i++) {
    std::size_t local_index = detail::pad_local<Pad>(2 * i * stride_local + local_id, BankLinesPerPad);
    std::size_t global_index = offset + local_id + 2 * i * stride_global;
    local_ptr[local_index] = global_base_ptr[global_index];
  }
}

/**
 * Views the data in the local memory as an NxM matrix, and stores data from the private memory along the column
 *
 * @tparam NumElementsPerWI Elements per workitem
 * @tparam Pad Whether to add a pad after each `PORTFFT_N_LOCAL_BANKS * BankLinesPerPad` elements in local memory to
 * avoid bank conflicts.
 * @tparam BankLinesPerPad the number of groups of PORTFFT_N_LOCAL_BANKS to have between each local pad.
 * @tparam T type of the scalar used for computations
 *
 * @param priv Pointer to private memory
 * @param local Pointer to local memory
 * @param thread_id Id of the working thread for the FFT
 * @param num_workers Number of threads working for that FFt
 * @param col_num Column number in which the data will be stored
 * @param stride Inner most dimension of the reinterpreted matrix
 */
template <int NumElementsPerWI, detail::pad Pad, std::size_t BankLinesPerPad, typename T>
__attribute__((always_inline)) inline void private2local_transposed(const T* priv, T* local, int thread_id,
                                                                    int num_workers, int col_num, int stride) {
  detail::unrolled_loop<0, NumElementsPerWI, 1>([&](const int i) __attribute__((always_inline)) {
    std::size_t loc_base_offset = detail::pad_local<Pad>(
        static_cast<std::size_t>(2L * stride * (i * num_workers + thread_id) + 2L * col_num), BankLinesPerPad);
    local[loc_base_offset] = priv[2 * i];
    local[loc_base_offset + 1] = priv[2 * i + 1];
  });
}

/**
 * Copies data from private memory to local memory. Each work item writes a
 * chunk of consecutive values to local memory.
 *
 * @tparam NumElemsPerWI Number of elements to copy by each work item
 * @tparam Pad Whether to add a pad after each `PORTFFT_N_LOCAL_BANKS * BankLinesPerPad` elements in local memory to
 * avoid bank conflicts.
 * @tparam BankLinesPerPad the number of groups of PORTFFT_N_LOCAL_BANKS to have between each local pad.
 * @tparam T type of the scalar used for computations
 * @param priv pointer to private memory
 * @param local pointer to local memory
 * @param local_id local id of work item
 * @param stride stride between two chunks assigned to consecutive work items.
 * Should be >= NumElemsPerWI
 * @param local_offset offset to the local pointer
 */
template <std::size_t NumElemsPerWI, detail::pad Pad, std::size_t BankLinesPerPad, typename T>
__attribute__((always_inline)) inline void private2local(const T* priv, T* local, std::size_t local_id,
                                                         std::size_t stride, std::size_t local_offset = 0) {
  detail::unrolled_loop<0, NumElemsPerWI, 1>([&](std::size_t i) __attribute__((always_inline)) {
    std::size_t local_idx = detail::pad_local<Pad>(local_offset + local_id * stride + i, BankLinesPerPad);
    local[local_idx] = priv[i];
  });
}

/**
 * Copies data from private memory to local or global memory. Consecutive workitems write
 * consecutive elements. The copy is done jointly by a group of threads defined by `local_id` and `workers_in_group`.
 *
 * @tparam NumElemsPerWI Number of elements to copy by each work item
 * @tparam Pad Whether to add a pad after each `PORTFFT_N_LOCAL_BANKS * BankLinesPerPad` elements in local memory to
 * avoid bank conflicts.
 * @tparam BankLinesPerPad the number of groups of PORTFFT_N_LOCAL_BANKS to have between each local pad.
 * @tparam T type of the scalar used for computations
 * @param priv pointer to private memory
 * @param destination pointer to destination - local or global memory
 * @param local_id local id of work item
 * @param workers_in_group how many workitems are working in each group (can be
 * less than the group size)
 * @param destination_offset offset to the destination pointer
 */
template <int NumElemsPerWI, detail::pad Pad, std::size_t BankLinesPerPad, typename T>
__attribute__((always_inline)) inline void store_transposed(const T* priv, T* destination, std::size_t local_id,
                                                            std::size_t workers_in_group,
                                                            std::size_t destination_offset = 0) {
  constexpr int VecSize = 2;  // each workitem stores 2 consecutive values (= one complex value)
  using T_vec = sycl::vec<T, VecSize>;
  const T_vec* priv_vec = reinterpret_cast<const T_vec*>(priv);
  T_vec* destination_vec = reinterpret_cast<T_vec*>(&destination[0]);

  detail::unrolled_loop<0, NumElemsPerWI, 2>([&](int i) __attribute__((always_inline)) {
    std::size_t destination_idx = detail::pad_local<Pad>(
        destination_offset + local_id * 2 + static_cast<std::size_t>(i) * workers_in_group, BankLinesPerPad);
    if (destination_idx % 2 == 0) {  // if the destination address is aligned, we can use vector store
      destination_vec[destination_idx / 2] = priv_vec[i / 2];
    } else {
      destination[destination_idx] = priv[i];
      destination[destination_idx + 1] = priv[i + 1];
    }
  });
}

/**
<<<<<<< HEAD
 * Stores data to global memory where consecutive elements of a problem are separated by stride.
 * Stores half of workgroup size equivalent number of consecutive batches to global memory.
 *
 * @tparam pad Whether or not to consider padding in local memory
 * @tparam Level Which level (subgroup or workgroup) does the transfer.
 * @tparam T Scalar Type
 *
 * @param it Associated nd_item
 * @param global_base_ptr Global Pointer
 * @param local_ptr Local Pointer
 * @param offset Offset from which the strided loads would begin
 * @param num_complex Number of complex numbers per workitem
 * @param stride_global Stride Value for global memory
 * @param stride_local Stride Value for Local Memory
 */
template <detail::pad Pad, detail::level Level, std::size_t BankLinesPerPad, typename T>
__attribute__((always_inline)) inline void local_transposed2_global_transposed(sycl::nd_item<1> it, T* global_base_ptr,
                                                                               T* local_ptr, std::size_t offset,
                                                                               std::size_t num_complex,
                                                                               std::size_t stride_global,
                                                                               std::size_t stride_local) {
  sycl::sub_group sg = it.get_sub_group();
  std::size_t local_id;

  if constexpr (Level == detail::level::SUBGROUP) {
    local_id = sg.get_local_linear_id();
  } else {
    local_id = it.get_local_id(0);
  }
  for (std::size_t i = 0; i < num_complex; i++) {
    std::size_t local_index = detail::pad_local<Pad>(2 * i * stride_local + local_id, BankLinesPerPad);
    std::size_t global_index = offset + local_id + 2 * i * stride_global;
    global_base_ptr[global_index] = local_ptr[local_index];
=======
 * Function meant to transfer data between local and private memory, and is able to handle 3 levels
 * of transpositions / strides and combine them into a single load / store.
 *
 * @tparam T Scalar Type
 * @tparam Pad Whether or not to pad
 * @tparam NumComplexElements Number of complex elements to transfer between the two.
 * @tparam TransferDirection Direction of Transfer
 *
 * @param priv Pointer to private memory
 * @param loc Pointer to local memory
 * @param stride_1 Outer Most stride
 * @param offset_1 Outer most offset
 * @param stride_2 2nd level of stride
 * @param offset_2 2nd level of offset
 * @param stride_3 inner most stride
 * @param offset_3 inner most offset
 * @param bank_lines_per_pad the number of groups of PORTFFT_N_LOCAL_BANKS to have between each local pad
 */
template <detail::transfer_direction TransferDirection, detail::pad Pad, int NumComplexElements, typename T>
__attribute__((always_inline)) inline void transfer_strided(T* priv, T* loc, std::size_t stride_1, std::size_t offset_1,
                                                            std::size_t stride_2, std::size_t offset_2,
                                                            std::size_t stride_3, std::size_t offset_3,
                                                            std::size_t bank_lines_per_pad) {
  detail::unrolled_loop<0, NumComplexElements, 1>([&](const int j) __attribute__((always_inline)) {
    std::size_t j_size_t = static_cast<std::size_t>(j);
    std::size_t base_offset = stride_1 * (stride_2 * (j_size_t * stride_3 + offset_3) + offset_2) + offset_1;
    if constexpr (TransferDirection == detail::transfer_direction::LOCAL_TO_PRIVATE) {
      priv[2 * j] = loc[detail::pad_local<Pad>(base_offset, bank_lines_per_pad)];
      priv[2 * j + 1] = loc[detail::pad_local<Pad>(base_offset + 1, bank_lines_per_pad)];
    }
    if constexpr (TransferDirection == detail::transfer_direction::PRIVATE_TO_LOCAL) {
      loc[detail::pad_local<Pad>(base_offset, bank_lines_per_pad)] = priv[2 * j];
      loc[detail::pad_local<Pad>(base_offset + 1, bank_lines_per_pad)] = priv[2 * j + 1];
    }
  });
}

/**
 * Transfers data from local memory which is strided to global memory, which too is strided in a transposed fashion
 *
 * @tparam Pad Whether or not to pad local memory
 * @tparam T Scalar type
 *
 * @param loc Pointer to local memory
 * @param global Pointer to global memory
 * @param global_offset Offset to global memory
 * @param local_stride stride value in local memory
 * @param N Number of rows
 * @param M Number of Columns
 * @param fft_size Size of the problem
 * @param bank_lines_per_pad the number of groups of PORTFFT_N_LOCAL_BANKS to have between each local pad
 * @param it Associated nd_item
 */
template <detail::pad Pad, typename T>
__attribute__((always_inline)) inline void local_strided_2_global_strided_transposed(
    T* loc, T* global, std::size_t global_offset, std::size_t local_stride, std::size_t N, std::size_t M,
    std::size_t fft_size, std::size_t bank_lines_per_pad, sycl::nd_item<1> it) {
  std::size_t batch_num = it.get_local_linear_id() / 2;
  for (std::size_t i = 0; i < fft_size; i++) {
    std::size_t source_row = i / N;
    std::size_t source_col = i % N;
    global[global_offset + 2 * batch_num * fft_size + 2 * i + it.get_local_linear_id() % 2] =
        loc[detail::pad_local<Pad>(local_stride * (source_col * M + source_row) + it.get_local_id(0),
                                   bank_lines_per_pad)];
>>>>>>> 2a98202c
  }
}

};  // namespace portfft

#endif<|MERGE_RESOLUTION|>--- conflicted
+++ resolved
@@ -545,7 +545,6 @@
 }
 
 /**
-<<<<<<< HEAD
  * Stores data to global memory where consecutive elements of a problem are separated by stride.
  * Stores half of workgroup size equivalent number of consecutive batches to global memory.
  *
@@ -579,7 +578,10 @@
     std::size_t local_index = detail::pad_local<Pad>(2 * i * stride_local + local_id, BankLinesPerPad);
     std::size_t global_index = offset + local_id + 2 * i * stride_global;
     global_base_ptr[global_index] = local_ptr[local_index];
-=======
+  }
+}
+
+/**
  * Function meant to transfer data between local and private memory, and is able to handle 3 levels
  * of transpositions / strides and combine them into a single load / store.
  *
@@ -644,7 +646,6 @@
     global[global_offset + 2 * batch_num * fft_size + 2 * i + it.get_local_linear_id() % 2] =
         loc[detail::pad_local<Pad>(local_stride * (source_col * M + source_row) + it.get_local_id(0),
                                    bank_lines_per_pad)];
->>>>>>> 2a98202c
   }
 }
 
