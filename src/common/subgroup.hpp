/***************************************************************************
 *
 *  Copyright (C) Codeplay Software Ltd.
 *
 *  Licensed under the Apache License, Version 2.0 (the "License");
 *  you may not use this file except in compliance with the License.
 *  You may obtain a copy of the License at
 *
 *      http://www.apache.org/licenses/LICENSE-2.0
 *
 *  Unless required by applicable law or agreed to in writing, software
 *  distributed under the License is distributed on an "AS IS" BASIS,
 *  WITHOUT WARRANTIES OR CONDITIONS OF ANY KIND, either express or implied.
 *  See the License for the specific language governing permissions and
 *  limitations under the License.
 *
 *  Codeplay's portFFT
 *
 **************************************************************************/

#ifndef PORTFFT_COMMON_SUBGROUP_HPP
#define PORTFFT_COMMON_SUBGROUP_HPP

#include <common/helpers.hpp>
#include <common/twiddle.hpp>
#include <common/twiddle_calc.hpp>
#include <common/workitem.hpp>
#include <defines.hpp>
#include <enums.hpp>
#include <sycl/sycl.hpp>

namespace portfft {
namespace detail {

/*
`sg_dft` calculates a DFT by a subgroup on values that are already loaded into private memory of the workitems in the
subgroup. It needs twiddle factors precalculated by `sg_calc_twiddles`. It handles the first factor by cross subgroup
DFT calling `cross_sg_dispatcher` and the second one by workitem implementation - calling `wi_dft`. It does twiddle
multiplication inbetween, but does not transpose. Transposition is supposed to be done when storing the values back to
the local memory.

The size of the DFT performed by this function is `N * M` - for the arguments `N` and `M`. `N` workitems work jointly on
one DFT, so at most `subgroup_size / N` DFTs can be performed by one subgroup at a time. If `N` does not evenly divide
`subgroup_size`, extra workitems perform dummy computations. However, they must also call `sg_dft`, as it uses group
functions.

On input, each of the `N` workitems hold `M` consecutive complex input values. On output, each of the workitems holds
complex values that are strided with stride `N` and consecutive workitems have consecutive values.

`cross_sg_dft` calculates DFT across workitems, with each workitem contributing one complex value as input and output of
the computation. If the size of the subgroup is large enough compared to FFT size, a subgroup can calculate multiple
DFTs at once (the same holds true for `cross_sg_cooley_tukey_dft` and `cross_sg_naive_dft`). It calls either
`cross_sg_cooley_tukey_dft` (for composite sizes) or `cross_sg_naive_dft` (for prime sizes).

`cross_sg_cooley_tukey_dft` calculates DFT of a composite size across workitems. It calls `cross_sg_dft` for each of the
factors and does transposition and twiddle multiplication inbetween.

`cross_sg_naive_dft` calculates DFT across workitems using naive DFT algorithm.
*/

// forward declaration
template <direction Dir, Idx SubgroupSize, Idx RecursionLevel, typename T>
<<<<<<< HEAD
inline void cross_sg_dft(T& real, T& imag, Idx fft_size, Idx stride, sycl::sub_group& sg);
=======
PORTFFT_INLINE void cross_sg_dft(T& real, T& imag, Idx fft_size, Idx stride, sycl::sub_group& sg);
>>>>>>> 17dc5d0a

/**
 * Calculates DFT using naive algorithm by using workitems of one subgroup.
 * Each workitem holds one input and one output complex value.
 *
 * @tparam Dir direction of the FFT
 * @tparam T type of the scalar to work on
 * @param[in,out] real real component of the input/output complex value for one
 * workitem
 * @param[in,out] imag imaginary component of the input/output complex value for
 * one workitem
 * @param fft_size size of the DFT transform
 * @param stride Stride between workitems working on consecutive values of one
 * DFT
 * @param sg subgroup
 */
template <direction Dir, typename T>
<<<<<<< HEAD
__attribute__((always_inline)) inline void cross_sg_naive_dft(T& real, T& imag, Idx fft_size, Idx stride,
                                                              sycl::sub_group& sg) {
=======
PORTFFT_INLINE void cross_sg_naive_dft(T& real, T& imag, Idx fft_size, Idx stride, sycl::sub_group& sg) {
>>>>>>> 17dc5d0a
  if (fft_size == 2 && (stride & (stride - 1)) == 0) {
    Idx local_id = static_cast<Idx>(sg.get_local_linear_id());
    Idx idx_out = (local_id / stride) % 2;

    T multi_re = (idx_out & 1) ? T(-1) : T(1);
    T res_real = real * multi_re;
    T res_imag = imag * multi_re;

    res_real += sycl::permute_group_by_xor(sg, real, static_cast<typename sycl::sub_group::linear_id_type>(stride));
    res_imag += sycl::permute_group_by_xor(sg, imag, static_cast<typename sycl::sub_group::linear_id_type>(stride));

    real = res_real;
    imag = res_imag;
  } else {
    Idx local_id = static_cast<Idx>(sg.get_local_linear_id());
    Idx idx_out = (local_id / stride) % fft_size;
    Idx fft_start = local_id - idx_out * stride;

    T res_real = 0;
    T res_imag = 0;

<<<<<<< HEAD
    PORTFFT_UNROLL
=======
    PORTFFT_UNROLL // IGC doesn't unroll this loop and generates a warning when called from workgroup impl.
>>>>>>> 17dc5d0a
    for (Idx idx_in = 0; idx_in < fft_size; idx_in++) {
      T multi_re = twiddle<T>::Re[fft_size][idx_in * idx_out % fft_size];
      T multi_im = twiddle<T>::Im[fft_size][idx_in * idx_out % fft_size];
      if constexpr (Dir == direction::BACKWARD) {
        multi_im = -multi_im;
      }
      Idx source_wi_id = fft_start + idx_in * stride;

      T cur_real = sycl::select_from_group(sg, real, static_cast<std::size_t>(source_wi_id));
      T cur_imag = sycl::select_from_group(sg, imag, static_cast<std::size_t>(source_wi_id));

      // multiply cur and multi
      T tmp_real;
      T tmp_imag;
      detail::multiply_complex(cur_real, cur_imag, multi_re, multi_im, tmp_real, tmp_imag);
      res_real += tmp_real;
      res_imag += tmp_imag;
    }

    real = res_real;
    imag = res_imag;
  }
}

/**
 * Transposes values held by workitems of a subgroup. Transposes rectangles of
 * size N*M. Each of the rectangles can be strided.
 *
 * @tparam T type of the scalar to work on
 * @param[in,out] real real component of the input/output complex value for one
 * workitem
 * @param[in,out] imag imaginary component of the input/output complex value for
 * one workitem
 * @param factor_n inner - contiguous size on input, outer size on output
 * @param factor_m outer size on input, inner - contiguous size on output
 * @param stride Stride between consecutive values of one rectangle
 * @param sg subgroup
 */
template <typename T>
<<<<<<< HEAD
__attribute__((always_inline)) inline void cross_sg_transpose(T& real, T& imag, Idx factor_n, Idx factor_m, Idx stride,
                                                              sycl::sub_group& sg) {
=======
PORTFFT_INLINE void cross_sg_transpose(T& real, T& imag, Idx factor_n, Idx factor_m, Idx stride, sycl::sub_group& sg) {
>>>>>>> 17dc5d0a
  Idx local_id = static_cast<Idx>(sg.get_local_linear_id());
  Idx index_in_outer_dft = (local_id / stride) % (factor_n * factor_m);
  Idx k = index_in_outer_dft % factor_n;  // index in the contiguous factor/fft
  Idx n = index_in_outer_dft / factor_n;  // index of the contiguous factor/fft
  Idx fft_start = local_id - index_in_outer_dft * stride;
  Idx source_wi_id = fft_start + stride * (k * factor_m + n);
  real = sycl::select_from_group(sg, real, static_cast<std::size_t>(source_wi_id));
  imag = sycl::select_from_group(sg, imag, static_cast<std::size_t>(source_wi_id));
}

/**
 * Calculates DFT using Cooley-Tukey FFT algorithm. Size of the problem is N*M.
 * Each workitem holds one input and one output complex value.
 *
 * @tparam Dir FFT direction, takes either direction::FORWARD or direction::BACKWARD
<<<<<<< HEAD
=======
 * @tparam SubgroupSize Size of subgroup in kernel
 * @tparam RecursionLevel level of recursion in SG dft
>>>>>>> 17dc5d0a
 * @tparam T type of the scalar to work on
 * @param[in,out] real real component of the input/output complex value for one
 * workitem
 * @param[in,out] imag imaginary component of the input/output complex value for
 * one workitem
 * @param factor_n the first factor of the problem size
 * @param factor_m the second factor of the problem size
 * @param stride Stride between workitems working on consecutive values of one
 * DFT
 * @param sg subgroup
 */
template <direction Dir, Idx SubgroupSize, Idx RecursionLevel, typename T>
<<<<<<< HEAD
__attribute__((always_inline)) inline void cross_sg_cooley_tukey_dft(T& real, T& imag, Idx factor_n, Idx factor_m,
                                                                     Idx stride, sycl::sub_group& sg) {
=======
PORTFFT_INLINE void cross_sg_cooley_tukey_dft(T& real, T& imag, Idx factor_n, Idx factor_m, Idx stride,
                                              sycl::sub_group& sg) {
>>>>>>> 17dc5d0a
  Idx local_id = static_cast<Idx>(sg.get_local_linear_id());
  Idx index_in_outer_dft = (local_id / stride) % (factor_n * factor_m);
  Idx k = index_in_outer_dft % factor_n;  // index in the contiguous factor/fft
  Idx n = index_in_outer_dft / factor_n;  // index of the contiguous factor/fft

  // factor N
  cross_sg_dft<Dir, SubgroupSize, RecursionLevel>(real, imag, factor_n, factor_m * stride, sg);
  // transpose
  cross_sg_transpose(real, imag, factor_n, factor_m, stride, sg);
  T multi_re = twiddle<T>::Re[factor_n * factor_m][k * n];
  T multi_im = twiddle<T>::Im[factor_n * factor_m][k * n];
  if constexpr (Dir == direction::BACKWARD) {
    multi_im = -multi_im;
  }
  detail::multiply_complex(real, imag, multi_re, multi_im, real, imag);
  // factor M
  cross_sg_dft<Dir, SubgroupSize, RecursionLevel>(real, imag, factor_m, factor_n * stride, sg);
}

/**
 * Calculates DFT using FFT algorithm. Each workitem holds one input and one
 * output complex value.
 *
 * @tparam Dir FFT direction, takes either direction::FORWARD or direction::BACKWARD
<<<<<<< HEAD
=======
 * @tparam SubgroupSize Size of subgroup in kernel
 * @tparam RecursionLevel level of recursion in SG dft
>>>>>>> 17dc5d0a
 * @tparam T type of the scalar to work on
 * @param[in,out] real real component of the input/output complex value for one
 * workitem
 * @param[in,out] imag imaginary component of the input/output complex value for
 * one workitem
<<<<<<< HEAD
 * @tparam fft_size Size of the DFT
 * @tparam stride Stride between workitems working on consecutive values of one
=======
 * @param fft_size Size of the DFT
 * @param stride Stride between workitems working on consecutive values of one
>>>>>>> 17dc5d0a
 * DFT
 * @param sg subgroup
 */
template <direction Dir, Idx SubgroupSize, Idx RecursionLevel, typename T>
<<<<<<< HEAD
__attribute__((always_inline)) inline void cross_sg_dft(T& real, T& imag, Idx fft_size, Idx stride,
                                                        sycl::sub_group& sg) {
  constexpr Idx MaxRecursionLevel = detail::uint_log2(SubgroupSize);
=======
PORTFFT_INLINE void cross_sg_dft(T& real, T& imag, Idx fft_size, Idx stride, sycl::sub_group& sg) {
  constexpr Idx MaxRecursionLevel = detail::int_log2(SubgroupSize);
>>>>>>> 17dc5d0a
  if constexpr (RecursionLevel < MaxRecursionLevel) {
    const Idx f0 = detail::factorize(fft_size);
    if (f0 >= 2 && fft_size / f0 >= 2) {
      cross_sg_cooley_tukey_dft<Dir, SubgroupSize, RecursionLevel + 1>(real, imag, fft_size / f0, f0, stride, sg);
    } else {
      cross_sg_naive_dft<Dir>(real, imag, fft_size, stride, sg);
    }
  }
}

/**
 * Factorizes a number into two factors, so that one of them will maximal below
 or equal to subgroup size.
 * @tparam T type of the number to factorize
 * @param N the number to factorize
 * @param sg_size subgroup size
 * @return the factor below or equal to subgroup size
 */
template <typename T>
PORTFFT_INLINE constexpr T factorize_sg(T N, Idx sg_size) {
  if constexpr (PORTFFT_SLOW_SG_SHUFFLES) {
    return 1;
  } else {
    for (T i = static_cast<T>(sg_size); i > 1; i--) {
      if (N % i == 0) {
        return i;
      }
    }
    return 1;
  }
}

/**
 * Checks whether a problem can be solved with sub-group implementation
 * without reg spilling.
 * @tparam Scalar type of the real scalar used for the computation
 * @param N Size of the problem, in complex values
 * @param sg_size Size of the sub-group
 * @return true if the problem fits in the registers
 */
template <typename Scalar>
constexpr bool fits_in_sg(IdxGlobal N, Idx sg_size) {
  IdxGlobal factor_sg = factorize_sg(N, sg_size);
  IdxGlobal factor_wi = N / factor_sg;
  return fits_in_wi<Scalar>(factor_wi);
}

};  // namespace detail

/**
 * Calculates FFT of size N*M using workitems in a subgroup. Works in place. The
 * end result needs to be transposed when storing it to the local memory!
 *
 * @tparam Dir direction of the FFT
<<<<<<< HEAD
 * @tparam T type of the scalar used for computations
 * @param inout pointer to private memory where the input/output data is
 * @param sg subgroup
 * @param M number of elements per workitem
 * @param N number of workitems in a subgroup that work on one FFT
=======
 * @tparam SubgroupSize Size of subgroup in kernel
 * @tparam T type of the scalar used for computations
 * @param inout pointer to private memory where the input/output data is
 * @param sg subgroup
 * @param factor_wi number of elements per workitem
 * @param factor_sg number of workitems in a subgroup that work on one FFT
>>>>>>> 17dc5d0a
 * @param sg_twiddles twiddle factors to use - calculated by sg_calc_twiddles in
 * commit
 * @param private_scratch Scratch memory for wi implementation
 */
template <direction Dir, Idx SubgroupSize, typename T>
<<<<<<< HEAD
__attribute__((always_inline)) inline void sg_dft(T* inout, sycl::sub_group& sg, Idx M, Idx N, const T* sg_twiddles) {
  Idx idx_of_wi_in_fft = static_cast<Idx>(sg.get_local_linear_id()) % N;
  PORTFFT_UNROLL
  for (Idx idx_of_element_in_wi = 0; idx_of_element_in_wi < M; idx_of_element_in_wi++) {
    T& real = inout[2 * idx_of_element_in_wi];
    T& imag = inout[2 * idx_of_element_in_wi + 1];

    if (N > 1) {
      detail::cross_sg_dft<Dir, SubgroupSize, 0>(real, imag, N, 1, sg);
=======
PORTFFT_INLINE void sg_dft(T* inout, sycl::sub_group& sg, Idx factor_wi, Idx factor_sg, const T* sg_twiddles,
                           T* private_scratch) {
  Idx idx_of_wi_in_fft = static_cast<Idx>(sg.get_local_linear_id()) % factor_sg;
  PORTFFT_UNROLL // IGC doesn't unroll this loop and generates a warning when called from workgroup impl.
  for (Idx idx_of_element_in_wi = 0; idx_of_element_in_wi < factor_wi; idx_of_element_in_wi++) {
    T& real = inout[2 * idx_of_element_in_wi];
    T& imag = inout[2 * idx_of_element_in_wi + 1];

    if (factor_sg > 1) {
      detail::cross_sg_dft<Dir, SubgroupSize, 0>(real, imag, factor_sg, 1, sg);
>>>>>>> 17dc5d0a
      if (idx_of_element_in_wi > 0) {
        T twiddle_real = sg_twiddles[idx_of_element_in_wi * factor_sg + idx_of_wi_in_fft];
        T twiddle_imag = sg_twiddles[(idx_of_element_in_wi + factor_wi) * factor_sg + idx_of_wi_in_fft];
        if constexpr (Dir == direction::BACKWARD) {
          twiddle_imag = -twiddle_imag;
        }
        detail::multiply_complex(real, imag, twiddle_real, twiddle_imag, real, imag);
      }
    }
  };
<<<<<<< HEAD

  wi_dft<Dir, 0>(inout, inout, M, 1, 1);
=======
  wi_dft<Dir, 0>(inout, inout, factor_wi, 1, 1, private_scratch);
>>>>>>> 17dc5d0a
}

/**
 * Calculates a twiddle factor for subgroup implementation.
 *
 * @tparam T type of the scalar used for computations
 * @param factor_sg number of workitems in a subgroup that work on one FFT
 * @param factor_wi number of elements per workitem
 * @param n index of the twiddle to calculate in the direction of factor_sg
 * @param k index of the twiddle to calculate in the direction of factor_wi
 * @param sg_twiddles destination into which to store the twiddles
 */
template <typename T>
void sg_calc_twiddles(Idx factor_sg, Idx factor_wi, Idx n, Idx k, T* sg_twiddles) {
  std::complex<T> twiddle = detail::calculate_twiddle<T>(n * k, factor_sg * factor_wi);
  sg_twiddles[k * factor_sg + n] = twiddle.real();
  sg_twiddles[(k + factor_wi) * factor_sg + n] = twiddle.imag();
}

};  // namespace portfft

#endif<|MERGE_RESOLUTION|>--- conflicted
+++ resolved
@@ -60,11 +60,7 @@
 
 // forward declaration
 template <direction Dir, Idx SubgroupSize, Idx RecursionLevel, typename T>
-<<<<<<< HEAD
-inline void cross_sg_dft(T& real, T& imag, Idx fft_size, Idx stride, sycl::sub_group& sg);
-=======
 PORTFFT_INLINE void cross_sg_dft(T& real, T& imag, Idx fft_size, Idx stride, sycl::sub_group& sg);
->>>>>>> 17dc5d0a
 
 /**
  * Calculates DFT using naive algorithm by using workitems of one subgroup.
@@ -82,12 +78,7 @@
  * @param sg subgroup
  */
 template <direction Dir, typename T>
-<<<<<<< HEAD
-__attribute__((always_inline)) inline void cross_sg_naive_dft(T& real, T& imag, Idx fft_size, Idx stride,
-                                                              sycl::sub_group& sg) {
-=======
 PORTFFT_INLINE void cross_sg_naive_dft(T& real, T& imag, Idx fft_size, Idx stride, sycl::sub_group& sg) {
->>>>>>> 17dc5d0a
   if (fft_size == 2 && (stride & (stride - 1)) == 0) {
     Idx local_id = static_cast<Idx>(sg.get_local_linear_id());
     Idx idx_out = (local_id / stride) % 2;
@@ -109,12 +100,8 @@
     T res_real = 0;
     T res_imag = 0;
 
-<<<<<<< HEAD
-    PORTFFT_UNROLL
-=======
-    PORTFFT_UNROLL // IGC doesn't unroll this loop and generates a warning when called from workgroup impl.
->>>>>>> 17dc5d0a
-    for (Idx idx_in = 0; idx_in < fft_size; idx_in++) {
+    PORTFFT_UNROLL  // IGC doesn't unroll this loop and generates a warning when called from workgroup impl.
+        for (Idx idx_in = 0; idx_in < fft_size; idx_in++) {
       T multi_re = twiddle<T>::Re[fft_size][idx_in * idx_out % fft_size];
       T multi_im = twiddle<T>::Im[fft_size][idx_in * idx_out % fft_size];
       if constexpr (Dir == direction::BACKWARD) {
@@ -153,12 +140,7 @@
  * @param sg subgroup
  */
 template <typename T>
-<<<<<<< HEAD
-__attribute__((always_inline)) inline void cross_sg_transpose(T& real, T& imag, Idx factor_n, Idx factor_m, Idx stride,
-                                                              sycl::sub_group& sg) {
-=======
 PORTFFT_INLINE void cross_sg_transpose(T& real, T& imag, Idx factor_n, Idx factor_m, Idx stride, sycl::sub_group& sg) {
->>>>>>> 17dc5d0a
   Idx local_id = static_cast<Idx>(sg.get_local_linear_id());
   Idx index_in_outer_dft = (local_id / stride) % (factor_n * factor_m);
   Idx k = index_in_outer_dft % factor_n;  // index in the contiguous factor/fft
@@ -174,11 +156,8 @@
  * Each workitem holds one input and one output complex value.
  *
  * @tparam Dir FFT direction, takes either direction::FORWARD or direction::BACKWARD
-<<<<<<< HEAD
-=======
  * @tparam SubgroupSize Size of subgroup in kernel
  * @tparam RecursionLevel level of recursion in SG dft
->>>>>>> 17dc5d0a
  * @tparam T type of the scalar to work on
  * @param[in,out] real real component of the input/output complex value for one
  * workitem
@@ -191,13 +170,8 @@
  * @param sg subgroup
  */
 template <direction Dir, Idx SubgroupSize, Idx RecursionLevel, typename T>
-<<<<<<< HEAD
-__attribute__((always_inline)) inline void cross_sg_cooley_tukey_dft(T& real, T& imag, Idx factor_n, Idx factor_m,
-                                                                     Idx stride, sycl::sub_group& sg) {
-=======
 PORTFFT_INLINE void cross_sg_cooley_tukey_dft(T& real, T& imag, Idx factor_n, Idx factor_m, Idx stride,
                                               sycl::sub_group& sg) {
->>>>>>> 17dc5d0a
   Idx local_id = static_cast<Idx>(sg.get_local_linear_id());
   Idx index_in_outer_dft = (local_id / stride) % (factor_n * factor_m);
   Idx k = index_in_outer_dft % factor_n;  // index in the contiguous factor/fft
@@ -222,35 +196,21 @@
  * output complex value.
  *
  * @tparam Dir FFT direction, takes either direction::FORWARD or direction::BACKWARD
-<<<<<<< HEAD
-=======
  * @tparam SubgroupSize Size of subgroup in kernel
  * @tparam RecursionLevel level of recursion in SG dft
->>>>>>> 17dc5d0a
  * @tparam T type of the scalar to work on
  * @param[in,out] real real component of the input/output complex value for one
  * workitem
  * @param[in,out] imag imaginary component of the input/output complex value for
  * one workitem
-<<<<<<< HEAD
- * @tparam fft_size Size of the DFT
- * @tparam stride Stride between workitems working on consecutive values of one
-=======
  * @param fft_size Size of the DFT
  * @param stride Stride between workitems working on consecutive values of one
->>>>>>> 17dc5d0a
  * DFT
  * @param sg subgroup
  */
 template <direction Dir, Idx SubgroupSize, Idx RecursionLevel, typename T>
-<<<<<<< HEAD
-__attribute__((always_inline)) inline void cross_sg_dft(T& real, T& imag, Idx fft_size, Idx stride,
-                                                        sycl::sub_group& sg) {
-  constexpr Idx MaxRecursionLevel = detail::uint_log2(SubgroupSize);
-=======
 PORTFFT_INLINE void cross_sg_dft(T& real, T& imag, Idx fft_size, Idx stride, sycl::sub_group& sg) {
   constexpr Idx MaxRecursionLevel = detail::int_log2(SubgroupSize);
->>>>>>> 17dc5d0a
   if constexpr (RecursionLevel < MaxRecursionLevel) {
     const Idx f0 = detail::factorize(fft_size);
     if (f0 >= 2 && fft_size / f0 >= 2) {
@@ -305,47 +265,27 @@
  * end result needs to be transposed when storing it to the local memory!
  *
  * @tparam Dir direction of the FFT
-<<<<<<< HEAD
- * @tparam T type of the scalar used for computations
- * @param inout pointer to private memory where the input/output data is
- * @param sg subgroup
- * @param M number of elements per workitem
- * @param N number of workitems in a subgroup that work on one FFT
-=======
  * @tparam SubgroupSize Size of subgroup in kernel
  * @tparam T type of the scalar used for computations
  * @param inout pointer to private memory where the input/output data is
  * @param sg subgroup
  * @param factor_wi number of elements per workitem
  * @param factor_sg number of workitems in a subgroup that work on one FFT
->>>>>>> 17dc5d0a
  * @param sg_twiddles twiddle factors to use - calculated by sg_calc_twiddles in
  * commit
  * @param private_scratch Scratch memory for wi implementation
  */
 template <direction Dir, Idx SubgroupSize, typename T>
-<<<<<<< HEAD
-__attribute__((always_inline)) inline void sg_dft(T* inout, sycl::sub_group& sg, Idx M, Idx N, const T* sg_twiddles) {
-  Idx idx_of_wi_in_fft = static_cast<Idx>(sg.get_local_linear_id()) % N;
-  PORTFFT_UNROLL
-  for (Idx idx_of_element_in_wi = 0; idx_of_element_in_wi < M; idx_of_element_in_wi++) {
-    T& real = inout[2 * idx_of_element_in_wi];
-    T& imag = inout[2 * idx_of_element_in_wi + 1];
-
-    if (N > 1) {
-      detail::cross_sg_dft<Dir, SubgroupSize, 0>(real, imag, N, 1, sg);
-=======
 PORTFFT_INLINE void sg_dft(T* inout, sycl::sub_group& sg, Idx factor_wi, Idx factor_sg, const T* sg_twiddles,
                            T* private_scratch) {
   Idx idx_of_wi_in_fft = static_cast<Idx>(sg.get_local_linear_id()) % factor_sg;
-  PORTFFT_UNROLL // IGC doesn't unroll this loop and generates a warning when called from workgroup impl.
-  for (Idx idx_of_element_in_wi = 0; idx_of_element_in_wi < factor_wi; idx_of_element_in_wi++) {
+  PORTFFT_UNROLL  // IGC doesn't unroll this loop and generates a warning when called from workgroup impl.
+      for (Idx idx_of_element_in_wi = 0; idx_of_element_in_wi < factor_wi; idx_of_element_in_wi++) {
     T& real = inout[2 * idx_of_element_in_wi];
     T& imag = inout[2 * idx_of_element_in_wi + 1];
 
     if (factor_sg > 1) {
       detail::cross_sg_dft<Dir, SubgroupSize, 0>(real, imag, factor_sg, 1, sg);
->>>>>>> 17dc5d0a
       if (idx_of_element_in_wi > 0) {
         T twiddle_real = sg_twiddles[idx_of_element_in_wi * factor_sg + idx_of_wi_in_fft];
         T twiddle_imag = sg_twiddles[(idx_of_element_in_wi + factor_wi) * factor_sg + idx_of_wi_in_fft];
@@ -356,12 +296,7 @@
       }
     }
   };
-<<<<<<< HEAD
-
-  wi_dft<Dir, 0>(inout, inout, M, 1, 1);
-=======
   wi_dft<Dir, 0>(inout, inout, factor_wi, 1, 1, private_scratch);
->>>>>>> 17dc5d0a
 }
 
 /**
