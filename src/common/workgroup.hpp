/***************************************************************************
 *
 *  Copyright (C) Codeplay Software Ltd.
 *
 *  Licensed under the Apache License, Version 2.0 (the "License");
 *  you may not use this file except in compliance with the License.
 *  You may obtain a copy of the License at
 *
 *      http://www.apache.org/licenses/LICENSE-2.0
 *
 *  Unless required by applicable law or agreed to in writing, software
 *  distributed under the License is distributed on an "AS IS" BASIS,
 *  WITHOUT WARRANTIES OR CONDITIONS OF ANY KIND, either express or implied.
 *  See the License for the specific language governing permissions and
 *  limitations under the License.
 *
 *  Codeplay's portFFT
 *
 **************************************************************************/

#ifndef PORTFFT_COMMON_WORKGROUP_HPP
#define PORTFFT_COMMON_WORKGROUP_HPP

#include <common/helpers.hpp>
#include <common/logging.hpp>
#include <common/subgroup.hpp>
#include <enums.hpp>

namespace portfft {

/**
 * Calculate the number of groups or bank lines of PORTFFT_N_LOCAL_BANKS between each padding in local memory,
 * specifically for reducing bank conflicts when reading values from the columns of a 2D data layout. e.g. If there are
 * 64 complex elements in a row, then the consecutive values in the same column are 128 floats apart. There are 32
 * banks, each the size of a float, so we only want a padding float every 128/32=4 bank lines to read along the column
 * without bank conflicts.
 *
 * @param row_size the size in bytes of the row. 32 std::complex<float> values would probably have a size of 256 bytes.
 * @return constexpr std::size_t the number of groups of PORTFFT_N_LOCAL_BANKS between each padding in local memory.
 */
constexpr Idx bank_lines_per_pad_wg(Idx row_size) {
  constexpr Idx BankLineSize = sizeof(float) * PORTFFT_N_LOCAL_BANKS;
  if (row_size % BankLineSize == 0) {
    return row_size / BankLineSize;
  }
  // There is room for improvement here. E.G if row_size was half of BankLineSize then maybe you would still want 1
  // pad every bank group.
  return 0;
}

namespace detail {
/**
 * Calculate all dfts in one dimension of the data stored in local memory.
 *
 * @tparam Dir Direction of the FFT
 * @tparam TransposeIn Whether or not the input is transposed
 * @tparam DFTSize Size of each DFT to calculate
 * @tparam StrideWithinDFT Stride between elements of each DFT - also the number of the DFTs in the inner dimension
 * @tparam NDFTsInOuterDimension Number of DFTs in outer dimension
 * @tparam SubgroupSize Size of the subgroup
 * @tparam BankLinesPerPad The number of groups of PORTFFT_N_LOCAL_BANKS to have between each local pad
 * @tparam T Scalar type
 * @param loc local accessor containing the input
 * @param loc_twiddles Pointer to twiddles to be used by sub group FFTs
 * @param wg_twiddles Pointer to precalculated twiddles which are to be used before second set of FFTs
 * @param scaling_factor Scalar factor with which the result is to be scaled
 * @param max_num_batches_in_local_mem Number of batches local memory is allocated for
 * @param sub_batch_num Id of the local memory batch to work on
 * @param global_data global data for the kernel
 */
template <direction Dir, detail::transpose TransposeIn, Idx DFTSize, Idx StrideWithinDFT, Idx NDFTsInOuterDimension,
          Idx SubgroupSize, Idx BankLinesPerPad, typename T>
__attribute__((always_inline)) inline void dimension_dft(T* loc, T* loc_twiddles, const T* wg_twiddles,
<<<<<<< HEAD
                                                         T scaling_factor, Idx max_num_batches_in_local_mem,
                                                         Idx sub_batch_num, sycl::nd_item<1> it) {
  constexpr Idx OuterStride = DFTSize * StrideWithinDFT;
=======
                                                         T scaling_factor, std::size_t max_num_batches_in_local_mem,
                                                         std::size_t sub_batch_num, global_data_struct global_data) {
  global_data.log_message_global(__func__, "entered", "DFTSize", DFTSize, "StrideWithinDFT", StrideWithinDFT,
                                 "NDFTsInOuterDimension", NDFTsInOuterDimension, "max_num_batches_in_local_mem",
                                 max_num_batches_in_local_mem, "sub_batch_num", sub_batch_num);
  constexpr int OuterStride = DFTSize * StrideWithinDFT;
>>>>>>> 26004f3b
  // the number of work-items involved in every subgroup fft
  constexpr Idx FactSg = detail::factorize_sg(DFTSize, SubgroupSize);
  // the number of values held in by a work-item in a row subgroup dft
  constexpr Idx FactWi = DFTSize / FactSg;

  constexpr Idx FFTsPerSG = SubgroupSize / FactSg;
  constexpr bool ExcessWIs = SubgroupSize % FactSg > 0;
  constexpr bool ExcessSGs = StrideWithinDFT % FFTsPerSG > 0;
  // only needed when there are excess work-items
  constexpr std::size_t MaxWorkingTidInSg = FFTsPerSG * FactSg;

<<<<<<< HEAD
  const Idx num_sgs = static_cast<Idx>(it.get_local_range(0)) / SubgroupSize;
  sycl::sub_group sg = it.get_sub_group();
  const Idx fft_in_subgroup = static_cast<Idx>(sg.get_local_linear_id()) / FactSg;
  // id of the work-item in the fft
  const Idx wi_id_in_fft = static_cast<Idx>(sg.get_local_linear_id()) % FactSg;

  T priv[2 * FactWi];

  const Idx begin = static_cast<Idx>(sg.get_group_id()) * FFTsPerSG + fft_in_subgroup;
  const Idx step = num_sgs * FFTsPerSG;
  Idx end;
  constexpr Idx TotalDFTs = StrideWithinDFT * NDFTsInOuterDimension;
=======
  const int num_sgs = static_cast<int>(global_data.it.get_local_range(0)) / SubgroupSize;
  const int fft_in_subgroup = static_cast<int>(global_data.sg.get_local_linear_id()) / FactSg;
  // id of the work-item in the fft
  const int wi_id_in_fft = static_cast<int>(global_data.sg.get_local_linear_id()) % FactSg;

  T priv[2 * FactWi];

  const int begin = static_cast<int>(global_data.sg.get_group_id()) * FFTsPerSG + fft_in_subgroup;
  const int step = num_sgs * FFTsPerSG;
  int end;
  constexpr int TotalDFTs = StrideWithinDFT * NDFTsInOuterDimension;
>>>>>>> 26004f3b
  if constexpr (ExcessSGs) {
    // sg_dft uses subgroup operations, so all of the subgroup must enter the loop
    // it is safe to increase column_end for all work-items since they are all taking steps of FFTsPerSG anyway
    end = detail::round_up_to_multiple(TotalDFTs, FFTsPerSG);
  } else {
    end = TotalDFTs;
  }

  if constexpr (ExcessWIs) {
    // also allow these work-items to enter the loop, without making other work-items do another loop.
    end += (fft_in_subgroup == FFTsPerSG) ? 1 : 0;
  }
  for (Idx j = begin; j < end; j += step) {
    Idx j_inner = j % StrideWithinDFT;
    Idx j_outer = j / StrideWithinDFT;
    T* loc_start = loc + detail::pad_local(2 * j_outer * OuterStride, BankLinesPerPad);
    bool working = true;
    if constexpr (ExcessSGs) {
      working = j < TotalDFTs;
    }
    if constexpr (ExcessWIs) {
      working = working && global_data.sg.get_local_linear_id() < MaxWorkingTidInSg;
    }
    if (working) {
      if constexpr (TransposeIn == detail::transpose::TRANSPOSED) {
        global_data.log_message_global(__func__, "loading transposed data from local to private memory");
        transfer_strided<detail::transfer_direction::LOCAL_TO_PRIVATE, detail::pad::DO_PAD, FactWi>(
<<<<<<< HEAD
            priv, loc, 2 * max_num_batches_in_local_mem, 2 * sub_batch_num, StrideWithinDFT,
            j_inner + j_outer * OuterStride, 1L,
            wi_id_in_fft * FactWi, BankLinesPerPad);
=======
            global_data, priv, loc, 2 * max_num_batches_in_local_mem, 2 * sub_batch_num,
            static_cast<std::size_t>(StrideWithinDFT), static_cast<std::size_t>(j_inner + j_outer * OuterStride), 1L,
            static_cast<std::size_t>(wi_id_in_fft * FactWi), BankLinesPerPad);
>>>>>>> 26004f3b
      } else {
        global_data.log_message_global(__func__, "loading non-transposed data from local to private memory");
        // transposition due to working on columns
        local2private_transposed<FactWi, detail::pad::DO_PAD, BankLinesPerPad>(global_data, loc_start, priv,
                                                                               wi_id_in_fft, j_inner, StrideWithinDFT);
      }
      global_data.log_dump_private("data loaded in registers:", priv, 2 * FactWi);

      if (wg_twiddles) {
<<<<<<< HEAD
        detail::unrolled_loop<0, FactWi, 1>([&](const Idx i) __attribute__((always_inline)) {
=======
        detail::unrolled_loop<0, FactWi, 1>([&](const int i) PORTFFT_INLINE {
>>>>>>> 26004f3b
          // Unintuitive indexing to ensure coalesced access
          Idx twiddle_i = i * FactSg + wi_id_in_fft;
          Idx twiddle_j = j_outer;
          Idx twiddle_index = twiddle_j * DFTSize + twiddle_i;
          sycl::vec<T, 2> twiddles = reinterpret_cast<const sycl::vec<T, 2>*>(wg_twiddles)[twiddle_index];
          T twiddle_real = twiddles[0];
          T twiddle_imag = twiddles[1];
          if constexpr (Dir == direction::BACKWARD) {
            twiddle_imag = -twiddle_imag;
          }
          multiply_complex(priv[2 * i], priv[2 * i + 1], twiddle_real, twiddle_imag, priv[2 * i], priv[2 * i + 1]);
        });
        global_data.log_dump_private("data in registers after twiddle multiplication:", priv, 2 * FactWi);
      }
      if (scaling_factor != static_cast<T>(1)) {
<<<<<<< HEAD
        detail::unrolled_loop<0, FactWi, 1>([&](const Idx i) __attribute__((always_inline)) {
=======
        detail::unrolled_loop<0, FactWi, 1>([&](const int i) PORTFFT_INLINE {
>>>>>>> 26004f3b
          priv[2 * i] *= scaling_factor;
          priv[2 * i + 1] *= scaling_factor;
        });
        global_data.log_dump_private("data in registers after scaling:", priv, 2 * FactWi);
      }
    }
    sg_dft<Dir, FactWi, FactSg>(priv, global_data.sg, loc_twiddles);
    if (working) {
      global_data.log_dump_private("data in registers after computation:", priv, 2 * FactWi);
      if constexpr (TransposeIn == detail::transpose::TRANSPOSED) {
        global_data.log_message_global(__func__, "storing transposed data from private to loval memory");
        transfer_strided<detail::transfer_direction::PRIVATE_TO_LOCAL, detail::pad::DO_PAD, FactWi>(
<<<<<<< HEAD
            priv, loc, 2 * max_num_batches_in_local_mem, 2 * sub_batch_num, StrideWithinDFT,
            j_inner + j_outer * OuterStride, FactSg,
            wi_id_in_fft, BankLinesPerPad);
=======
            global_data, priv, loc, 2 * max_num_batches_in_local_mem, 2 * sub_batch_num,
            static_cast<std::size_t>(StrideWithinDFT), static_cast<std::size_t>(j_inner + j_outer * OuterStride),
            static_cast<std::size_t>(FactSg), static_cast<std::size_t>(wi_id_in_fft), BankLinesPerPad);
>>>>>>> 26004f3b
      } else {
        global_data.log_message_global(__func__, "storing non-transposed data from private to loval memory");
        // transposition due to working on columns AND transposition for SG dft
        private2local_2strides<FactWi, detail::pad::DO_PAD, BankLinesPerPad>(
            global_data, priv, loc, wi_id_in_fft, FactSg * StrideWithinDFT, j_inner + j_outer * OuterStride,
            StrideWithinDFT);
      }
    }
  }
  global_data.log_message_global(__func__, "exited");
}
};

/**
 * Calculates FFT using Bailey 4 step algorithm.
 *
 * @tparam Dir Direction of the FFT
 * @tparam TransposeIn Whether or not the input is transposed
 * @tparam FFTSize Problem Size
 * @tparam N Smaller factor of the Problem size
 * @tparam M Larger factor of the problem size
 * @tparam SubgroupSize Size of the subgroup
 * @tparam BankLinesPerPad The number of groups of PORTFFT_N_LOCAL_BANKS to have between each local pad
 * @tparam T Scalar type
 *
 * @param loc local accessor containing the input
 * @param loc_twiddles Pointer to twiddles to be used by sub group FFTs
 * @param wg_twiddles Pointer to precalculated twiddles which are to be used before second set of FFTs
 * @param global_data global data for the kernel
 * @param scaling_factor Scalar factor with which the result is to be scaled
 * @param max_num_batches_in_local_mem Number of batches local memory is allocated for
 * @param sub_batch_num Id of the local memory batch to work on
 */
<<<<<<< HEAD
template <direction Dir, detail::transpose TransposeIn, Idx FFTSize, Idx N, Idx M, Idx SubgroupSize,
          Idx BankLinesPerPad, typename T>
__attribute__((always_inline)) inline void wg_dft(T* loc, T* loc_twiddles, const T* wg_twiddles, sycl::nd_item<1> it,
                                                  T scaling_factor, Idx max_num_batches_in_local_mem,
                                                  Idx sub_batch_num) {
=======
template <direction Dir, detail::transpose TransposeIn, int FFTSize, int N, int M, int SubgroupSize,
          std::size_t BankLinesPerPad, typename T>
PORTFFT_INLINE void wg_dft(T* loc, T* loc_twiddles, const T* wg_twiddles, detail::global_data_struct global_data,
                           T scaling_factor, std::size_t max_num_batches_in_local_mem, std::size_t sub_batch_num) {
  global_data.log_message_global(__func__, "entered", "FFTSize", FFTSize, "N", N, "M", M,
                                 "max_num_batches_in_local_mem", max_num_batches_in_local_mem, "sub_batch_num",
                                 sub_batch_num);
>>>>>>> 26004f3b
  // column-wise DFTs
  detail::dimension_dft<Dir, TransposeIn, N, M, 1, SubgroupSize, BankLinesPerPad, T>(
      loc, loc_twiddles + (2 * M), nullptr, 1, max_num_batches_in_local_mem, sub_batch_num, global_data);
  sycl::group_barrier(global_data.it.get_group());
  // row-wise DFTs, including twiddle multiplications and scaling
  detail::dimension_dft<Dir, TransposeIn, M, 1, N, SubgroupSize, BankLinesPerPad, T>(
      loc, loc_twiddles, wg_twiddles, scaling_factor, max_num_batches_in_local_mem, sub_batch_num, global_data);
  global_data.log_message_global(__func__, "exited");
}

}  // namespace portfft

#endif<|MERGE_RESOLUTION|>--- conflicted
+++ resolved
@@ -71,18 +71,12 @@
 template <direction Dir, detail::transpose TransposeIn, Idx DFTSize, Idx StrideWithinDFT, Idx NDFTsInOuterDimension,
           Idx SubgroupSize, Idx BankLinesPerPad, typename T>
 __attribute__((always_inline)) inline void dimension_dft(T* loc, T* loc_twiddles, const T* wg_twiddles,
-<<<<<<< HEAD
                                                          T scaling_factor, Idx max_num_batches_in_local_mem,
-                                                         Idx sub_batch_num, sycl::nd_item<1> it) {
-  constexpr Idx OuterStride = DFTSize * StrideWithinDFT;
-=======
-                                                         T scaling_factor, std::size_t max_num_batches_in_local_mem,
-                                                         std::size_t sub_batch_num, global_data_struct global_data) {
+                                                         Idx sub_batch_num, global_data_struct global_data) {
   global_data.log_message_global(__func__, "entered", "DFTSize", DFTSize, "StrideWithinDFT", StrideWithinDFT,
                                  "NDFTsInOuterDimension", NDFTsInOuterDimension, "max_num_batches_in_local_mem",
                                  max_num_batches_in_local_mem, "sub_batch_num", sub_batch_num);
-  constexpr int OuterStride = DFTSize * StrideWithinDFT;
->>>>>>> 26004f3b
+  constexpr Idx OuterStride = DFTSize * StrideWithinDFT;
   // the number of work-items involved in every subgroup fft
   constexpr Idx FactSg = detail::factorize_sg(DFTSize, SubgroupSize);
   // the number of values held in by a work-item in a row subgroup dft
@@ -94,32 +88,17 @@
   // only needed when there are excess work-items
   constexpr std::size_t MaxWorkingTidInSg = FFTsPerSG * FactSg;
 
-<<<<<<< HEAD
-  const Idx num_sgs = static_cast<Idx>(it.get_local_range(0)) / SubgroupSize;
-  sycl::sub_group sg = it.get_sub_group();
-  const Idx fft_in_subgroup = static_cast<Idx>(sg.get_local_linear_id()) / FactSg;
+  const Idx num_sgs = static_cast<Idx>(global_data.it.get_local_range(0)) / SubgroupSize;
+  const Idx fft_in_subgroup = static_cast<Idx>(global_data.sg.get_local_linear_id()) / FactSg;
   // id of the work-item in the fft
-  const Idx wi_id_in_fft = static_cast<Idx>(sg.get_local_linear_id()) % FactSg;
+  const Idx wi_id_in_fft = static_cast<Idx>(global_data.sg.get_local_linear_id()) % FactSg;
 
   T priv[2 * FactWi];
 
-  const Idx begin = static_cast<Idx>(sg.get_group_id()) * FFTsPerSG + fft_in_subgroup;
+  const Idx begin = static_cast<Idx>(global_data.sg.get_group_id()) * FFTsPerSG + fft_in_subgroup;
   const Idx step = num_sgs * FFTsPerSG;
   Idx end;
   constexpr Idx TotalDFTs = StrideWithinDFT * NDFTsInOuterDimension;
-=======
-  const int num_sgs = static_cast<int>(global_data.it.get_local_range(0)) / SubgroupSize;
-  const int fft_in_subgroup = static_cast<int>(global_data.sg.get_local_linear_id()) / FactSg;
-  // id of the work-item in the fft
-  const int wi_id_in_fft = static_cast<int>(global_data.sg.get_local_linear_id()) % FactSg;
-
-  T priv[2 * FactWi];
-
-  const int begin = static_cast<int>(global_data.sg.get_group_id()) * FFTsPerSG + fft_in_subgroup;
-  const int step = num_sgs * FFTsPerSG;
-  int end;
-  constexpr int TotalDFTs = StrideWithinDFT * NDFTsInOuterDimension;
->>>>>>> 26004f3b
   if constexpr (ExcessSGs) {
     // sg_dft uses subgroup operations, so all of the subgroup must enter the loop
     // it is safe to increase column_end for all work-items since they are all taking steps of FFTsPerSG anyway
@@ -147,15 +126,9 @@
       if constexpr (TransposeIn == detail::transpose::TRANSPOSED) {
         global_data.log_message_global(__func__, "loading transposed data from local to private memory");
         transfer_strided<detail::transfer_direction::LOCAL_TO_PRIVATE, detail::pad::DO_PAD, FactWi>(
-<<<<<<< HEAD
-            priv, loc, 2 * max_num_batches_in_local_mem, 2 * sub_batch_num, StrideWithinDFT,
-            j_inner + j_outer * OuterStride, 1L,
+            global_data, priv, loc, 2 * max_num_batches_in_local_mem, 2 * sub_batch_num,
+            StrideWithinDFT, j_inner + j_outer * OuterStride, 1,
             wi_id_in_fft * FactWi, BankLinesPerPad);
-=======
-            global_data, priv, loc, 2 * max_num_batches_in_local_mem, 2 * sub_batch_num,
-            static_cast<std::size_t>(StrideWithinDFT), static_cast<std::size_t>(j_inner + j_outer * OuterStride), 1L,
-            static_cast<std::size_t>(wi_id_in_fft * FactWi), BankLinesPerPad);
->>>>>>> 26004f3b
       } else {
         global_data.log_message_global(__func__, "loading non-transposed data from local to private memory");
         // transposition due to working on columns
@@ -165,11 +138,7 @@
       global_data.log_dump_private("data loaded in registers:", priv, 2 * FactWi);
 
       if (wg_twiddles) {
-<<<<<<< HEAD
-        detail::unrolled_loop<0, FactWi, 1>([&](const Idx i) __attribute__((always_inline)) {
-=======
-        detail::unrolled_loop<0, FactWi, 1>([&](const int i) PORTFFT_INLINE {
->>>>>>> 26004f3b
+        detail::unrolled_loop<0, FactWi, 1>([&](const Idx i) PORTFFT_INLINE {
           // Unintuitive indexing to ensure coalesced access
           Idx twiddle_i = i * FactSg + wi_id_in_fft;
           Idx twiddle_j = j_outer;
@@ -185,11 +154,7 @@
         global_data.log_dump_private("data in registers after twiddle multiplication:", priv, 2 * FactWi);
       }
       if (scaling_factor != static_cast<T>(1)) {
-<<<<<<< HEAD
-        detail::unrolled_loop<0, FactWi, 1>([&](const Idx i) __attribute__((always_inline)) {
-=======
-        detail::unrolled_loop<0, FactWi, 1>([&](const int i) PORTFFT_INLINE {
->>>>>>> 26004f3b
+        detail::unrolled_loop<0, FactWi, 1>([&](const Idx i) PORTFFT_INLINE {
           priv[2 * i] *= scaling_factor;
           priv[2 * i + 1] *= scaling_factor;
         });
@@ -202,15 +167,9 @@
       if constexpr (TransposeIn == detail::transpose::TRANSPOSED) {
         global_data.log_message_global(__func__, "storing transposed data from private to loval memory");
         transfer_strided<detail::transfer_direction::PRIVATE_TO_LOCAL, detail::pad::DO_PAD, FactWi>(
-<<<<<<< HEAD
-            priv, loc, 2 * max_num_batches_in_local_mem, 2 * sub_batch_num, StrideWithinDFT,
-            j_inner + j_outer * OuterStride, FactSg,
-            wi_id_in_fft, BankLinesPerPad);
-=======
             global_data, priv, loc, 2 * max_num_batches_in_local_mem, 2 * sub_batch_num,
-            static_cast<std::size_t>(StrideWithinDFT), static_cast<std::size_t>(j_inner + j_outer * OuterStride),
-            static_cast<std::size_t>(FactSg), static_cast<std::size_t>(wi_id_in_fft), BankLinesPerPad);
->>>>>>> 26004f3b
+            StrideWithinDFT, j_inner + j_outer * OuterStride,
+            FactSg, wi_id_in_fft, BankLinesPerPad);
       } else {
         global_data.log_message_global(__func__, "storing non-transposed data from private to loval memory");
         // transposition due to working on columns AND transposition for SG dft
@@ -244,21 +203,13 @@
  * @param max_num_batches_in_local_mem Number of batches local memory is allocated for
  * @param sub_batch_num Id of the local memory batch to work on
  */
-<<<<<<< HEAD
 template <direction Dir, detail::transpose TransposeIn, Idx FFTSize, Idx N, Idx M, Idx SubgroupSize,
           Idx BankLinesPerPad, typename T>
-__attribute__((always_inline)) inline void wg_dft(T* loc, T* loc_twiddles, const T* wg_twiddles, sycl::nd_item<1> it,
-                                                  T scaling_factor, Idx max_num_batches_in_local_mem,
-                                                  Idx sub_batch_num) {
-=======
-template <direction Dir, detail::transpose TransposeIn, int FFTSize, int N, int M, int SubgroupSize,
-          std::size_t BankLinesPerPad, typename T>
 PORTFFT_INLINE void wg_dft(T* loc, T* loc_twiddles, const T* wg_twiddles, detail::global_data_struct global_data,
-                           T scaling_factor, std::size_t max_num_batches_in_local_mem, std::size_t sub_batch_num) {
+                           T scaling_factor, Idx max_num_batches_in_local_mem, Idx sub_batch_num) {
   global_data.log_message_global(__func__, "entered", "FFTSize", FFTSize, "N", N, "M", M,
                                  "max_num_batches_in_local_mem", max_num_batches_in_local_mem, "sub_batch_num",
                                  sub_batch_num);
->>>>>>> 26004f3b
   // column-wise DFTs
   detail::dimension_dft<Dir, TransposeIn, N, M, 1, SubgroupSize, BankLinesPerPad, T>(
       loc, loc_twiddles + (2 * M), nullptr, 1, max_num_batches_in_local_mem, sub_batch_num, global_data);
