--- conflicted
+++ resolved
@@ -68,13 +68,8 @@
  * @param sub_batch_num Id of the local memory batch to work on
  * @param global_data global data for the kernel
  */
-<<<<<<< HEAD
-template <direction Dir, detail::transpose TransposeIn, Idx DFTSize, Idx StrideWithinDFT, Idx NDFTsInOuterDimension,
+template <direction Dir, detail::layout LayoutIn, Idx DFTSize, Idx StrideWithinDFT, Idx NDFTsInOuterDimension,
           Idx SubgroupSize, Idx BankLinesPerPad, typename T>
-=======
-template <direction Dir, detail::layout LayoutIn, int DFTSize, int StrideWithinDFT, int NDFTsInOuterDimension,
-          int SubgroupSize, std::size_t BankLinesPerPad, typename T>
->>>>>>> 71cced16
 __attribute__((always_inline)) inline void dimension_dft(T* loc, T* loc_twiddles, const T* wg_twiddles,
                                                          T scaling_factor, Idx max_num_batches_in_local_mem,
                                                          Idx sub_batch_num, global_data_struct global_data) {
@@ -208,13 +203,8 @@
  * @param max_num_batches_in_local_mem Number of batches local memory is allocated for
  * @param sub_batch_num Id of the local memory batch to work on
  */
-<<<<<<< HEAD
-template <direction Dir, detail::transpose TransposeIn, Idx FFTSize, Idx N, Idx M, Idx SubgroupSize,
+template <direction Dir, detail::layout LayoutIn, Idx FFTSize, Idx N, Idx M, Idx SubgroupSize,
           Idx BankLinesPerPad, typename T>
-=======
-template <direction Dir, detail::layout LayoutIn, int FFTSize, int N, int M, int SubgroupSize,
-          std::size_t BankLinesPerPad, typename T>
->>>>>>> 71cced16
 PORTFFT_INLINE void wg_dft(T* loc, T* loc_twiddles, const T* wg_twiddles, detail::global_data_struct global_data,
                            T scaling_factor, Idx max_num_batches_in_local_mem, Idx sub_batch_num) {
   global_data.log_message_global(__func__, "entered", "FFTSize", FFTSize, "N", N, "M", M,
