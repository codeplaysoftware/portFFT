--- conflicted
+++ resolved
@@ -23,6 +23,7 @@
 
 #include <common/helpers.hpp>
 #include <common/subgroup.hpp>
+#include <defines.hpp>
 #include <enums.hpp>
 
 namespace portfft {
@@ -67,24 +68,15 @@
  * @param sub_batch_num Id of the local memory batch to work on
  * @param it sycl::nd_item<1> for the kernel launch
  */
-<<<<<<< HEAD
 template <direction Dir, detail::transpose TransposeIn, bool ApplyLoadModifier, bool ApplyStoreModifier,
-          bool ApplyScaleFactor, int FFTSize, int N, int M, int SubgroupSize, std::size_t BankLinesPerPad, typename T>
-PORTFFT_INLINE void wg_dft(T* loc, T* loc_twiddles, const T* wg_twiddles, sycl::nd_item<1> it, T scaling_factor,
-                           std::size_t max_num_batches_in_local_mem, std::size_t sub_batch_num,
-                           const T* load_data_modifier = nullptr, const T* store_data_modifer = nullptr) {
-  // the number of work-items involved in every row subgroup fft
-  constexpr int FactSgN = detail::factorize_sg(N, SubgroupSize);
-=======
-template <direction Dir, detail::transpose TransposeIn, int DFTSize, int StrideWithinDFT, int NDFTsInOuterDimension,
-          int SubgroupSize, std::size_t BankLinesPerPad, typename T>
-__attribute__((always_inline)) inline void dimension_dft(T* loc, T* loc_twiddles, const T* wg_twiddles,
-                                                         T scaling_factor, std::size_t max_num_batches_in_local_mem,
-                                                         std::size_t sub_batch_num, sycl::nd_item<1> it) {
+          bool ApplyScaleFactor, int DFTSize, int StrideWithinDFT, int NDFTsInOuterDimension, int SubgroupSize,
+          std::size_t BankLinesPerPad, typename T>
+PORTFFT_INLINE void dimension_dft(T* loc, T* loc_twiddles, const T* wg_twiddles, T scaling_factor,
+                                  std::size_t max_num_batches_in_local_mem, std::size_t sub_batch_num,
+                                  sycl::nd_item<1> it, const T* load_modifier_data, const T* store_modifier_data) {
   constexpr int OuterStride = DFTSize * StrideWithinDFT;
   // the number of work-items involved in every subgroup fft
   constexpr int FactSg = detail::factorize_sg(DFTSize, SubgroupSize);
->>>>>>> f39bfbff
   // the number of values held in by a work-item in a row subgroup dft
   constexpr int FactWi = DFTSize / FactSg;
 
@@ -142,7 +134,7 @@
       }
 
       if (wg_twiddles) {
-        detail::unrolled_loop<0, FactWi, 1>([&](const int i) __attribute__((always_inline)) {
+        detail::unrolled_loop<0, FactWi, 1>([&](const int i) PORTFFT_ALWAYS_INLINE {
           // Unintuitive indexing to ensure coalesced access
           int twiddle_i = i * FactSg + wi_id_in_fft;
           int twiddle_j = j_outer;
@@ -153,51 +145,45 @@
           if constexpr (Dir == direction::BACKWARD) {
             twiddle_imag = -twiddle_imag;
           }
-          T tmp_real = priv[2 * i];
-          priv[2 * i] = tmp_real * twiddle_real - priv[2 * i + 1] * twiddle_imag;
-          priv[2 * i + 1] = tmp_real * twiddle_imag + priv[2 * i + 1] * twiddle_real;
+          multiply_complex(static_cast<const T>(priv[2 * i]), static_cast<const T>(priv[2 * i + 1]),
+                           static_cast<const T>(twiddle_real), static_cast<const T>(twiddle_imag), priv[2 * i],
+                           priv[2 * i + 1]);
         });
       }
       if (scaling_factor != static_cast<T>(1)) {
-        detail::unrolled_loop<0, FactWi, 1>([&](const int i) __attribute__((always_inline)) {
+        detail::unrolled_loop<0, FactWi, 1>([&](const int i) PORTFFT_ALWAYS_INLINE {
           priv[2 * i] *= scaling_factor;
           priv[2 * i + 1] *= scaling_factor;
         });
       }
-<<<<<<< HEAD
+
       if constexpr (ApplyLoadModifier) {
-        detail::unrolled_loop<0, FactWiN, 1>([&](const std::size_t j) PORTFFT_ALWAYS_INLINE {
-          const sycl::vec<T, 2> priv;
-          priv = *(reinterpret_cast<const sycl::vec<T, 2>*>(
-              &load_data_modifier[2 * static_cast<std::size_t>(FFTSize) * sub_batch_num +
-                                  static_cast<std::size_t>(2 * M) *
-                                      (static_cast<std::size_t>(wi_in_fft * FactWiN) + j) *
-                                      static_cast<std::size_t>(2 * column)]));
-          detail::multiply_complex(static_cast<const T>(priv[2 * j]), static_cast<const T>(priv[2 * j + 1]), priv[0],
-                                   priv[1], priv[2 * j], priv[2 * j + 1]);
-        });
-      }
-      sg_dft<Dir, FactWiN, FactSgN>(priv, sg, loc_twiddles + (2 * M));
-      if (working) {
-        if constexpr (TransposeIn == detail::transpose::TRANSPOSED) {
-          /**
-           * Store back the  data to the column corresponsing to the sub_batch_being computed,
-           * in a transposed fashion, viewing each column as N x M Matrix, given the result from
-           * sg_dft is also transposed in the registers.
-           */
-          transfer_strided<detail::transfer_direction::PRIVATE_TO_LOCAL, detail::pad::DO_PAD, FactWiN>(
-              priv, loc, 2 * max_num_batches_in_local_mem, 2 * sub_batch_num, static_cast<std::size_t>(M),
-              static_cast<std::size_t>(column), static_cast<std::size_t>(FactSgN), static_cast<std::size_t>(wi_in_fft),
-              BankLinesPerPad);
-        } else {
-          transfer_strided<detail::transfer_direction::PRIVATE_TO_LOCAL, detail::pad::DO_PAD, FactWiN>(
-              priv, loc, 1L, 0L, static_cast<std::size_t>(2 * M), static_cast<std::size_t>(2 * column),
-              static_cast<std::size_t>(FactSgN), static_cast<std::size_t>(wi_in_fft), BankLinesPerPad);
-        }
-=======
+        detail::unrolled_loop<0, FactWi, 1>([&](const int i) PORTFFT_ALWAYS_INLINE {
+          const sycl::vec<T, 2> modifier_priv;
+          modifier_priv = *reinterpret_cast<const sycl::vec<T, 2>*>(
+              &load_modifier_data[static_cast<std::size_t>(2 * DFTSize * StrideWithinDFT * NDFTsInOuterDimension) *
+                                      sub_batch_num +
+                                  static_cast<std::size_t>(2 * NDFTsInOuterDimension * (wi_id_in_fft * FactWi + i)) +
+                                  static_cast<std::size_t>(2 * j)]);
+          multiply_complex(static_cast<const T>(priv[2 * i]), static_cast<const T>(priv[2 * i + 1]), modifier_priv[0],
+                           modifier_priv[1], priv[2 * i], priv[2 * i + 1]);
+        });
+      }
     }
     sg_dft<Dir, FactWi, FactSg>(priv, sg, loc_twiddles);
     if (working) {
+      if constexpr (ApplyStoreModifier) {
+        detail::unrolled_loop<0, FactWi, 1>([&](const int i) PORTFFT_ALWAYS_INLINE {
+          const sycl::vec<T, 2> modifier_priv;
+          modifier_priv = *reinterpret_cast<const sycl::vec<T, 2>*>(
+              &store_modifier_data[static_cast<std::size_t>(2 * DFTSize * StrideWithinDFT * NDFTsInOuterDimension) *
+                                       sub_batch_num +
+                                   static_cast<std::size_t>(2 * j * DFTSize) +
+                                   static_cast<std::size_t>(2 * wi_id_in_fft + i * FactSg)]);
+          multiply_complex(static_cast<const T>(priv[2 * i]), static_cast<const T>(priv[2 * i + 1]), modifier_priv[0],
+                           modifier_priv[1], priv[2 * i], priv[2 * i + 1]);
+        });
+      }
       if constexpr (TransposeIn == detail::transpose::TRANSPOSED) {
         transfer_strided<detail::transfer_direction::PRIVATE_TO_LOCAL, detail::pad::DO_PAD, FactWi>(
             priv, loc, 2 * max_num_batches_in_local_mem, 2 * sub_batch_num, static_cast<std::size_t>(StrideWithinDFT),
@@ -207,90 +193,13 @@
         // transposition due to working on columns AND transposition for SG dft
         private2local_2strides<FactWi, detail::pad::DO_PAD, BankLinesPerPad>(
             priv, loc, wi_id_in_fft, FactSg * StrideWithinDFT, j_inner + j_outer * OuterStride, StrideWithinDFT);
->>>>>>> f39bfbff
       }
     }
   }
 }
 
-};
-
-<<<<<<< HEAD
-    for (int row = row_begin; row < row_end; row += row_step) {
-      bool working = true;
-      if constexpr (ExcessSGs) {
-        working = row < N;
-      }
-      if constexpr (ExcessWIs) {
-        working = working && sg.get_local_linear_id() < MaxWorkingTidInSg;
-      }
-      if (working) {
-        if constexpr (TransposeIn == detail::transpose::TRANSPOSED) {
-          /**
-           * Load FactWiM contiguous elements per column corresponding to the sub batch being processed.
-           */
-          transfer_strided<detail::transfer_direction::LOCAL_TO_PRIVATE, detail::pad::DO_PAD, FactWiM>(
-              priv, loc, 2 * max_num_batches_in_local_mem, 2 * sub_batch_num, 1L, static_cast<std::size_t>(row * M), 1L,
-              static_cast<std::size_t>(wi_in_fft * FactWiM), BankLinesPerPad);
-        } else {
-          local2private<2 * FactWiM, detail::pad::DO_PAD, BankLinesPerPad>(
-              loc, priv, static_cast<std::size_t>(wi_in_fft), static_cast<std::size_t>(2 * FactWiM),
-              static_cast<std::size_t>(2 * M * row));
-        }
-      }
-      detail::unrolled_loop<0, FactWiM, 1>([&](const int i) PORTFFT_ALWAYS_INLINE {
-        int element = 2 * i * FactSgM + 2 * wi_in_fft;
-        int twiddle_index = 2 * M * row + element;
-        sycl::vec<T, 2> twiddles = *reinterpret_cast<const sycl::vec<T, 2>*>(&wg_twiddles[twiddle_index]);
-        T twiddle_real = twiddles[0];
-        T twiddle_imag = twiddles[1];
-        if constexpr (Dir == direction::BACKWARD) {
-          twiddle_imag = -twiddle_imag;
-        }
-        detail::multiply_complex(static_cast<const T>(priv[2 * i]), static_cast<const T>(priv[2 * i + 1]),
-                                 static_cast<const T>(twiddle_real), static_cast<const T>(twiddle_imag), priv[2 * i],
-                                 priv[2 * i + 1]);
-      });
-      sg_dft<Dir, FactWiM, FactSgM>(priv, sg, loc_twiddles);
-      if constexpr (ApplyScaleFactor) {
-        detail::unrolled_loop<0, FactWiM, 1>([&](const int i) PORTFFT_ALWAYS_INLINE {
-          priv[2 * i] *= scaling_factor;
-          priv[2 * i + 1] *= scaling_factor;
-        });
-      }
-      if constexpr (ApplyStoreModifier) {
-        detail::unrolled_loop<0, FactWiM, 1>([&](const int j) PORTFFT_ALWAYS_INLINE {
-          sycl::vec<T, 2> priv;
-          priv = *(reinterpret_cast<sycl::vec<T, 2>*>(
-              &store_data_modifer[2 * static_cast<std::size_t>(FFTSize) * sub_batch_num +
-                                  2 * static_cast<std::size_t>(M) * row +
-                                  static_cast<std::size_t>(2 * wi_in_fft + j * FactSgM)]));
-          T modifier_real = priv[0];
-          T modifier_complex = priv[1];
-          T tmp_real = priv[2 * j];
-          detail::multiply_complex(static_cast<const T>(priv[2 * j]), static_cast<const T>(priv[2 * j + 1]),
-                                   static_cast<const T>(modifier_real), static_cast<const T>(modifier_complex),
-                                   priv[2 * j], priv[2 * j + 1]);
-        });
-      }
-      if (working) {
-        if constexpr (TransposeIn == detail::transpose::TRANSPOSED) {
-          /**
-           * Store back FactWiM contiguous elements per column corresponding to the sub batch being processed,
-           * un-transposing the transposed result obtained from sg_dft
-           */
-          transfer_strided<detail::transfer_direction::PRIVATE_TO_LOCAL, detail::pad::DO_PAD, FactWiM>(
-              priv, loc, 2 * max_num_batches_in_local_mem, 2 * sub_batch_num, 1L, static_cast<std::size_t>(M * row),
-              static_cast<std::size_t>(FactSgN), static_cast<std::size_t>(wi_in_fft), BankLinesPerPad);
-        } else {
-          store_transposed<2 * FactWiM, detail::pad::DO_PAD, BankLinesPerPad>(
-              priv, loc, static_cast<std::size_t>(wi_in_fft), static_cast<std::size_t>(FactSgM),
-              static_cast<std::size_t>(2 * M * row));
-        }
-      }
-    }
-  }
-=======
+};  // namespace detail
+
 /**
  * Calculates FFT using Bailey 4 step algorithm.
  *
@@ -311,19 +220,21 @@
  * @param max_num_batches_in_local_mem Number of batches local memory is allocated for
  * @param sub_batch_num Id of the local memory batch to work on
  */
-template <direction Dir, detail::transpose TransposeIn, int FFTSize, int N, int M, int SubgroupSize,
-          std::size_t BankLinesPerPad, typename T>
-__attribute__((always_inline)) inline void wg_dft(T* loc, T* loc_twiddles, const T* wg_twiddles, sycl::nd_item<1> it,
-                                                  T scaling_factor, std::size_t max_num_batches_in_local_mem,
-                                                  std::size_t sub_batch_num) {
+template <direction Dir, detail::transpose TransposeIn, bool ApplyLoadModifier, bool ApplyStoreModifier,
+          bool ApplyScaleFactor, int FFTSize, int N, int M, int SubgroupSize, std::size_t BankLinesPerPad, typename T>
+PORTFFT_INLINE void wg_dft(T* loc, T* loc_twiddles, const T* wg_twiddles, sycl::nd_item<1> it, T scaling_factor,
+                           std::size_t max_num_batches_in_local_mem, std::size_t sub_batch_num,
+                           const T* load_modifier_data, const T* store_modifier_data) {
   // column-wise DFTs
-  detail::dimension_dft<Dir, TransposeIn, N, M, 1, SubgroupSize, BankLinesPerPad, T>(
-      loc, loc_twiddles + (2 * M), nullptr, 1, max_num_batches_in_local_mem, sub_batch_num, it);
+  detail::dimension_dft<Dir, TransposeIn, ApplyLoadModifier, false, false, N, M, 1, SubgroupSize, BankLinesPerPad, T>(
+      loc, loc_twiddles + (2 * M), nullptr, 1, max_num_batches_in_local_mem, sub_batch_num, it, load_modifier_data,
+      store_modifier_data);
   sycl::group_barrier(it.get_group());
   // row-wise DFTs, including twiddle multiplications and scaling
-  detail::dimension_dft<Dir, TransposeIn, M, 1, N, SubgroupSize, BankLinesPerPad, T>(
-      loc, loc_twiddles, wg_twiddles, scaling_factor, max_num_batches_in_local_mem, sub_batch_num, it);
->>>>>>> f39bfbff
+  detail::dimension_dft<Dir, TransposeIn, false, ApplyStoreModifier, ApplyScaleFactor, M, 1, N, SubgroupSize,
+                        BankLinesPerPad, T>(loc, loc_twiddles, wg_twiddles, scaling_factor,
+                                            max_num_batches_in_local_mem, sub_batch_num, it, load_modifier_data,
+                                            store_modifier_data);
 }
 
 }  // namespace portfft
