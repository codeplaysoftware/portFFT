--- conflicted
+++ resolved
@@ -75,22 +75,14 @@
  * @param store_modifier_data Pointer to the store modifier data in global Memory
  * @param current_batch Absosulte batch being currently processed.
  */
-<<<<<<< HEAD
 template <direction Dir, detail::layout LayoutIn, detail::apply_load_modifier ApplyLoadModifier,
-          detail::apply_store_modifier ApplyStoreModifier, detail::apply_scale_factor ApplyScaleFactor, int DFTSize,
-          int StrideWithinDFT, int NDFTsInOuterDimension, int SubgroupSize, std::size_t BankLinesPerPad, typename T>
-__attribute__((always_inline)) inline void dimension_dft(T* loc, T* loc_twiddles, const T* wg_twiddles,
-                                                         T scaling_factor, std::size_t max_num_batches_in_local_mem,
-                                                         std::size_t sub_batch_num, global_data_struct global_data,
-                                                         const T* load_modifier_data, const T* store_modifier_data,
-                                                         std::size_t current_batch) {
-=======
-template <direction Dir, detail::layout LayoutIn, Idx DFTSize, Idx StrideWithinDFT, Idx NDFTsInOuterDimension,
-          Idx SubgroupSize, Idx BankLinesPerPad, typename T>
+          detail::apply_store_modifier ApplyStoreModifier, detail::apply_scale_factor ApplyScaleFactor, Idx DFTSize,
+          Idx StrideWithinDFT, Idx NDFTsInOuterDimension, Idx SubgroupSize, Idx BankLinesPerPad, typename T>
 __attribute__((always_inline)) inline void dimension_dft(T* loc, T* loc_twiddles, const T* wg_twiddles,
                                                          T scaling_factor, Idx max_num_batches_in_local_mem,
-                                                         Idx sub_batch_num, global_data_struct global_data) {
->>>>>>> da412c97
+                                                         Idx sub_batch_num, const T* load_modifier_data,
+                                                         const T* store_modifier_data, IdxGlobal current_batch,
+                                                         global_data_struct global_data) {
   global_data.log_message_global(__func__, "entered", "DFTSize", DFTSize, "StrideWithinDFT", StrideWithinDFT,
                                  "NDFTsInOuterDimension", NDFTsInOuterDimension, "max_num_batches_in_local_mem",
                                  max_num_batches_in_local_mem, "sub_batch_num", sub_batch_num);
@@ -144,14 +136,8 @@
       if constexpr (LayoutIn == detail::layout::BATCH_INTERLEAVED) {
         global_data.log_message_global(__func__, "loading transposed data from local to private memory");
         transfer_strided<detail::transfer_direction::LOCAL_TO_PRIVATE, detail::pad::DO_PAD, FactWi>(
-<<<<<<< HEAD
-            global_data, loc, priv, 2 * max_num_batches_in_local_mem, 2 * sub_batch_num,
-            static_cast<std::size_t>(StrideWithinDFT), static_cast<std::size_t>(j_inner + j_outer * OuterStride), 1L,
-            static_cast<std::size_t>(wi_id_in_fft * FactWi), BankLinesPerPad);
-=======
-            global_data, priv, loc, 2 * max_num_batches_in_local_mem, 2 * sub_batch_num, StrideWithinDFT,
+            global_data, loc, priv, 2 * max_num_batches_in_local_mem, 2 * sub_batch_num, StrideWithinDFT,
             j_inner + j_outer * OuterStride, 1, wi_id_in_fft * FactWi, BankLinesPerPad);
->>>>>>> da412c97
       } else {
         global_data.log_message_global(__func__, "loading non-transposed data from local to private memory");
         // transposition due to working on columns
@@ -176,23 +162,19 @@
         });
         global_data.log_dump_private("data in registers after twiddle multiplication:", priv, 2 * FactWi);
       }
-<<<<<<< HEAD
-      if constexpr (ApplyScaleFactor == detail::apply_scale_factor::APPLIED) {
-        detail::unrolled_loop<0, FactWi, 1>([&](const int i) PORTFFT_INLINE {
-=======
       if (scaling_factor != static_cast<T>(1)) {
         detail::unrolled_loop<0, FactWi, 1>([&](const Idx i) PORTFFT_INLINE {
->>>>>>> da412c97
           priv[2 * i] *= scaling_factor;
           priv[2 * i + 1] *= scaling_factor;
         });
         global_data.log_dump_private("data in registers after scaling:", priv, 2 * FactWi);
       }
       if constexpr (ApplyLoadModifier == detail::apply_load_modifier::APPLIED) {
-        detail::unrolled_loop<0, FactWi, 1>([&](const std::size_t idx) PORTFFT_INLINE {
+        detail::unrolled_loop<0, FactWi, 1>([&](const Idx idx) PORTFFT_INLINE {
           // load modifier needs to be tensor shape : n_transforms x M x FacWi x FactSG
-          std::size_t base_offset =
-              2 * (current_batch + sub_batch_num) * DFTSize + 2 * FactWi * FactSg + 2 * idx * FactSg + 2 * wi_id_in_fft;
+          IdxGlobal base_offset =
+              2 * (current_batch + static_cast<IdxGlobal>(sub_batch_num)) * static_cast<IdxGlobal>(DFTSize) +
+              static_cast<IdxGlobal>(2 * FactWi * FactSg + 2 * idx * FactSg + 2 * wi_id_in_fft);
           sycl::vec<T, 2> priv_modifier = *reinterpret_cast<sycl::vec<T, 2>*>(&load_modifier_data[base_offset]);
           multiply_complex(priv[2 * idx], priv[2 * idx + 1], priv_modifier[0], priv_modifier[1], priv[2 * idx],
                            priv[2 * idx + 1]);
@@ -204,9 +186,10 @@
     if (working) {
       if constexpr (ApplyStoreModifier == detail::apply_store_modifier::APPLIED) {
         // Store modifier data layout in global memory - n_transforms x N x FactorSG x FactorWI
-        detail::unrolled_loop<0, FactWi, 1>([&](const std::size_t idx) PORTFFT_INLINE {
-          std::size_t base_offset = 2 * (current_batch + sub_batch_num) * DFTSize + 2 * j * FactWi * FactSg +
-                                    2 * idx * FactSg + 2 * wi_id_in_fft;
+        detail::unrolled_loop<0, FactWi, 1>([&](const Idx idx) PORTFFT_INLINE {
+          IdxGlobal base_offset =
+              2 * (current_batch + static_cast<IdxGlobal>(sub_batch_num)) * static_cast<IdxGlobal>(DFTSize) +
+              static_cast<IdxGlobal>(2 * j * FactWi * FactSg + 2 * idx * FactSg + 2 * wi_id_in_fft);
           sycl::vec<T, 2> priv_modifier = *reinterpret_cast<sycl::vec<T, 2>*>(&store_modifier_data[base_offset]);
           multiply_complex(priv[2 * idx], priv[2 * idx + 1], priv_modifier[0], priv_modifier[1], priv[2 * idx],
                            priv[2 * idx + 1]);
@@ -257,33 +240,27 @@
  * @param load_modifier_data Pointer to the load modifier data in global Memory
  * @param store_modifier_data Pointer to the store modifier data in global Memory
  */
-<<<<<<< HEAD
 template <direction Dir, detail::layout LayoutIn, detail::apply_load_modifier ApplyLoadModifier,
-          detail::apply_store_modifier ApplyStoreModifier, detail::apply_scale_factor ApplyScaleFactor, int FFTSize,
-          int N, int M, int SubgroupSize, std::size_t BankLinesPerPad, typename T>
-PORTFFT_INLINE void wg_dft(T* loc, T* loc_twiddles, const T* wg_twiddles, detail::global_data_struct global_data,
-                           T scaling_factor, std::size_t max_num_batches_in_local_mem, std::size_t sub_batch_num,
-                           std::size_t current_batch, const T* load_modifier_data, const T* store_modifier_data) {
-=======
-template <direction Dir, detail::layout LayoutIn, Idx FFTSize, Idx N, Idx M, Idx SubgroupSize, Idx BankLinesPerPad,
-          typename T>
-PORTFFT_INLINE void wg_dft(T* loc, T* loc_twiddles, const T* wg_twiddles, detail::global_data_struct global_data,
-                           T scaling_factor, Idx max_num_batches_in_local_mem, Idx sub_batch_num) {
->>>>>>> da412c97
+          detail::apply_store_modifier ApplyStoreModifier, detail::apply_scale_factor ApplyScaleFactor, Idx FFTSize,
+          Idx N, Idx M, Idx SubgroupSize, Idx BankLinesPerPad, typename T>
+PORTFFT_INLINE void wg_dft(T* loc, T* loc_twiddles, const T* wg_twiddles, T scaling_factor,
+                           Idx max_num_batches_in_local_mem, Idx sub_batch_num, IdxGlobal current_batch,
+                           const T* load_modifier_data, const T* store_modifier_data,
+                           detail::global_data_struct global_data) {
   global_data.log_message_global(__func__, "entered", "FFTSize", FFTSize, "N", N, "M", M,
                                  "max_num_batches_in_local_mem", max_num_batches_in_local_mem, "sub_batch_num",
                                  sub_batch_num);
   // column-wise DFTs
   detail::dimension_dft<Dir, LayoutIn, ApplyLoadModifier, detail::apply_store_modifier::NOT_APPLIED,
                         detail::apply_scale_factor::NOT_APPLIED, N, M, 1, SubgroupSize, BankLinesPerPad, T>(
-      loc, loc_twiddles + (2 * M), nullptr, 1, max_num_batches_in_local_mem, sub_batch_num, global_data,
-      load_modifier_data, store_modifier_data, current_batch);
+      loc, loc_twiddles + (2 * M), nullptr, 1, max_num_batches_in_local_mem, sub_batch_num, load_modifier_data,
+      store_modifier_data, current_batch, global_data);
   sycl::group_barrier(global_data.it.get_group());
   // row-wise DFTs, including twiddle multiplications and scaling
   detail::dimension_dft<Dir, LayoutIn, detail::apply_load_modifier::NOT_APPLIED, ApplyStoreModifier, ApplyScaleFactor,
                         M, 1, N, SubgroupSize, BankLinesPerPad, T>(
-      loc, loc_twiddles, wg_twiddles, scaling_factor, max_num_batches_in_local_mem, sub_batch_num, global_data,
-      load_modifier_data, store_modifier_data, current_batch);
+      loc, loc_twiddles, wg_twiddles, scaling_factor, max_num_batches_in_local_mem, sub_batch_num, load_modifier_data,
+      store_modifier_data, current_batch, global_data);
   global_data.log_message_global(__func__, "exited");
 }
 
