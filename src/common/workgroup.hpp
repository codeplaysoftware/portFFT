/***************************************************************************
 *
 *  Copyright (C) Codeplay Software Ltd.
 *
 *  Licensed under the Apache License, Version 2.0 (the "License");
 *  you may not use this file except in compliance with the License.
 *  You may obtain a copy of the License at
 *
 *      http://www.apache.org/licenses/LICENSE-2.0
 *
 *  Unless required by applicable law or agreed to in writing, software
 *  distributed under the License is distributed on an "AS IS" BASIS,
 *  WITHOUT WARRANTIES OR CONDITIONS OF ANY KIND, either express or implied.
 *  See the License for the specific language governing permissions and
 *  limitations under the License.
 *
 *  Codeplay's portFFT
 *
 **************************************************************************/

#ifndef PORTFFT_COMMON_WORKGROUP_HPP
#define PORTFFT_COMMON_WORKGROUP_HPP

#include <common/helpers.hpp>
#include <common/logging.hpp>
#include <common/subgroup.hpp>
#include <defines.hpp>
#include <enums.hpp>
#include <traits.hpp>

namespace portfft {

/**
 * Calculate the number of groups or bank lines of PORTFFT_N_LOCAL_BANKS between each padding in local memory,
 * specifically for reducing bank conflicts when reading values from the columns of a 2D data layout. e.g. If there are
 * 64 complex elements in a row, then the consecutive values in the same column are 128 floats apart. There are 32
 * banks, each the size of a float, so we only want a padding float every 128/32=4 bank lines to read along the column
 * without bank conflicts.
 *
 * @tparam T Input type to the function
 * @param row_size the size in bytes of the row. 32 std::complex<float> values would probably have a size of 256 bytes.
 * @return the number of groups of PORTFFT_N_LOCAL_BANKS between each padding in local memory.
 */
template <typename T>
constexpr T bank_lines_per_pad_wg(T row_size) {
  constexpr T BankLineSize = sizeof(float) * PORTFFT_N_LOCAL_BANKS;
  if (row_size % BankLineSize == 0) {
    return row_size / BankLineSize;
  }
  // There is room for improvement here. E.G if row_size was half of BankLineSize then maybe you would still want 1
  // pad every bank group.
  return 0;
}

namespace detail {
/**
 * Calculate all dfts in one dimension of the data stored in local memory.
 *
 * @tparam Dir Direction of the FFT
 * @tparam LayoutIn Input Layout
 * @tparam SubgroupSize Size of the subgroup
 * @tparam LocalT The type of the local view
 * @tparam T Scalar type
 * @param loc local accessor containing the input
 * @param loc_twiddles Pointer to twiddles to be used by sub group FFTs
 * @param wg_twiddles Pointer to precalculated twiddles which are to be used before second set of FFTs
 * @param scaling_factor Scalar factor with which the result is to be scaled
 * @param max_num_batches_in_local_mem Number of batches local memory is allocated for
 * @param batch_num_in_local Id of the local memory batch to work on
 * @param load_modifier_data Pointer to the load modifier data in global Memory
 * @param store_modifier_data Pointer to the store modifier data in global Memory
 * @param batch_num_in_kernel Absosulte batch from which batches loaded in local memory will be computed
 * @param dft_size Size of each DFT to calculate
 * @param stride_within_dft Stride between elements of each DFT - also the number of the DFTs in the inner dimension
 * @param ndfts_in_outer_dimension Number of DFTs in outer dimension
 * @param layout_in Input Layout
 * @param multiply_on_load Whether the input data is multiplied with some data array before fft computation.
 * @param MultiplyOnStore Whether the input data is multiplied with some data array after fft computation.
 * @param ApplyScaleFactor Whether or not the scale factor is applied
 * @param global_data global data for the kernel
 */
template <direction Dir, Idx SubgroupSize, typename LocalT, typename T>
__attribute__((always_inline)) inline void dimension_dft(
    LocalT loc, T* loc_twiddles, const T* wg_twiddles, T scaling_factor, Idx max_num_batches_in_local_mem,
    Idx batch_num_in_local, const T* load_modifier_data, const T* store_modifier_data, IdxGlobal batch_num_in_kernel,
    Idx dft_size, Idx stride_within_dft, Idx ndfts_in_outer_dimension, detail::layout layout_in,
    detail::elementwise_multiply multiply_on_load, detail::elementwise_multiply multiply_on_store,
    detail::apply_scale_factor apply_scale_factor, global_data_struct global_data) {
  static_assert(std::is_same_v<detail::get_element_t<LocalT>, T>, "Real type mismatch");
  global_data.log_message_global(__func__, "entered", "DFTSize", dft_size, "stride_within_dft", stride_within_dft,
                                 "ndfts_in_outer_dimension", ndfts_in_outer_dimension, "max_num_batches_in_local_mem",
                                 max_num_batches_in_local_mem, "batch_num_in_local", batch_num_in_local);
  const Idx outer_stride = dft_size * stride_within_dft;
  // the number of work-items involved in every subgroup fft
  const Idx fact_sg = detail::factorize_sg(dft_size, SubgroupSize);
  // the number of values held in by a work-item in a row subgroup dft
  const Idx fact_wi = dft_size / fact_sg;

  const Idx ffts_per_sg = SubgroupSize / fact_sg;
  const bool excess_wis = SubgroupSize % fact_sg > 0;
  const bool excess_sgs = stride_within_dft % ffts_per_sg > 0;
  // only needed when there are excess work-items
  const Idx max_working_tid_in_sg = ffts_per_sg * fact_sg;

  const Idx num_sgs = static_cast<Idx>(global_data.it.get_local_range(0)) / SubgroupSize;
  const Idx fft_in_subgroup = static_cast<Idx>(global_data.sg.get_local_linear_id()) / fact_sg;
  // id of the work-item in the fft
  const Idx wi_id_in_fft = static_cast<Idx>(global_data.sg.get_local_linear_id()) % fact_sg;

  T priv[2 * MaxComplexPerWI];

  const Idx begin = static_cast<Idx>(global_data.sg.get_group_id()) * ffts_per_sg + fft_in_subgroup;
  const Idx step = num_sgs * ffts_per_sg;
  Idx end;
  const Idx total_dfts = stride_within_dft * ndfts_in_outer_dimension;
  if (excess_sgs) {
    // sg_dft uses subgroup operations, so all of the subgroup must enter the loop
    // it is safe to increase column_end for all work-items since they are all taking steps of ffts_per_sg anyway
    end = detail::round_up_to_multiple(total_dfts, ffts_per_sg);
  } else {
    end = total_dfts;
  }

  if (excess_wis) {
    // also allow these work-items to enter the loop, without making other work-items do another loop.
    end += (fft_in_subgroup == ffts_per_sg) ? 1 : 0;
  }
  for (Idx j = begin; j < end; j += step) {
    Idx j_inner = j % stride_within_dft;
    Idx j_outer = j / stride_within_dft;
    auto loc_start_view = offset_view(loc, 2 * j_outer * outer_stride);
    bool working = true;
    if (excess_sgs) {
      working = j < total_dfts;
    }
    if (excess_wis) {
      working = working && static_cast<Idx>(global_data.sg.get_local_linear_id()) < max_working_tid_in_sg;
    }
    if (working) {
      if (layout_in == detail::layout::BATCH_INTERLEAVED) {
        global_data.log_message_global(__func__, "loading transposed data from local to private memory");
<<<<<<< HEAD
        transfer_strided<detail::transfer_direction::LOCAL_TO_PRIVATE, FactWi>(
            global_data, loc, priv, 2 * max_num_batches_in_local_mem, 2 * batch_num_in_local, StrideWithinDFT,
            j_inner + j_outer * OuterStride, 1, wi_id_in_fft * FactWi);
        /*copy_wi<2>(global_data, strided_view(loc, 
                                            std::array{1, StrideWithinDFT, 2 * max_num_batches_in_local_mem}, 
                                            std::array{wi_id_in_fft * FactWi, j_inner + j_outer * OuterStride, 2 * batch_num_in_local}), 
                                strided_view(priv, 2), FactWi);*/
=======
        transfer_strided<detail::transfer_direction::LOCAL_TO_PRIVATE>(
            global_data, fact_wi, loc, priv, 2 * max_num_batches_in_local_mem, 2 * batch_num_in_local,
            stride_within_dft, j_inner + j_outer * outer_stride, 1, wi_id_in_fft * fact_wi);
>>>>>>> 17dc5d0a
      } else {
        global_data.log_message_global(__func__, "loading non-transposed data from local to private memory");
        // transposition due to working on columns
        local2private_transposed(global_data, fact_wi, loc_start_view, priv, wi_id_in_fft, j_inner, stride_within_dft);
      }
      global_data.log_dump_private("data loaded in registers:", priv, 2 * fact_wi);

      if (wg_twiddles) {
        PORTFFT_UNROLL
        for (Idx i = 0; i < fact_wi; i++) {
          // Unintuitive indexing to ensure coalesced access
          Idx twiddle_i = i * fact_sg + wi_id_in_fft;
          Idx twiddle_j = j_outer;
          Idx twiddle_index = twiddle_j * dft_size + twiddle_i;
          sycl::vec<T, 2> twiddles = reinterpret_cast<const sycl::vec<T, 2>*>(wg_twiddles)[twiddle_index];
          T twiddle_real = twiddles[0];
          T twiddle_imag = twiddles[1];
          if constexpr (Dir == direction::BACKWARD) {
            twiddle_imag = -twiddle_imag;
          }
          multiply_complex(priv[2 * i], priv[2 * i + 1], twiddle_real, twiddle_imag, priv[2 * i], priv[2 * i + 1]);
        }
        global_data.log_dump_private("data in registers after twiddle multiplication:", priv, 2 * fact_wi);
      }
      if (apply_scale_factor == detail::apply_scale_factor::APPLIED) {
        PORTFFT_UNROLL
        for (Idx i = 0; i < fact_wi; i++) {
          priv[2 * i] *= scaling_factor;
          priv[2 * i + 1] *= scaling_factor;
        }
        global_data.log_dump_private("data in registers after scaling:", priv, 2 * fact_wi);
      }
      if (multiply_on_load == detail::elementwise_multiply::APPLIED) {
        PORTFFT_UNROLL
        for (Idx idx = 0; idx < fact_wi; idx++) {
          // load modifier needs to be tensor shape : n_transforms x M x FacWi x fact_sg
          IdxGlobal base_offset = 2 * (batch_num_in_kernel + static_cast<IdxGlobal>(batch_num_in_local)) *
                                      static_cast<IdxGlobal>(dft_size) +
                                  static_cast<IdxGlobal>(2 * fact_wi * fact_sg + 2 * idx * fact_sg + 2 * wi_id_in_fft);
          const sycl::vec<T, 2> priv_modifier =
              *reinterpret_cast<const sycl::vec<T, 2>*>(&load_modifier_data[base_offset]);
          multiply_complex(priv[2 * idx], priv[2 * idx + 1], priv_modifier[0], priv_modifier[1], priv[2 * idx],
                           priv[2 * idx + 1]);
        }
      }
    }
    T wi_private_scratch[2 * wi_temps(detail::MaxComplexPerWI)];
    sg_dft<Dir, SubgroupSize>(priv, global_data.sg, fact_wi, fact_sg, loc_twiddles, wi_private_scratch);

    if (working) {
      if (multiply_on_store == detail::elementwise_multiply::APPLIED) {
        // Store modifier data layout in global memory - n_transforms x N x FactorSG x FactorWI
        PORTFFT_UNROLL
        for (Idx idx = 0; idx < fact_wi; idx++) {
          IdxGlobal base_offset =
              2 * (batch_num_in_kernel + static_cast<IdxGlobal>(batch_num_in_local)) *
                  static_cast<IdxGlobal>(dft_size) +
              static_cast<IdxGlobal>(2 * j * fact_wi * fact_sg + 2 * idx * fact_sg + 2 * wi_id_in_fft);
          const sycl::vec<T, 2> priv_modifier =
              *reinterpret_cast<const sycl::vec<T, 2>*>(&store_modifier_data[base_offset]);
          multiply_complex(priv[2 * idx], priv[2 * idx + 1], priv_modifier[0], priv_modifier[1], priv[2 * idx],
                           priv[2 * idx + 1]);
        }
      }
      global_data.log_dump_private("data in registers after computation:", priv, 2 * fact_wi);
      if (layout_in == detail::layout::BATCH_INTERLEAVED) {
        global_data.log_message_global(__func__, "storing transposed data from private to local memory");
        transfer_strided<detail::transfer_direction::PRIVATE_TO_LOCAL, Idx>(
            global_data, fact_wi, priv, loc, 2 * max_num_batches_in_local_mem, 2 * batch_num_in_local,
            stride_within_dft, j_inner + j_outer * outer_stride, fact_sg, wi_id_in_fft);
      } else {
        global_data.log_message_global(__func__, "storing non-transposed data from private to local memory");
        // transposition due to working on columns AND transposition for SG dft
        private2local_transposed(global_data, fact_wi, priv, loc, wi_id_in_fft, fact_sg,
                                 j_inner + j_outer * outer_stride, stride_within_dft);
      }
    }
  }
  global_data.log_message_global(__func__, "exited");
}
}  // namespace detail

/**
 * Calculates FFT using Bailey 4 step algorithm.
 *
 * @tparam Dir Direction of the FFT
 * @tparam SubgroupSize Size of the subgroup
 * @tparam LocalT Local memory view type
 * @tparam T Scalar type
 *
 * @param loc A view of a local accessor containing input
 * @param loc_twiddles Pointer to twiddles to be used by sub group FFTs
 * @param wg_twiddles Pointer to precalculated twiddles which are to be used before second set of FFTs
 * @param scaling_factor Scalar factor with which the result is to be scaled
 * @param max_num_batches_in_local_mem Number of batches local memory is allocated for
 * @param batch_num_in_local Id of the local memory batch to work on
 * @param batch_num_in_kernel Absosulte batch from which batches loaded in local memory will be computed
 * @param load_modifier_data Pointer to the load modifier data in global Memory
 * @param store_modifier_data Pointer to the store modifier data in global Memory
 * @param fft_size Problem Size
 * @param N Smaller factor of the Problem size
 * @param M Larger factor of the problem size
 * @param layout_in Whether or not the input is transposed
 * @param multiply_on_load Whether the input data is multiplied with some data array before fft computation.
 * @param multiply_on_store Whether the input data is multiplied with some data array after fft computation.
 * @param apply_scale_factor Whether or not the scale factor is applied
 * @param global_data global data for the kernel
 */
template <direction Dir, Idx SubgroupSize, typename LocalT, typename T>
PORTFFT_INLINE void wg_dft(LocalT loc, T* loc_twiddles, const T* wg_twiddles, T scaling_factor,
                           Idx max_num_batches_in_local_mem, Idx batch_num_in_local, IdxGlobal batch_num_in_kernel,
                           const T* load_modifier_data, const T* store_modifier_data, Idx fft_size, Idx N, Idx M,
                           detail::layout layout_in, detail::elementwise_multiply multiply_on_load,
                           detail::elementwise_multiply multiply_on_store,
                           detail::apply_scale_factor apply_scale_factor, detail::global_data_struct global_data) {
  global_data.log_message_global(__func__, "entered", "FFTSize", fft_size, "N", N, "M", M,
                                 "max_num_batches_in_local_mem", max_num_batches_in_local_mem, "batch_num_in_local",
                                 batch_num_in_local);
  // column-wise DFTs
  detail::dimension_dft<Dir, SubgroupSize, LocalT, T>(
      loc, loc_twiddles + (2 * M), nullptr, 1, max_num_batches_in_local_mem, batch_num_in_local, load_modifier_data,
      store_modifier_data, batch_num_in_kernel, N, M, 1, layout_in, multiply_on_load,
      detail::elementwise_multiply::NOT_APPLIED, detail::apply_scale_factor::NOT_APPLIED, global_data);
  sycl::group_barrier(global_data.it.get_group());
  // row-wise DFTs, including twiddle multiplications and scaling
  detail::dimension_dft<Dir, SubgroupSize, LocalT, T>(
      loc, loc_twiddles, wg_twiddles, scaling_factor, max_num_batches_in_local_mem, batch_num_in_local,
      load_modifier_data, store_modifier_data, batch_num_in_kernel, M, 1, N, layout_in,
      detail::elementwise_multiply::NOT_APPLIED, multiply_on_store, apply_scale_factor, global_data);
  global_data.log_message_global(__func__, "exited");
}

}  // namespace portfft

#endif<|MERGE_RESOLUTION|>--- conflicted
+++ resolved
@@ -139,19 +139,13 @@
     if (working) {
       if (layout_in == detail::layout::BATCH_INTERLEAVED) {
         global_data.log_message_global(__func__, "loading transposed data from local to private memory");
-<<<<<<< HEAD
-        transfer_strided<detail::transfer_direction::LOCAL_TO_PRIVATE, FactWi>(
-            global_data, loc, priv, 2 * max_num_batches_in_local_mem, 2 * batch_num_in_local, StrideWithinDFT,
-            j_inner + j_outer * OuterStride, 1, wi_id_in_fft * FactWi);
-        /*copy_wi<2>(global_data, strided_view(loc, 
-                                            std::array{1, StrideWithinDFT, 2 * max_num_batches_in_local_mem}, 
-                                            std::array{wi_id_in_fft * FactWi, j_inner + j_outer * OuterStride, 2 * batch_num_in_local}), 
-                                strided_view(priv, 2), FactWi);*/
-=======
         transfer_strided<detail::transfer_direction::LOCAL_TO_PRIVATE>(
             global_data, fact_wi, loc, priv, 2 * max_num_batches_in_local_mem, 2 * batch_num_in_local,
             stride_within_dft, j_inner + j_outer * outer_stride, 1, wi_id_in_fft * fact_wi);
->>>>>>> 17dc5d0a
+        /*copy_wi<2>(global_data, strided_view(loc, 
+                                            std::array{1, stride_within_dft, 2 * max_num_batches_in_local_mem}, 
+                                            std::array{wi_id_in_fft * fact_wi, j_inner + j_outer * OuterStride, 2 * batch_num_in_local}), 
+                                strided_view(priv, 2), fact_wi);*/
       } else {
         global_data.log_message_global(__func__, "loading non-transposed data from local to private memory");
         // transposition due to working on columns
