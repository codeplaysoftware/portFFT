--- conflicted
+++ resolved
@@ -140,20 +140,12 @@
       if (layout_in == detail::layout::BATCH_INTERLEAVED) {
         global_data.log_message_global(__func__, "loading transposed data from local to private memory");
         transfer_strided<detail::transfer_direction::LOCAL_TO_PRIVATE>(
-<<<<<<< HEAD
-            fact_wi, global_data, loc, priv, 2 * max_num_batches_in_local_mem, 2 * batch_num_in_local,
-=======
             global_data, fact_wi, loc, priv, 2 * max_num_batches_in_local_mem, 2 * batch_num_in_local,
->>>>>>> 17dc5d0a
             stride_within_dft, j_inner + j_outer * outer_stride, 1, wi_id_in_fft * fact_wi);
       } else {
         global_data.log_message_global(__func__, "loading non-transposed data from local to private memory");
         // transposition due to working on columns
-<<<<<<< HEAD
-        local2private_transposed(fact_wi, global_data, loc_start_view, priv, wi_id_in_fft, j_inner, stride_within_dft);
-=======
         local2private_transposed(global_data, fact_wi, loc_start_view, priv, wi_id_in_fft, j_inner, stride_within_dft);
->>>>>>> 17dc5d0a
       }
       global_data.log_dump_private("data loaded in registers:", priv, 2 * fact_wi);
 
@@ -171,11 +163,7 @@
             twiddle_imag = -twiddle_imag;
           }
           multiply_complex(priv[2 * i], priv[2 * i + 1], twiddle_real, twiddle_imag, priv[2 * i], priv[2 * i + 1]);
-<<<<<<< HEAD
-        };
-=======
-        }
->>>>>>> 17dc5d0a
+        }
         global_data.log_dump_private("data in registers after twiddle multiplication:", priv, 2 * fact_wi);
       }
       if (apply_scale_factor == detail::apply_scale_factor::APPLIED) {
@@ -183,11 +171,7 @@
         for (Idx i = 0; i < fact_wi; i++) {
           priv[2 * i] *= scaling_factor;
           priv[2 * i + 1] *= scaling_factor;
-<<<<<<< HEAD
-        };
-=======
-        }
->>>>>>> 17dc5d0a
+        }
         global_data.log_dump_private("data in registers after scaling:", priv, 2 * fact_wi);
       }
       if (multiply_on_load == detail::elementwise_multiply::APPLIED) {
@@ -201,18 +185,11 @@
               *reinterpret_cast<const sycl::vec<T, 2>*>(&load_modifier_data[base_offset]);
           multiply_complex(priv[2 * idx], priv[2 * idx + 1], priv_modifier[0], priv_modifier[1], priv[2 * idx],
                            priv[2 * idx + 1]);
-<<<<<<< HEAD
-        };
-      }
-    }
-    sg_dft<Dir, SubgroupSize>(priv, global_data.sg, fact_wi, fact_sg, loc_twiddles);
-=======
         }
       }
     }
     T wi_private_scratch[2 * wi_temps(detail::MaxComplexPerWI)];
     sg_dft<Dir, SubgroupSize>(priv, global_data.sg, fact_wi, fact_sg, loc_twiddles, wi_private_scratch);
->>>>>>> 17dc5d0a
 
     if (working) {
       if (multiply_on_store == detail::elementwise_multiply::APPLIED) {
@@ -227,30 +204,18 @@
               *reinterpret_cast<const sycl::vec<T, 2>*>(&store_modifier_data[base_offset]);
           multiply_complex(priv[2 * idx], priv[2 * idx + 1], priv_modifier[0], priv_modifier[1], priv[2 * idx],
                            priv[2 * idx + 1]);
-<<<<<<< HEAD
-        };
-=======
-        }
->>>>>>> 17dc5d0a
+        }
       }
       global_data.log_dump_private("data in registers after computation:", priv, 2 * fact_wi);
       if (layout_in == detail::layout::BATCH_INTERLEAVED) {
         global_data.log_message_global(__func__, "storing transposed data from private to local memory");
         transfer_strided<detail::transfer_direction::PRIVATE_TO_LOCAL, Idx>(
-<<<<<<< HEAD
-            fact_wi, global_data, priv, loc, 2 * max_num_batches_in_local_mem, 2 * batch_num_in_local,
-=======
             global_data, fact_wi, priv, loc, 2 * max_num_batches_in_local_mem, 2 * batch_num_in_local,
->>>>>>> 17dc5d0a
             stride_within_dft, j_inner + j_outer * outer_stride, fact_sg, wi_id_in_fft);
       } else {
         global_data.log_message_global(__func__, "storing non-transposed data from private to local memory");
         // transposition due to working on columns AND transposition for SG dft
-<<<<<<< HEAD
-        private2local_transposed(fact_wi, global_data, priv, loc, wi_id_in_fft, fact_sg,
-=======
         private2local_transposed(global_data, fact_wi, priv, loc, wi_id_in_fft, fact_sg,
->>>>>>> 17dc5d0a
                                  j_inner + j_outer * outer_stride, stride_within_dft);
       }
     }
@@ -276,15 +241,6 @@
  * @param batch_num_in_kernel Absosulte batch from which batches loaded in local memory will be computed
  * @param load_modifier_data Pointer to the load modifier data in global Memory
  * @param store_modifier_data Pointer to the store modifier data in global Memory
-<<<<<<< HEAD
- * @tparam fft_size Problem Size
- * @tparam N Smaller factor of the Problem size
- * @tparam M Larger factor of the problem size
- * @tparam layout_in Whether or not the input is transposed
- * @tparam multiply_on_load Whether the input data is multiplied with some data array before fft computation.
- * @tparam multiply_on_store Whether the input data is multiplied with some data array after fft computation.
- * @tparam apply_scale_factor Whether or not the scale factor is applied
-=======
  * @param fft_size Problem Size
  * @param N Smaller factor of the Problem size
  * @param M Larger factor of the problem size
@@ -292,7 +248,6 @@
  * @param multiply_on_load Whether the input data is multiplied with some data array before fft computation.
  * @param multiply_on_store Whether the input data is multiplied with some data array after fft computation.
  * @param apply_scale_factor Whether or not the scale factor is applied
->>>>>>> 17dc5d0a
  * @param global_data global data for the kernel
  */
 template <direction Dir, Idx SubgroupSize, typename LocalT, typename T>
@@ -306,10 +261,6 @@
                                  "max_num_batches_in_local_mem", max_num_batches_in_local_mem, "batch_num_in_local",
                                  batch_num_in_local);
   // column-wise DFTs
-<<<<<<< HEAD
-  // N, M, 1
-=======
->>>>>>> 17dc5d0a
   detail::dimension_dft<Dir, SubgroupSize, LocalT, T>(
       loc, loc_twiddles + (2 * M), nullptr, 1, max_num_batches_in_local_mem, batch_num_in_local, load_modifier_data,
       store_modifier_data, batch_num_in_kernel, N, M, 1, layout_in, multiply_on_load,
