/***************************************************************************
 *
 *  Copyright (C) Codeplay Software Ltd.
 *
 *  Licensed under the Apache License, Version 2.0 (the "License");
 *  you may not use this file except in compliance with the License.
 *  You may obtain a copy of the License at
 *
 *      http://www.apache.org/licenses/LICENSE-2.0
 *
 *  Unless required by applicable law or agreed to in writing, software
 *  distributed under the License is distributed on an "AS IS" BASIS,
 *  WITHOUT WARRANTIES OR CONDITIONS OF ANY KIND, either express or implied.
 *  See the License for the specific language governing permissions and
 *  limitations under the License.
 *
 *  Codeplay's SYCL-FFT
 *
 **************************************************************************/

#ifndef SYCL_FFT_GENERAL_DISPATCHER_HPP
#define SYCL_FFT_GENERAL_DISPATCHER_HPP

#include <common/helpers.hpp>
#include <common/subgroup.hpp>
#include <common/transfers.hpp>
#include <common/workitem.hpp>
#include <enums.hpp>

namespace sycl_fft {

namespace detail {

/**
 * Implementation of FFT for sizes that can be done by independent work items.
 *
 * @tparam dir FFT direction, takes either direction::FORWARD or direction::BACKWARD
 * @tparam N size of each transform
 * @tparam T_in type of the accessor or pointer to global memory containing
 * input data
 * @tparam T_out type of the accessor or pointer to global memory for output
 * data
 * @tparam T type of the scalar used for computations
 * @param input accessor or pointer to global memory containing input data
 * @param output accessor or pointer to global memory for output data
 * @param loc local accessor. Must have enough space for 2*N*subgroup_size
 * values
 * @param n_transforms number of FT transforms to do in one call
 * @param input_distance Distance between data for two FFT transforms within
 * input data
 * @param output_distance Distance between data for two FFT transforms within
 * output data
 * @param it sycl::nd_item<1> for the kernel launch
 * @param scaling_factor Scaling factor applied to the result
 */
template <direction dir, int N, typename T_in, typename T_out, typename T>
inline void workitem_impl(T_in input, T_out output, const sycl::local_accessor<T, 1>& loc, std::size_t n_transforms,
                          std::size_t input_distance, std::size_t output_distance, sycl::nd_item<1> it,
                          T scaling_factor) {
  constexpr int N_reals = 2 * N;

  T priv[N_reals];
  sycl::sub_group sg = it.get_sub_group();
  std::size_t subgroup_local_id = sg.get_local_linear_id();
  std::size_t global_id = it.get_global_id(0);
  std::size_t subgroup_size = sg.get_local_linear_range();
  std::size_t global_size = it.get_global_range(0);

  for (size_t i = global_id; i < roundUpToMultiple(n_transforms, subgroup_size); i += global_size) {
    bool working = i < n_transforms;
    int n_working = sycl::min(subgroup_size, n_transforms - i + subgroup_local_id);

<<<<<<< HEAD
        global2local(input, loc, N_reals * n_working, subgroup_size, subgroup_local_id,
                     input_distance * (i - subgroup_local_id));
        sycl::group_barrier(sg);
        if(working){
          local2private<N_reals>(loc, priv, subgroup_local_id, N_reals);
          wi_dft<N, 1, 1>(priv, priv);
          private2local<N_reals>(priv, loc, subgroup_local_id, N_reals);
        }
        sycl::group_barrier(sg);
        local2global(loc, output, N_reals * n_working, subgroup_size, subgroup_local_id, 0,
                     output_distance * (i - subgroup_local_id));
        sycl::group_barrier(sg);
=======
    global2local(input, loc, N_reals * n_working, subgroup_size, subgroup_local_id,
                 input_distance * (i - subgroup_local_id));
    sycl::group_barrier(sg);
    if (working) {
      local2private<N_reals>(loc, priv, subgroup_local_id, N_reals);
      wi_dft<dir, N, 1, 1>(priv, priv);
      unrolled_loop<0, N_reals, 2>([&](const int i) {
        priv[i] *= scaling_factor;
        priv[i + 1] *= scaling_factor;
      });
      private2local<N_reals>(priv, loc, subgroup_local_id, N_reals);
>>>>>>> cd2e096d
    }
    sycl::group_barrier(sg);
    local2global(loc, output, N_reals * n_working, subgroup_size, subgroup_local_id, 0,
                 output_distance * (i - subgroup_local_id));
    sycl::group_barrier(sg);
  }
}

/**
 * Implementation of FFT for sizes that can be done by a subgroup.
 *
 * @tparam dir FFT direction, takes either direction::FORWARD or direction::BACKWARD
 * @tparam N size of each transform
 * @tparam T_in type of the accessor or pointer to global memory containing
 * input data
 * @tparam T_out type of the accessor or pointer to global memory for output
 * data
 * @tparam T type of the scalar used for computations
 * @tparam T_twiddles pointer containing the twiddles
 * @param input accessor or pointer to global memory containing input data
 * @param output accessor or pointer to global memory for output data
 * @param loc local accessor. Must have enough space for 2*N*subgroup_size
 * values
 * @param n_transforms number of FT transforms to do in one call
 * @param input_distance Distance between data for two FFT transforms within
 * input data
 * @param output_distance Distance between data for two FFT transforms within
 * output data
 * @param it sycl::nd_item<1> for the kernel launch
 * @param twiddles pointer containing twiddles
 * @param scaling_factor Scaling factor applied to the result
 */
template <direction dir, int factor_wi, typename T_in, typename T_out, typename T, typename T_twiddles>
inline void subgroup_impl(int factor_sg, T_in input, T_out output, const sycl::local_accessor<T, 1>& loc,
                          std::size_t n_transforms, std::size_t input_distance, std::size_t output_distance,
                          sycl::nd_item<1> it, T_twiddles twiddles, T scaling_factor) {
  constexpr int N_reals_per_wi = 2 * factor_wi;

  T priv[N_reals_per_wi];
  sycl::sub_group sg = it.get_sub_group();

  std::size_t subgroup_local_id = sg.get_local_linear_id();
  std::size_t subgroup_size = sg.get_local_linear_range();
  std::size_t subgroup_id = sg.get_group_id();
  std::size_t n_sgs_in_wg = it.get_local_range(0) / subgroup_size;
  std::size_t id_of_sg_in_kernel =
      subgroup_id + it.get_group_linear_id() * n_sgs_in_wg;
  std::size_t n_sgs_in_kernel = it.get_group_range(0) * n_sgs_in_wg;

  int n_ffts_per_sg = subgroup_size / factor_sg;
  int max_wis_working = n_ffts_per_sg * factor_sg;
  int n_reals_per_fft = factor_sg * N_reals_per_wi;
  int n_reals_per_sg = n_ffts_per_sg * n_reals_per_fft;
  bool is_input_contiguous = input_distance == n_reals_per_fft;
  bool is_output_contiguous = output_distance == n_reals_per_fft;
  int id_of_fft_in_sg = subgroup_local_id / factor_sg;
  std::size_t id_of_fft_in_kernel =
      id_of_sg_in_kernel * n_ffts_per_sg + id_of_fft_in_sg;
  std::size_t n_ffts_in_kernel = n_sgs_in_kernel * n_ffts_per_sg;
  int id_of_wi_in_fft = subgroup_local_id % factor_sg;
  // the +1 is needed for workitems not working on useful data so they also
  // contribute to subgroup algorithms and data transfers in last iteration
  std::size_t rounded_up_n_ffts =
      roundUpToMultiple<size_t>(n_transforms, n_ffts_per_sg) +
      (subgroup_local_id >= max_wis_working);

  for (std::size_t i = id_of_fft_in_kernel; i < rounded_up_n_ffts;
       i += n_ffts_in_kernel) {
    bool working = subgroup_local_id < max_wis_working && i < n_transforms;
    int n_ffts_worked_on_by_sg =
        sycl::min(static_cast<int>(n_transforms - (i - id_of_fft_in_kernel)),
                  n_ffts_per_sg);

    if (is_input_contiguous) {
      global2local(input, loc, n_ffts_worked_on_by_sg * n_reals_per_fft,
                   subgroup_size, subgroup_local_id,
                   input_distance * (i - id_of_fft_in_sg),
                   subgroup_id * n_reals_per_sg);
    } else {
      for (int j = 0; j < n_ffts_worked_on_by_sg; j++) {
        global2local(input, loc, n_reals_per_fft, subgroup_size,
                     subgroup_local_id,
                     input_distance * (i - id_of_fft_in_sg + j),
                     subgroup_id * n_reals_per_sg + j * n_reals_per_fft);
      }
    }

<<<<<<< HEAD
    global2local(input, loc, N_reals, subgroup_size, subgroup_local_id, input_distance * i, subgroup_id * N_reals);
    sycl::group_barrier(sg);
    if (working) {
      local2private<N_reals_per_wi>(loc, priv, subgroup_local_id, N_reals_per_wi, subgroup_id * N_reals);
=======
    sycl::group_barrier(sg);
    if (working) {
      local2private<N_reals_per_wi>(loc, priv, subgroup_local_id,
                                    N_reals_per_wi,
                                    subgroup_id * n_reals_per_sg);
>>>>>>> cd2e096d
    }
    sg_dft<dir, factor_wi>(factor_sg, priv, sg, twiddles);
    unrolled_loop<0, N_reals_per_wi, 2>([&](const int i) {
      priv[i] *= scaling_factor;
      priv[i + 1] *= scaling_factor;
    });
    if (working) {
<<<<<<< HEAD
      private2local_transposed<N_reals_per_wi>(priv, loc, subgroup_local_id, n_working, subgroup_id * N_reals);
    }
    sycl::group_barrier(sg);
    local2global(loc, output, N_reals, subgroup_size, subgroup_local_id, subgroup_id * N_reals, output_distance * i);
=======
      private2local_transposed<N_reals_per_wi>(
          priv, loc, id_of_wi_in_fft, factor_sg,
          subgroup_id * n_reals_per_sg + id_of_fft_in_sg * n_reals_per_fft);
    }
    sycl::group_barrier(sg);

    if (is_output_contiguous) {
      local2global(loc, output, n_ffts_worked_on_by_sg * n_reals_per_fft,
                   subgroup_size, subgroup_local_id,
                   subgroup_id * n_reals_per_sg,
                   output_distance * (i - id_of_fft_in_sg));
    } else {
      for (int j = 0; j < n_ffts_worked_on_by_sg; j++) {
        local2global(loc, output, n_reals_per_fft, subgroup_size,
                     subgroup_local_id,
                     subgroup_id * n_reals_per_sg + j * n_reals_per_fft,
                     output_distance * (i - id_of_fft_in_sg + j));
      }
    }
>>>>>>> cd2e096d
    sycl::group_barrier(sg);
  }
}

/**
 * Selects appropriate template instantiation of workitem implementations for
 * given size of DFT.
 *
 * @tparam dir FFT direction, takes either direction::FORWARD or direction::BACKWARD
 * @tparam T_in type of the accessor or pointer to global memory containing
 * input data
 * @tparam T_out type of the accessor or pointer to global memory for output
 * data
 * @tparam T type of the scalar used for computations
 * @param input accessor or pointer to global memory containing input data
 * @param output accessor or pointer to global memory for output data
 * @param loc local accessor. Must have enough space for 2*N*subgroup_size
 * values
 * @param fft_size size of each transform
 * @param n_transforms number of FFT transforms to do in one call
 * @param input_distance Distance between data for two FFT transforms within
 * input data
 * @param output_distance Distance between data for two FFT transforms within
 * output data
 * @param it sycl::nd_item<1> for the kernel launch
 * @param scaling_factor Scaling factor applied to the result
 */
template <direction dir, typename T_in, typename T_out, typename T>
void workitem_dispatcher(T_in input, T_out output, const sycl::local_accessor<T, 1>& loc, std::size_t fft_size,
                         std::size_t n_transforms, std::size_t input_distance, std::size_t output_distance,
                         sycl::nd_item<1> it, T scaling_factor) {
  switch (fft_size) {
#define SYCL_FFT_WI_DISPATCHER_IMPL(N)                                                                              \
  case N:                                                                                                           \
    if constexpr (fits_in_wi<T>(N)) {                                                                               \
      workitem_impl<dir, N>(input, output, loc, n_transforms, input_distance, output_distance, it, scaling_factor); \
    }                                                                                                               \
    break;
    SYCL_FFT_WI_DISPATCHER_IMPL(1)
    SYCL_FFT_WI_DISPATCHER_IMPL(2)
    SYCL_FFT_WI_DISPATCHER_IMPL(3)
    SYCL_FFT_WI_DISPATCHER_IMPL(4)
    SYCL_FFT_WI_DISPATCHER_IMPL(5)
    SYCL_FFT_WI_DISPATCHER_IMPL(6)
    SYCL_FFT_WI_DISPATCHER_IMPL(7)
    SYCL_FFT_WI_DISPATCHER_IMPL(8)
    SYCL_FFT_WI_DISPATCHER_IMPL(9)
    SYCL_FFT_WI_DISPATCHER_IMPL(10)
    SYCL_FFT_WI_DISPATCHER_IMPL(11)
    SYCL_FFT_WI_DISPATCHER_IMPL(12)
    SYCL_FFT_WI_DISPATCHER_IMPL(13)
    SYCL_FFT_WI_DISPATCHER_IMPL(14)
    SYCL_FFT_WI_DISPATCHER_IMPL(15)
    SYCL_FFT_WI_DISPATCHER_IMPL(16)
    SYCL_FFT_WI_DISPATCHER_IMPL(17)
    SYCL_FFT_WI_DISPATCHER_IMPL(18)
    SYCL_FFT_WI_DISPATCHER_IMPL(19)
    SYCL_FFT_WI_DISPATCHER_IMPL(20)
    SYCL_FFT_WI_DISPATCHER_IMPL(21)
    SYCL_FFT_WI_DISPATCHER_IMPL(22)
    SYCL_FFT_WI_DISPATCHER_IMPL(23)
    SYCL_FFT_WI_DISPATCHER_IMPL(24)
    SYCL_FFT_WI_DISPATCHER_IMPL(25)
    SYCL_FFT_WI_DISPATCHER_IMPL(26)
    SYCL_FFT_WI_DISPATCHER_IMPL(27)
    SYCL_FFT_WI_DISPATCHER_IMPL(28)
    SYCL_FFT_WI_DISPATCHER_IMPL(29)
    SYCL_FFT_WI_DISPATCHER_IMPL(30)
    SYCL_FFT_WI_DISPATCHER_IMPL(31)
    SYCL_FFT_WI_DISPATCHER_IMPL(32)
    SYCL_FFT_WI_DISPATCHER_IMPL(33)
    SYCL_FFT_WI_DISPATCHER_IMPL(34)
    SYCL_FFT_WI_DISPATCHER_IMPL(35)
    SYCL_FFT_WI_DISPATCHER_IMPL(36)
    SYCL_FFT_WI_DISPATCHER_IMPL(37)
    SYCL_FFT_WI_DISPATCHER_IMPL(38)
    SYCL_FFT_WI_DISPATCHER_IMPL(39)
    SYCL_FFT_WI_DISPATCHER_IMPL(40)
    SYCL_FFT_WI_DISPATCHER_IMPL(41)
    SYCL_FFT_WI_DISPATCHER_IMPL(42)
    SYCL_FFT_WI_DISPATCHER_IMPL(43)
    SYCL_FFT_WI_DISPATCHER_IMPL(44)
    SYCL_FFT_WI_DISPATCHER_IMPL(45)
    SYCL_FFT_WI_DISPATCHER_IMPL(46)
    SYCL_FFT_WI_DISPATCHER_IMPL(47)
    SYCL_FFT_WI_DISPATCHER_IMPL(48)
    SYCL_FFT_WI_DISPATCHER_IMPL(49)
    SYCL_FFT_WI_DISPATCHER_IMPL(50)
    SYCL_FFT_WI_DISPATCHER_IMPL(51)
    SYCL_FFT_WI_DISPATCHER_IMPL(52)
    SYCL_FFT_WI_DISPATCHER_IMPL(53)
    SYCL_FFT_WI_DISPATCHER_IMPL(54)
    SYCL_FFT_WI_DISPATCHER_IMPL(55)
    SYCL_FFT_WI_DISPATCHER_IMPL(56)
#undef SYCL_FFT_WI_DISPATCHER_IMPL
  }
}

/**
 * Selects appropriate template instantiation of subgroup implementation for
 * given factor_wi.
 *
 * @tparam dir FFT direction, takes either direction::FORWARD or direction::BACKWARD
 * @tparam T_in type of the accessor or pointer to global memory containing
 * input data
 * @tparam T_out type of the accessor or pointer to global memory for output
 * data
 * @tparam T type of the scalar used for computations
 * @tparam T_twiddles type of the accessor or pointer to global memory
 * containing twiddle factors
 * @param factor_wi factor that is worked on by workitems individually
 * @param factor_sg factor that is worked on jointly by subgroup
 * @param input accessor or pointer to global memory containing input data
 * @param output accessor or pointer to global memory for output data
 * @param loc local accessor. Must have enough space for 2*N*subgroup_size
 * values
 * @param n_transforms number of FFT transforms to do in one call
 * @param input_distance Distance between data for two FFT transforms within
 * input data
 * @param output_distance Distance between data for two FFT transforms within
 * output data
 * @param it sycl::nd_item<1> for the kernel launch
 * @param twiddles twiddle factors to use
 * @param scaling_factor Scaling factor applied to the result
 */
template <direction dir, typename T_in, typename T_out, typename T, typename T_twiddles>
void subgroup_dispatcher(int factor_wi, int factor_sg, T_in input, T_out output, const sycl::local_accessor<T, 1>& loc,
                         std::size_t n_transforms, std::size_t input_distance, std::size_t output_distance,
                         sycl::nd_item<1> it, T_twiddles twiddles, T scaling_factor) {
  switch (factor_wi) {
#define SYCL_FFT_SG_WI_DISPATCHER_IMPL(N)                                                                     \
  case N:                                                                                                     \
    if constexpr (fits_in_wi<T>(N)) {                                                                         \
      subgroup_impl<dir, N>(factor_sg, input, output, loc, n_transforms, input_distance, output_distance, it, \
                            twiddles, scaling_factor);                                                        \
    }                                                                                                         \
    break;
    SYCL_FFT_SG_WI_DISPATCHER_IMPL(1)
    SYCL_FFT_SG_WI_DISPATCHER_IMPL(2)
    SYCL_FFT_SG_WI_DISPATCHER_IMPL(3)
    SYCL_FFT_SG_WI_DISPATCHER_IMPL(4)
    SYCL_FFT_SG_WI_DISPATCHER_IMPL(5)
    SYCL_FFT_SG_WI_DISPATCHER_IMPL(6)
    SYCL_FFT_SG_WI_DISPATCHER_IMPL(7)
    SYCL_FFT_SG_WI_DISPATCHER_IMPL(8)
    SYCL_FFT_SG_WI_DISPATCHER_IMPL(9)
    SYCL_FFT_SG_WI_DISPATCHER_IMPL(10)
    SYCL_FFT_SG_WI_DISPATCHER_IMPL(11)
    SYCL_FFT_SG_WI_DISPATCHER_IMPL(12)
    SYCL_FFT_SG_WI_DISPATCHER_IMPL(13)
    SYCL_FFT_SG_WI_DISPATCHER_IMPL(14)
    SYCL_FFT_SG_WI_DISPATCHER_IMPL(15)
    SYCL_FFT_SG_WI_DISPATCHER_IMPL(16)
    SYCL_FFT_SG_WI_DISPATCHER_IMPL(17)
    SYCL_FFT_SG_WI_DISPATCHER_IMPL(18)
    SYCL_FFT_SG_WI_DISPATCHER_IMPL(19)
    SYCL_FFT_SG_WI_DISPATCHER_IMPL(20)
    SYCL_FFT_SG_WI_DISPATCHER_IMPL(21)
    SYCL_FFT_SG_WI_DISPATCHER_IMPL(22)
    SYCL_FFT_SG_WI_DISPATCHER_IMPL(23)
    SYCL_FFT_SG_WI_DISPATCHER_IMPL(24)
    SYCL_FFT_SG_WI_DISPATCHER_IMPL(25)
    SYCL_FFT_SG_WI_DISPATCHER_IMPL(26)
    SYCL_FFT_SG_WI_DISPATCHER_IMPL(27)
    SYCL_FFT_SG_WI_DISPATCHER_IMPL(28)
    SYCL_FFT_SG_WI_DISPATCHER_IMPL(29)
    SYCL_FFT_SG_WI_DISPATCHER_IMPL(30)
    SYCL_FFT_SG_WI_DISPATCHER_IMPL(31)
    SYCL_FFT_SG_WI_DISPATCHER_IMPL(32)
    SYCL_FFT_SG_WI_DISPATCHER_IMPL(33)
    SYCL_FFT_SG_WI_DISPATCHER_IMPL(34)
    SYCL_FFT_SG_WI_DISPATCHER_IMPL(35)
    SYCL_FFT_SG_WI_DISPATCHER_IMPL(36)
    SYCL_FFT_SG_WI_DISPATCHER_IMPL(37)
    SYCL_FFT_SG_WI_DISPATCHER_IMPL(38)
    SYCL_FFT_SG_WI_DISPATCHER_IMPL(39)
    SYCL_FFT_SG_WI_DISPATCHER_IMPL(40)
    SYCL_FFT_SG_WI_DISPATCHER_IMPL(41)
    SYCL_FFT_SG_WI_DISPATCHER_IMPL(42)
    SYCL_FFT_SG_WI_DISPATCHER_IMPL(43)
    SYCL_FFT_SG_WI_DISPATCHER_IMPL(44)
    SYCL_FFT_SG_WI_DISPATCHER_IMPL(45)
    SYCL_FFT_SG_WI_DISPATCHER_IMPL(46)
    SYCL_FFT_SG_WI_DISPATCHER_IMPL(47)
    SYCL_FFT_SG_WI_DISPATCHER_IMPL(48)
    SYCL_FFT_SG_WI_DISPATCHER_IMPL(49)
    SYCL_FFT_SG_WI_DISPATCHER_IMPL(50)
    SYCL_FFT_SG_WI_DISPATCHER_IMPL(51)
    SYCL_FFT_SG_WI_DISPATCHER_IMPL(52)
    SYCL_FFT_SG_WI_DISPATCHER_IMPL(53)
    SYCL_FFT_SG_WI_DISPATCHER_IMPL(54)
    SYCL_FFT_SG_WI_DISPATCHER_IMPL(55)
    SYCL_FFT_SG_WI_DISPATCHER_IMPL(56)
#undef SYCL_FFT_SG_WI_DISPATCHER_IMPL
  }
}

/**
 * Selects appropriate implementation for given problem size.
 *
 * @tparam dir FFT direction, takes either direction::FORWARD or direction::BACKWARD
 * @tparam T_in type of the accessor or pointer to global memory containing
 * input data
 * @tparam T_out type of the accessor or pointer to global memory for output
 * data
 * @tparam T type of the scalar used for computations
 * @tparam T_twiddles type of the accessor or pointer to global memory
 * containing twiddle factors
 * @param input accessor or pointer to global memory containing input data
 * @param output accessor or pointer to global memory for output data
 * @param loc local accessor. Must have enough space for 2*N*subgroup_size
 * values
 * @param fft_size size of each transform
 * @param n_transforms number of FFT transforms to do in one call
 * @param input_distance Distance between data for two FFT transforms within
 * input data
 * @param output_distance Distance between data for two FFT transforms within
 * output data
 * @param it sycl::nd_item<1> for the kernel launch
 * @param twiddles twiddle factors to use
 * @param scaling_factor Scaling factor applied to the result
 */
template <direction dir, typename T_in, typename T_out, typename T, typename T_twiddles>
void dispatcher(T_in input, T_out output, const sycl::local_accessor<T, 1>& loc, std::size_t fft_size,
                std::size_t n_transforms, std::size_t input_distance, std::size_t output_distance, sycl::nd_item<1> it,
                T_twiddles twiddles, T scaling_factor) {
  // TODO: should decision which implementation to use and factorization be done
  // on host?
  if (fits_in_wi_device<T>(fft_size)) {
    workitem_dispatcher<dir>(input, output, loc, fft_size, n_transforms, input_distance, output_distance, it,
                             scaling_factor);
  } else {
    int factor_sg = detail::factorize_sg(
        fft_size, it.get_sub_group().get_local_linear_range());
    int factor_wi = fft_size / factor_sg;
    if (fits_in_wi_device<T>(factor_wi)) {
      subgroup_dispatcher<dir>(factor_wi, factor_sg, input, output, loc, n_transforms, input_distance, output_distance,
                               it, twiddles, scaling_factor);
    } else {
      // TODO: do we have any way to report an error from a kernel?
      // this is not yet implemented
    }
  }
}

/**
 * Calculates twiddle factors needed for given problem.
 *
 * @tparam T type of the scalar used for computations
 * @param fft_size size of each transform
 * @param q queue
 * @param subgroup_size size of subgroup used by the compute kernel
 * @return T* pointer to device memory containing twiddle factors
 */
template <typename T>
T* calculate_twiddles(std::size_t fft_size, sycl::queue& q, std::size_t subgroup_size) {
  if (fits_in_wi<T>(fft_size)) {
    return nullptr;
  } else {
    std::size_t factor_sg = detail::factorize_sg(fft_size, subgroup_size);
    std::size_t factor_wi = fft_size / factor_sg;
    if (fits_in_wi<T>(factor_wi)) {
      T* res = sycl::malloc_device<T>(fft_size * 2, q);
      q.submit([&](sycl::handler& cgh) {
        cgh.parallel_for(sycl::range<2>({factor_sg, factor_wi}),
                         [=](sycl::item<2> it) {
                           int n = it.get_id(0);
                           int k = it.get_id(1);
                           sg_calc_twiddles(factor_sg, factor_wi, n, k, res);
                         });
      });
      q.wait();  // waiting once here can be better than depending on the event
                 // for all future calls to compute
      return res;
    } else {
      throw std::runtime_error("FFT size " + std::to_string(fft_size) +
                               " is not supported for subgroup_size " +
                               std::to_string(subgroup_size));
    }
  }
}

/**
 * Calculates the amount of local memory needed for given problem.
 *
 * @tparam T type of the scalar used for computations
 * @param fft_size size of each transform
 * @param subgroup_size size of subgroup used by the compute kernel
 * @return int number of elements of size T that need to fit into local memory
 */
template <typename T>
int num_scalars_in_local_mem(std::size_t fft_size, std::size_t subgroup_size) {
  if (fits_in_wi<T>(fft_size)) {
    return 2 * fft_size * subgroup_size;
  } else {
    int factor_sg = detail::factorize_sg(fft_size, subgroup_size);
    int n_ffts_per_sg = subgroup_size / factor_sg;
    return 2 * fft_size * n_ffts_per_sg;
  }
}

/**
 * Calculates the global size needed for given problem.
 *
 * @tparam T type of the scalar used for computations
 * @param fft_size size of each transform
 * @param n_transforms number of transforms
 * @param subgroup_size size of subgroup used by the compute kernel
 * @param n_compute_units number fo compute units on target device
 * @return int number of elements of size T that need to fit into local memory
 */
template <typename T>
std::size_t get_global_size(std::size_t fft_size, std::size_t n_transforms,
                            std::size_t subgroup_size, size_t n_compute_units) {
  std::size_t maximum_n_sgs = 4 * n_compute_units;
  std::size_t n_sgs_we_can_utilize;
  if (fits_in_wi<T>(fft_size)) {
    n_sgs_we_can_utilize = (n_transforms + subgroup_size - 1) / subgroup_size;
  } else {
    int factor_sg = detail::factorize_sg(fft_size, subgroup_size);
    std::size_t n_ffts_per_sg = subgroup_size / factor_sg;
    n_sgs_we_can_utilize = divideCeil(n_transforms, n_ffts_per_sg);
  }
  return subgroup_size * std::min(maximum_n_sgs, n_sgs_we_can_utilize);
}
}  // namespace detail
}  // namespace sycl_fft

#endif<|MERGE_RESOLUTION|>--- conflicted
+++ resolved
@@ -70,20 +70,6 @@
     bool working = i < n_transforms;
     int n_working = sycl::min(subgroup_size, n_transforms - i + subgroup_local_id);
 
-<<<<<<< HEAD
-        global2local(input, loc, N_reals * n_working, subgroup_size, subgroup_local_id,
-                     input_distance * (i - subgroup_local_id));
-        sycl::group_barrier(sg);
-        if(working){
-          local2private<N_reals>(loc, priv, subgroup_local_id, N_reals);
-          wi_dft<N, 1, 1>(priv, priv);
-          private2local<N_reals>(priv, loc, subgroup_local_id, N_reals);
-        }
-        sycl::group_barrier(sg);
-        local2global(loc, output, N_reals * n_working, subgroup_size, subgroup_local_id, 0,
-                     output_distance * (i - subgroup_local_id));
-        sycl::group_barrier(sg);
-=======
     global2local(input, loc, N_reals * n_working, subgroup_size, subgroup_local_id,
                  input_distance * (i - subgroup_local_id));
     sycl::group_barrier(sg);
@@ -95,7 +81,6 @@
         priv[i + 1] *= scaling_factor;
       });
       private2local<N_reals>(priv, loc, subgroup_local_id, N_reals);
->>>>>>> cd2e096d
     }
     sycl::group_barrier(sg);
     local2global(loc, output, N_reals * n_working, subgroup_size, subgroup_local_id, 0,
@@ -183,18 +168,11 @@
       }
     }
 
-<<<<<<< HEAD
-    global2local(input, loc, N_reals, subgroup_size, subgroup_local_id, input_distance * i, subgroup_id * N_reals);
-    sycl::group_barrier(sg);
-    if (working) {
-      local2private<N_reals_per_wi>(loc, priv, subgroup_local_id, N_reals_per_wi, subgroup_id * N_reals);
-=======
     sycl::group_barrier(sg);
     if (working) {
       local2private<N_reals_per_wi>(loc, priv, subgroup_local_id,
                                     N_reals_per_wi,
                                     subgroup_id * n_reals_per_sg);
->>>>>>> cd2e096d
     }
     sg_dft<dir, factor_wi>(factor_sg, priv, sg, twiddles);
     unrolled_loop<0, N_reals_per_wi, 2>([&](const int i) {
@@ -202,12 +180,6 @@
       priv[i + 1] *= scaling_factor;
     });
     if (working) {
-<<<<<<< HEAD
-      private2local_transposed<N_reals_per_wi>(priv, loc, subgroup_local_id, n_working, subgroup_id * N_reals);
-    }
-    sycl::group_barrier(sg);
-    local2global(loc, output, N_reals, subgroup_size, subgroup_local_id, subgroup_id * N_reals, output_distance * i);
-=======
       private2local_transposed<N_reals_per_wi>(
           priv, loc, id_of_wi_in_fft, factor_sg,
           subgroup_id * n_reals_per_sg + id_of_fft_in_sg * n_reals_per_fft);
@@ -227,7 +199,6 @@
                      output_distance * (i - id_of_fft_in_sg + j));
       }
     }
->>>>>>> cd2e096d
     sycl::group_barrier(sg);
   }
 }
