/***************************************************************************
 *
 *  Copyright (C) Codeplay Software Ltd.
 *
 *  Licensed under the Apache License, Version 2.0 (the "License");
 *  you may not use this file except in compliance with the License.
 *  You may obtain a copy of the License at
 *
 *      http://www.apache.org/licenses/LICENSE-2.0
 *
 *  Unless required by applicable law or agreed to in writing, software
 *  distributed under the License is distributed on an "AS IS" BASIS,
 *  WITHOUT WARRANTIES OR CONDITIONS OF ANY KIND, either express or implied.
 *  See the License for the specific language governing permissions and
 *  limitations under the License.
 *
 *  Codeplay's SYCL-FFT
 *
 **************************************************************************/

#ifndef SYCL_FFT_GENERAL_DISPATCHER_HPP
#define SYCL_FFT_GENERAL_DISPATCHER_HPP

#include <common/helpers.hpp>
#include <common/subgroup.hpp>
#include <common/transfers.hpp>
#include <common/workgroup.hpp>
#include <common/workitem.hpp>
#include <enums.hpp>

namespace sycl_fft {

namespace detail {

/**
 * Implementation of FFT for sizes that can be done by independent work items.
 *
 * @tparam dir FFT direction, takes either direction::FORWARD or direction::BACKWARD
 * @tparam N size of each transform
 * @tparam T_in type of the accessor or pointer to global memory containing
 * input data
 * @tparam T_out type of the accessor or pointer to global memory for output
 * data
 * @tparam T type of the scalar used for computations
 * @param input accessor or pointer to global memory containing input data
 * @param output accessor or pointer to global memory for output data
 * @param loc local accessor. Must have enough space for 2*N*subgroup_size
 * values
 * @param n_transforms number of FT transforms to do in one call
 * @param it sycl::nd_item<1> for the kernel launch
 * @param scaling_factor Scaling factor applied to the result
 */
template <direction dir, int N, typename T_in, typename T_out, typename T>
__attribute__((always_inline)) inline void workitem_impl(T_in input, T_out output,
                                                         const sycl::local_accessor<T, 1>& loc,
                                                         std::size_t n_transforms, sycl::nd_item<1> it,
                                                         T scaling_factor) {
  constexpr int N_reals = 2 * N;

  T priv[N_reals];
  sycl::sub_group sg = it.get_sub_group();
  std::size_t subgroup_local_id = sg.get_local_linear_id();
  std::size_t global_id = it.get_global_id(0);
  std::size_t subgroup_size = SYCLFFT_TARGET_SUBGROUP_SIZE;
  std::size_t global_size = it.get_global_range(0);
  std::size_t subgroup_id = sg.get_group_id();
  std::size_t local_offset = N_reals * subgroup_size * subgroup_id;

  for (size_t i = global_id; i < roundUpToMultiple(n_transforms, subgroup_size); i += global_size) {
    bool working = i < n_transforms;
    int n_working = sycl::min(subgroup_size, n_transforms - i + subgroup_local_id);

    global2local<true>(input, loc, N_reals * n_working, subgroup_size, subgroup_local_id,
                       N_reals * (i - subgroup_local_id), local_offset);
    sycl::group_barrier(sg);
    if (working) {
      local2private<N_reals, true>(loc, priv, subgroup_local_id, N_reals, local_offset);
      wi_dft<dir, N, 1, 1>(priv, priv);
      unrolled_loop<0, N_reals, 2>([&](const int i) __attribute__((always_inline)) {
        priv[i] *= scaling_factor;
        priv[i + 1] *= scaling_factor;
      });
      private2local<N_reals, true>(priv, loc, subgroup_local_id, N_reals, local_offset);
    }
    sycl::group_barrier(sg);
    local2global<true>(loc, output, N_reals * n_working, subgroup_size, subgroup_local_id, local_offset,
                       N_reals * (i - subgroup_local_id));
    sycl::group_barrier(sg);
  }
}

/**
 * Implementation of FFT for sizes that can be done by a subgroup.
 *
 * @tparam dir FFT direction, takes either direction::FORWARD or direction::BACKWARD
 * @tparam factor_wi factor of the FFT size. How many elements per FFT are processed by one workitem
 * @tparam factor_sg factor of the FFT size. How many workitems in a subgroup work on the same FFT
 * @tparam T_in type of the accessor or pointer to global memory containing
 * input data
 * @tparam T_out type of the accessor or pointer to global memory for output
 * data
 * @tparam T type of the scalar used for computations
 * @tparam T_twiddles pointer containing the twiddles
 * @param input accessor or pointer to global memory containing input data
 * @param output accessor or pointer to global memory for output data
 * @param loc local accessor. Must have enough space for 2*factor_wi*factor_sg*subgroup_size
 * values
 * @param loc_twiddles local accessor for twiddle factors. Must have enough space for 2*factor_wi*factor_sg
 * values
 * @param n_transforms number of FT transforms to do in one call
 * @param it sycl::nd_item<1> for the kernel launch
 * @param twiddles pointer containing twiddles
 * @param scaling_factor Scaling factor applied to the result
 */
template <direction dir, int factor_wi, int factor_sg, typename T_in, typename T_out, typename T, typename T_twiddles>
__attribute__((always_inline)) inline void subgroup_impl(T_in input, T_out output,
                                                         const sycl::local_accessor<T, 1>& loc,
                                                         const sycl::local_accessor<T, 1>& loc_twiddles,
                                                         std::size_t n_transforms, sycl::nd_item<1> it,
                                                         T_twiddles twiddles, T scaling_factor) {
  constexpr int N_reals_per_wi = 2 * factor_wi;

  T priv[N_reals_per_wi];
  sycl::sub_group sg = it.get_sub_group();
  std::size_t workgroup_local_id = it.get_local_id(0);
  std::size_t workgroup_size = it.get_local_range(0);
  std::size_t subgroup_local_id = sg.get_local_linear_id();
  std::size_t subgroup_size = SYCLFFT_TARGET_SUBGROUP_SIZE;
  std::size_t subgroup_id = sg.get_group_id();
  constexpr std::size_t n_sgs_in_wg = SYCLFFT_SGS_IN_WG;
  std::size_t id_of_sg_in_kernel = subgroup_id + it.get_group_linear_id() * n_sgs_in_wg;
  std::size_t n_sgs_in_kernel = it.get_group_range(0) * n_sgs_in_wg;

  int n_ffts_per_sg = subgroup_size / factor_sg;
  int max_wis_working = n_ffts_per_sg * factor_sg;
  int n_reals_per_fft = factor_sg * N_reals_per_wi;
  int n_reals_per_sg = n_ffts_per_sg * n_reals_per_fft;
  int id_of_fft_in_sg = subgroup_local_id / factor_sg;
  std::size_t id_of_fft_in_kernel = id_of_sg_in_kernel * n_ffts_per_sg + id_of_fft_in_sg;
  std::size_t n_ffts_in_kernel = n_sgs_in_kernel * n_ffts_per_sg;
  int id_of_wi_in_fft = subgroup_local_id % factor_sg;
  // the +1 is needed for workitems not working on useful data so they also
  // contribute to subgroup algorithms and data transfers in last iteration
  std::size_t rounded_up_n_ffts =
      roundUpToMultiple<size_t>(n_transforms, n_ffts_per_sg) + (subgroup_local_id >= max_wis_working);

  global2local<false>(twiddles, loc_twiddles, N_reals_per_wi * factor_sg, workgroup_size, workgroup_local_id);
  sycl::group_barrier(it.get_group());

  for (std::size_t i = id_of_fft_in_kernel; i < rounded_up_n_ffts; i += n_ffts_in_kernel) {
    bool working = subgroup_local_id < max_wis_working && i < n_transforms;
    int n_ffts_worked_on_by_sg = sycl::min(static_cast<int>(n_transforms - (i - id_of_fft_in_sg)), n_ffts_per_sg);

    global2local<true>(input, loc, n_ffts_worked_on_by_sg * n_reals_per_fft, subgroup_size, subgroup_local_id,
                       n_reals_per_fft * (i - id_of_fft_in_sg), subgroup_id * n_reals_per_sg);

    sycl::group_barrier(sg);
    if (working) {
      local2private<N_reals_per_wi, true>(loc, priv, subgroup_local_id, N_reals_per_wi, subgroup_id * n_reals_per_sg);
    }
    sg_dft<dir, factor_wi, factor_sg>(priv, sg, loc_twiddles);
    unrolled_loop<0, N_reals_per_wi, 2>([&](const int i) __attribute__((always_inline)) {
      priv[i] *= scaling_factor;
      priv[i + 1] *= scaling_factor;
    });
    if (working) {
      private2local_transposed<N_reals_per_wi, true>(priv, loc, id_of_wi_in_fft, factor_sg,
                                                     subgroup_id * n_reals_per_sg + id_of_fft_in_sg * n_reals_per_fft);
    }
    sycl::group_barrier(sg);

    local2global<true>(loc, output, n_ffts_worked_on_by_sg * n_reals_per_fft, subgroup_size, subgroup_local_id,
                       subgroup_id * n_reals_per_sg, n_reals_per_fft * (i - id_of_fft_in_sg));

    sycl::group_barrier(sg);
  }
}

/**
 * @brief Entire workgroup calculates an entire FFT problem.
 * Each workgroup handles batch_size / num_workgroups (ceil it)
 * Load the First batch using global2local.
 * After that overlap compute and memcpy by issuing a async DMA. Utilize entire local memory.
 * Async DMA does not bypasses the L1->register step, thus we can use vector load/stores
 * Extra Scratch space comes from local memory addresses of the FFT being computed
 * Begin the 4 step algorithm. Given FFT_SIZE = N * M
 *     Calculate N M sized FFTs
 *     Twiddle multiplication (fuse this with step 1 before writing back to local)
 *     Transpose
 *     Calculate M N sized FFTs
 * Given the maximum  available shared memory encountered will be 228KB -> Length of 29184
 * That still factorizes to 152, 192. Thus one subgroup can handle multiple batches
 * Both N (M) FFTs will execute in parallel as subgroups execute concurrently
 * Optimize local size and subgroup_size for the above
 *
 * @tparam dir Direction of the FFT
 * @tparam fft_size size of the fft_problem'
 * @tparam N First Factor
 * @tparam M Second Factor
 * @tparam loc_size local memory size in bytes
 * @tparam T_in
 * @tparam T_out
 * @tparam T
 * @tparam T_twiddles
 */
template <direction dir, int fft_size, typename T_in, typename T_out, typename T, typename T_twiddles>
__attribute__((always_inline)) inline void workgroup_impl(T_in input, T_out output,
                                                          const sycl::local_accessor<T, 1>& loc, int loc_size,
                                                          const sycl::local_accessor<T, 1>& loc_twiddles,
                                                          std::size_t n_transforms, sycl::nd_item<1> it,
                                                          T_twiddles twiddles, T scaling_factor) {
  constexpr int N = detail::factorize(fft_size);
  constexpr int M = fft_size / N;
  constexpr int fact_sg_N = detail::factorize_sg(N, SYCLFFT_TARGET_SUBGROUP_SIZE);
  constexpr int fact_wi_N = N / fact_sg_N;
  constexpr int fact_sg_M = detail::factorize_sg(M, SYCLFFT_TARGET_SUBGROUP_SIZE);
  constexpr int fact_wi_M = M / fact_sg_M;
  constexpr int private_mem_size = fact_wi_N > fact_wi_M ? 2 * fact_wi_N : 2 * fact_wi_M;
  constexpr int sg_size = SYCLFFT_TARGET_SUBGROUP_SIZE;
  constexpr int m_ffts_in_sg = sg_size / fact_sg_M;
  constexpr int n_ffts_in_sg = sg_size / fact_sg_N;
  constexpr int m_reals_per_fft = 2 * M;
  constexpr int n_reals_per_fft = 2 * N;
  constexpr int num_threads_per_fft_in_sg_m = m_ffts_in_sg / SYCLFFT_TARGET_SUBGROUP_SIZE;
  constexpr int num_threads_per_fft_in_sg_n = n_ffts_in_sg / SYCLFFT_TARGET_SUBGROUP_SIZE;
  T priv[private_mem_size];

  sycl::sub_group sg = it.get_sub_group();
  int workgroup_size = it.get_local_range(0);
  int num_workgroups = it.get_group_range(0);
  int sg_id = sg.get_group_id();
  int num_sgs = workgroup_size / sg_size;
  int n_ffts_in_local_memory = (2 * fft_size) / loc_size;
  int wg_id = it.get_group(0);
  int id_of_thread_in_wg = it.get_local_linear_id();
  int id_of_thread_in_sg = sg.get_local_linear_id();

  int max_global_offset = 2 * (n_transforms - 1) * num_workgroups;
  int global_offset = 2 * fft_size * wg_id;
  int offset_increment = 2 * fft_size * num_workgroups;

  int m_sg_offset = 2 * sg_id * m_ffts_in_sg;
  int m_sg_increment = 2 * m_ffts_in_sg * num_sgs;
  constexpr int max_m_sg_offset = (N - 1) * M;

  int n_sg_offset = 2 * sg_id * n_ffts_in_sg;
  int n_sg_increment = 2 * n_ffts_in_sg * num_sgs;
  constexpr int max_n_sg_offset = (M - 1) * N;

  global2local<false>(twiddles, loc_twiddles, 2 * (fft_size + N + M), workgroup_size, id_of_thread_in_wg);
  sycl::group_barrier(it.get_group());

  for (int offset = global_offset; offset <= max_global_offset; offset += offset_increment) {
    global2local<true>(input, loc, 2 * fft_size, workgroup_size, id_of_thread_in_wg, offset);
    sycl::group_barrier(it.get_group());
    wg_dft<dir, fact_wi_M, fact_sg_M, fact_wi_N, fact_sg_N, m_reals_per_fft, n_reals_per_fft, m_ffts_in_sg,
           n_ffts_in_sg, fft_size, M>(priv, loc, loc_twiddles, it, m_sg_offset, max_m_sg_offset, m_sg_increment,
                                      n_sg_offset, max_n_sg_offset, n_sg_increment, num_threads_per_fft_in_sg_m);
    sycl::group_barrier(it.get_group());
    local2global<true>(loc, output, 2 * fft_size, workgroup_size, id_of_thread_in_wg, 0, offset);
    sycl::group_barrier(it.get_group());
  }
}

/**
 * Selects appropriate template instantiation of workitem implementations for
 * given size of DFT.
 *
 * @tparam dir FFT direction, takes either direction::FORWARD or direction::BACKWARD
 * @tparam factor_sg factor of the FFT size. How many workitems in a subgroup work on the same FFT
 * @tparam T_in type of the accessor or pointer to global memory containing
 * input data
 * @tparam T_out type of the accessor or pointer to global memory for output
 * data
 * @tparam T type of the scalar used for computations
 * @param input accessor or pointer to global memory containing input data
 * @param output accessor or pointer to global memory for output data
 * @param loc local accessor. Must have enough space for 2*N*subgroup_size
 * values
 * @param fft_size size of each transform
 * @param n_transforms number of FFT transforms to do in one call
 * @param it sycl::nd_item<1> for the kernel launch
 * @param scaling_factor Scaling factor applied to the result
 */
template <direction dir, typename T_in, typename T_out, typename T>
__attribute__((always_inline)) inline void workitem_dispatcher(T_in input, T_out output,
                                                               const sycl::local_accessor<T, 1>& loc,
                                                               std::size_t fft_size, std::size_t n_transforms,
                                                               sycl::nd_item<1> it, T scaling_factor) {
  switch (fft_size) {
#define SYCL_FFT_WI_DISPATCHER_IMPL(N)                                             \
  case N:                                                                          \
    if constexpr (fits_in_wi<T>(N)) {                                              \
      workitem_impl<dir, N>(input, output, loc, n_transforms, it, scaling_factor); \
    }                                                                              \
    break;
    SYCL_FFT_WI_DISPATCHER_IMPL(1)
    SYCL_FFT_WI_DISPATCHER_IMPL(2)
    SYCL_FFT_WI_DISPATCHER_IMPL(4)
    SYCL_FFT_WI_DISPATCHER_IMPL(8)
    SYCL_FFT_WI_DISPATCHER_IMPL(16)
    SYCL_FFT_WI_DISPATCHER_IMPL(32)
    // We compile a limited set of configurations to limit the compilation time
#undef SYCL_FFT_WI_DISPATCHER_IMPL
  }
}

/**
 * Selects appropriate template instantiation of subgroup implementation for
 * given factor_sg.
 *
 * @tparam dir FFT direction, takes either direction::FORWARD or direction::BACKWARD
 * @tparam N size of each transform
 * @tparam T_in type of the accessor or pointer to global memory containing
 * input data
 * @tparam T_out type of the accessor or pointer to global memory for output
 * data
 * @tparam T type of the scalar used for computations
 * @tparam T_twiddles pointer containing the twiddles
 * @param input accessor or pointer to global memory containing input data
 * @param output accessor or pointer to global memory for output data
 * @param loc local accessor. Must have enough space for 2*factor_wi*factor_sg*subgroup_size
 * values
 * @param loc_twiddles local accessor for twiddle factors. Must have enough space for 2*factor_wi*factor_sg
 * values
 * @param n_transforms number of FFT transforms to do in one call
 * @param it sycl::nd_item<1> for the kernel launch
 * @param twiddles pointer containing twiddles
 * @param scaling_factor Scaling factor applied to the result
 */
template <direction dir, int factor_wi, typename T_in, typename T_out, typename T, typename T_twiddles>
__attribute__((always_inline)) void cross_sg_dispatcher(int factor_sg, T_in input, T_out output,
                                                        const sycl::local_accessor<T, 1>& loc,
                                                        const sycl::local_accessor<T, 1>& loc_twiddles,
                                                        std::size_t n_transforms, sycl::nd_item<1> it,
                                                        T_twiddles twiddles, T scaling_factor) {
  switch (factor_sg) {
#define SYCL_FFT_CROSS_SG_DISPATCHER_IMPL(M)                                                                          \
  case M:                                                                                                             \
    if constexpr (M <= SYCLFFT_TARGET_SUBGROUP_SIZE && !fits_in_wi<T>(M * factor_wi)) {                               \
      subgroup_impl<dir, factor_wi, M>(input, output, loc, loc_twiddles, n_transforms, it, twiddles, scaling_factor); \
    }                                                                                                                 \
    break;
    // cross-sg size 1 cases are supported by workitem implementation
<<<<<<< HEAD

=======
>>>>>>> 60326589
    SYCL_FFT_CROSS_SG_DISPATCHER_IMPL(2)
    SYCL_FFT_CROSS_SG_DISPATCHER_IMPL(4)
    SYCL_FFT_CROSS_SG_DISPATCHER_IMPL(8)
    SYCL_FFT_CROSS_SG_DISPATCHER_IMPL(16)
    SYCL_FFT_CROSS_SG_DISPATCHER_IMPL(32)
    SYCL_FFT_CROSS_SG_DISPATCHER_IMPL(64)
    // We compile a limited set of configurations to limit the compilation time
#undef SYCL_FFT_CROSS_SG_DISPATCHER_IMPL
  }
}

/**
 * Selects appropriate template instantiation of subgroup implementation for
 * given factor_wi.
 *
 * @tparam dir FFT direction, takes either direction::FORWARD or direction::BACKWARD
 * @tparam T_in type of the accessor or pointer to global memory containing
 * input data
 * @tparam T_out type of the accessor or pointer to global memory for output
 * data
 * @tparam T type of the scalar used for computations
 * @tparam T_twiddles type of the accessor or pointer to global memory
 * containing twiddle factors
 * @param factor_wi factor of the FFT size. How many elements per FFT are processed by one workitem
 * @param factor_sg factor of the FFT size. How many workitems in a subgroup work on the same FFT
 * @param input accessor or pointer to global memory containing input data
 * @param output accessor or pointer to global memory for output data
 * @param loc local accessor. Must have enough space for 2*N*subgroup_size
 * values
 * @param loc_twiddles local accessor for twiddle factors. Must have enough space for 2*factor_wi*factor_sg
 * values
 * @param n_transforms number of FFT transforms to do in one call
 * @param it sycl::nd_item<1> for the kernel launch
 * @param twiddles twiddle factors to use
 * @param scaling_factor Scaling factor applied to the result
 */
template <direction dir, typename T_in, typename T_out, typename T, typename T_twiddles>
__attribute__((always_inline)) inline void subgroup_dispatcher(int factor_wi, int factor_sg, T_in input, T_out output,
                                                               const sycl::local_accessor<T, 1>& loc,
                                                               const sycl::local_accessor<T, 1>& loc_twiddles,
                                                               std::size_t n_transforms, sycl::nd_item<1> it,
                                                               T_twiddles twiddles, T scaling_factor) {
  switch (factor_wi) {
#define SYCL_FFT_SG_WI_DISPATCHER_IMPL(N)                                                                  \
  case N:                                                                                                  \
    if constexpr (fits_in_wi<T>(N)) {                                                                      \
      cross_sg_dispatcher<dir, N>(factor_sg, input, output, loc, loc_twiddles, n_transforms, it, twiddles, \
                                  scaling_factor);                                                         \
    }                                                                                                      \
    break;

    SYCL_FFT_SG_WI_DISPATCHER_IMPL(1)
    SYCL_FFT_SG_WI_DISPATCHER_IMPL(2)
    SYCL_FFT_SG_WI_DISPATCHER_IMPL(4)
    SYCL_FFT_SG_WI_DISPATCHER_IMPL(8)
    SYCL_FFT_SG_WI_DISPATCHER_IMPL(16)
    SYCL_FFT_SG_WI_DISPATCHER_IMPL(32)
    // We compile a limited set of configurations to limit the compilation time
#undef SYCL_FFT_SG_WI_DISPATCHER_IMPL
  }
}

template <direction dir, typename T_in, typename T_out, typename T, typename T_twiddles>
__attribute__((always_inline)) inline void workgroup_dispatcher(T_in input, T_out output, int fft_size, int loc_size,
                                                                const sycl::local_accessor<T, 1>& loc,
                                                                std::size_t n_transforms, sycl::nd_item<1> it,
                                                                T_twiddles twiddles, T scaling_factor) {
  switch (fft_size) {
#define SYCL_FFT_WG_DISPATCHER_IMPL(N)                                                                     \
  case N:                                                                                                  \
    \            
    workgroup_impl<dir, N>(input, output, loc, loc_size, loc, n_transforms, it, twiddles, scaling_factor); \
    break;
    SYCL_FFT_WG_DISPATCHER_IMPL(1)
    SYCL_FFT_WG_DISPATCHER_IMPL(2)
    SYCL_FFT_WG_DISPATCHER_IMPL(4)
    SYCL_FFT_WG_DISPATCHER_IMPL(8)
    SYCL_FFT_WG_DISPATCHER_IMPL(16)
    SYCL_FFT_WG_DISPATCHER_IMPL(32)
    SYCL_FFT_WG_DISPATCHER_IMPL(64)
    SYCL_FFT_WG_DISPATCHER_IMPL(128)
    SYCL_FFT_WG_DISPATCHER_IMPL(256)
    SYCL_FFT_WG_DISPATCHER_IMPL(512)
    SYCL_FFT_WG_DISPATCHER_IMPL(1024)
    SYCL_FFT_WG_DISPATCHER_IMPL(2048)
    SYCL_FFT_WG_DISPATCHER_IMPL(4096)
    SYCL_FFT_WG_DISPATCHER_IMPL(8192)
    // We compile a limited set of configurations to limit the compilation time
#undef SYCL_FFT_WG_DISPATCHER_IMPL
  }
}

/**
 * Selects appropriate implementation for given problem size.
 *
 * @tparam dir FFT direction, takes either direction::FORWARD or direction::BACKWARD
 * @tparam T_in type of the accessor or pointer to global memory containing
 * input data
 * @tparam T_out type of the accessor or pointer to global memory for output
 * data
 * @tparam T type of the scalar used for computations
 * @tparam T_twiddles type of the accessor or pointer to global memory
 * containing twiddle factors
 * @param input accessor or pointer to global memory containing input data
 * @param output accessor or pointer to global memory for output data
 * @param loc local accessor. Must have enough space for 2*N*subgroup_size
 * values if the subgroup implementation is used
 * @param loc_twiddles local accessor for twiddle factors. Must have enough space for 2*factor_wi*factor_sg
 * values
 * @param fft_size size of each transform
 * @param n_transforms number of FFT transforms to do in one call
 * @param it sycl::nd_item<1> for the kernel launch
 * @param twiddles twiddle factors to use
 * @param scaling_factor Scaling factor applied to the result
 */
template <direction dir, typename T_in, typename T_out, typename T, typename T_twiddles>
__attribute__((always_inline)) inline void dispatcher(T_in input, T_out output, const sycl::local_accessor<T, 1>& loc,
                                                      const sycl::local_accessor<T, 1>& loc_twiddles,
                                                      std::size_t fft_size, std::size_t n_transforms,
<<<<<<< HEAD
                                                      sycl::nd_item<1> it, T_twiddles twiddles, T scaling_factor,
                                                      int loc_size = 65536) {
=======
                                                      sycl::nd_item<1> it, T_twiddles twiddles, T scaling_factor) {
>>>>>>> 60326589
  // TODO: should decision which implementation to use and factorization be done
  // on host?
  if (fits_in_wi_device<T>(fft_size)) {
    workitem_dispatcher<dir>(input, output, loc, fft_size, n_transforms, it, scaling_factor);
  } else {
    int factor_sg = detail::factorize_sg(fft_size, it.get_sub_group().get_local_linear_range());
    int factor_wi = fft_size / factor_sg;
    if (fits_in_wi_device<T>(factor_wi)) {
      subgroup_dispatcher<dir>(factor_wi, factor_sg, input, output, loc, loc_twiddles, n_transforms, it, twiddles,
                               scaling_factor);
    } else {
      workgroup_dispatcher<dir>(input, output, fft_size, loc_size, loc, n_transforms, it, twiddles, scaling_factor);
    }
  }
}

/**
 * Calculates twiddle factors needed for given problem.
 *
 * @tparam T type of the scalar used for computations
 * @param fft_size size of each transform
 * @param q queue
 * @param subgroup_size size of subgroup used by the compute kernel
 * @return T* pointer to device memory containing twiddle factors
 */
template <typename T>
T* calculate_twiddles(std::size_t fft_size, sycl::queue& q, std::size_t subgroup_size) {
  if (fits_in_wi<T>(fft_size)) {
    return nullptr;
  } else {
    std::size_t factor_sg = detail::factorize_sg(fft_size, subgroup_size);
    std::size_t factor_wi = fft_size / factor_sg;
    if (fits_in_wi<T>(factor_wi)) {
      T* res = sycl::malloc_device<T>(fft_size * 2, q);
      q.submit([&](sycl::handler& cgh) {
        cgh.parallel_for(sycl::range<2>({factor_sg, factor_wi}), [=](sycl::item<2> it) {
          int n = it.get_id(0);
          int k = it.get_id(1);
          sg_calc_twiddles(factor_sg, factor_wi, n, k, res);
        });
      });
      q.wait();  // waiting once here can be better than depending on the event
                 // for all future calls to compute
      return res;
    } else {
      std::size_t N = detail::factorize(fft_size);
      std::size_t M = fft_size / N;
      std::size_t factor_sg1 = detail::factorize_sg(M, subgroup_size);
      std::size_t factor_wi1 = N / factor_sg;
      if (!fits_in_wi<T>(factor_wi1)) {
        throw std::runtime_error("FFT size " + std::to_string(N) + " is not supported for subgroup_size " +
                                 std::to_string(subgroup_size));
      }
      std::size_t factor_sg2 = detail::factorize_sg(N, subgroup_size);
      std::size_t factor_wi2 = N / factor_sg;
      if (!fits_in_wi<T>(factor_wi2)) {
        throw std::runtime_error("FFT size " + std::to_string(N) + " is not supported for subgroup_size " +
                                 std::to_string(subgroup_size));
      }
      T* res = sycl::malloc_device<T>(fft_size * 2 + N * 2 + M * 2, q);
      q.submit([&](sycl::handler& cgh) {
        cgh.parallel_for(sycl::range<2>({N, M}), [=](sycl::item<2> it) {
          int n = it.get_id(0);
          int k = it.get_id(1);
          sg_calc_twiddles(N, M, n, k, res);
        });
      });
      q.wait();
      q.submit([&](sycl::handler& cgh) {
        cgh.parallel_for(sycl::range<2>({factor_sg1, factor_wi1}), [=](sycl::item<2> it) {
          int n = it.get_id(0);
          int k = it.get_id(1);
          sg_calc_twiddles(factor_sg1, factor_wi1, n, k, res + fft_size * 2);
        });
      });
      q.wait();
      q.submit([&](sycl::handler& cgh) {
        cgh.parallel_for(sycl::range<2>({factor_sg2, factor_wi2}), [=](sycl::item<2> it) {
          int n = it.get_id(0);
          int k = it.get_id(1);
          sg_calc_twiddles(factor_sg2, factor_wi2, n, k, res + fft_size * 2 + N * 2);
        });
      });
      q.wait();
      return res;
    }
  }
}

/**
 * Calculates the amount of local memory needed for given problem.
 *
 * @tparam T type of the scalar used for computations
 * @param fft_size size of each transform
 * @param subgroup_size size of subgroup used by the compute kernel
 * @return int number of elements of size T that need to fit into local memory
 */
template <typename T>
int num_scalars_in_local_mem(std::size_t fft_size, std::size_t subgroup_size) {
  if (fits_in_wi<T>(fft_size)) {
    return detail::pad_local(2 * fft_size * subgroup_size) * SYCLFFT_SGS_IN_WG;
  } else {
    int factor_sg = detail::factorize_sg(fft_size, subgroup_size);
<<<<<<< HEAD
    if (fits_in_wi<T>(fft_size / factor_sg)) {
      int n_ffts_per_sg = subgroup_size / factor_sg;
      return detail::pad_local(2 * fft_size * n_ffts_per_sg);
    } else {
      int N = detail::factorize(fft_size);
      int M = fft_size / N;
    }
  }
}

template <typename T>
int num_scalars_in_twiddles(std::size_t fft_size, std::size_t subgroup_size) {
  if (fits_in_wi<T>(fft_size)) {
    return 1;
  } else {
    int factor_sg = detail::factorize_sg(fft_size, subgroup_size);
    if (fits_in_wi<T>(fft_size / factor_sg)) {
      return 2 * fft_size;
    } else {
      int N = detail::factorize(fft_size);
      int M = fft_size / N;
      return 2 * (fft_size + M + N);
    }
=======
    int n_ffts_per_sg = subgroup_size / factor_sg;
    return detail::pad_local(2 * fft_size * n_ffts_per_sg) * SYCLFFT_SGS_IN_WG;
>>>>>>> 60326589
  }
}

/**
 * Calculates the global size needed for given problem.
 *
 * @tparam T type of the scalar used for computations
 * @param fft_size size of each transform
 * @param n_transforms number of transforms
 * @param subgroup_size size of subgroup used by the compute kernel
 * @param n_compute_units number fo compute units on target device
 * @return int number of elements of size T that need to fit into local memory
 */
template <typename T>
std::size_t get_global_size(std::size_t fft_size, std::size_t n_transforms, std::size_t subgroup_size,
                            size_t n_compute_units) {
  std::size_t maximum_n_sgs = 8 * n_compute_units * 64;
  std::size_t n_sgs_we_can_utilize;
  if (fits_in_wi<T>(fft_size)) {
    n_sgs_we_can_utilize = (n_transforms + subgroup_size - 1) / subgroup_size;
  } else {
    int factor_sg = detail::factorize_sg(fft_size, subgroup_size);
    std::size_t n_ffts_per_sg = subgroup_size / factor_sg;
    n_sgs_we_can_utilize = divideCeil(n_transforms, n_ffts_per_sg);
    // Less subgroups launched seems to be optimal for subgroup implementation.
    // This is a temporary solution until we have tunning
    maximum_n_sgs /= 4;
  }
  return subgroup_size *
         detail::roundUpToMultiple<std::size_t>(std::min(maximum_n_sgs, n_sgs_we_can_utilize), SYCLFFT_SGS_IN_WG);
}
}  // namespace detail
}  // namespace sycl_fft

#endif<|MERGE_RESOLUTION|>--- conflicted
+++ resolved
@@ -205,7 +205,7 @@
  */
 template <direction dir, int fft_size, typename T_in, typename T_out, typename T, typename T_twiddles>
 __attribute__((always_inline)) inline void workgroup_impl(T_in input, T_out output,
-                                                          const sycl::local_accessor<T, 1>& loc, int loc_size,
+                                                          const sycl::local_accessor<T, 1>& loc,
                                                           const sycl::local_accessor<T, 1>& loc_twiddles,
                                                           std::size_t n_transforms, sycl::nd_item<1> it,
                                                           T_twiddles twiddles, T scaling_factor) {
@@ -230,7 +230,7 @@
   int num_workgroups = it.get_group_range(0);
   int sg_id = sg.get_group_id();
   int num_sgs = workgroup_size / sg_size;
-  int n_ffts_in_local_memory = (2 * fft_size) / loc_size;
+  //int n_ffts_in_local_memory = (2 * fft_size) / loc_size;
   int wg_id = it.get_group(0);
   int id_of_thread_in_wg = it.get_local_linear_id();
   int id_of_thread_in_sg = sg.get_local_linear_id();
@@ -342,10 +342,6 @@
     }                                                                                                                 \
     break;
     // cross-sg size 1 cases are supported by workitem implementation
-<<<<<<< HEAD
-
-=======
->>>>>>> 60326589
     SYCL_FFT_CROSS_SG_DISPATCHER_IMPL(2)
     SYCL_FFT_CROSS_SG_DISPATCHER_IMPL(4)
     SYCL_FFT_CROSS_SG_DISPATCHER_IMPL(8)
@@ -409,7 +405,7 @@
 }
 
 template <direction dir, typename T_in, typename T_out, typename T, typename T_twiddles>
-__attribute__((always_inline)) inline void workgroup_dispatcher(T_in input, T_out output, int fft_size, int loc_size,
+__attribute__((always_inline)) inline void workgroup_dispatcher(T_in input, T_out output, int fft_size,
                                                                 const sycl::local_accessor<T, 1>& loc,
                                                                 std::size_t n_transforms, sycl::nd_item<1> it,
                                                                 T_twiddles twiddles, T scaling_factor) {
@@ -417,7 +413,7 @@
 #define SYCL_FFT_WG_DISPATCHER_IMPL(N)                                                                     \
   case N:                                                                                                  \
     \            
-    workgroup_impl<dir, N>(input, output, loc, loc_size, loc, n_transforms, it, twiddles, scaling_factor); \
+    workgroup_impl<dir, N>(input, output, loc, loc, n_transforms, it, twiddles, scaling_factor); \
     break;
     SYCL_FFT_WG_DISPATCHER_IMPL(1)
     SYCL_FFT_WG_DISPATCHER_IMPL(2)
@@ -462,15 +458,8 @@
  * @param scaling_factor Scaling factor applied to the result
  */
 template <direction dir, typename T_in, typename T_out, typename T, typename T_twiddles>
-__attribute__((always_inline)) inline void dispatcher(T_in input, T_out output, const sycl::local_accessor<T, 1>& loc,
-                                                      const sycl::local_accessor<T, 1>& loc_twiddles,
-                                                      std::size_t fft_size, std::size_t n_transforms,
-<<<<<<< HEAD
-                                                      sycl::nd_item<1> it, T_twiddles twiddles, T scaling_factor,
-                                                      int loc_size = 65536) {
-=======
-                                                      sycl::nd_item<1> it, T_twiddles twiddles, T scaling_factor) {
->>>>>>> 60326589
+void dispatcher(T_in input, T_out output, const sycl::local_accessor<T, 1>& loc, const sycl::local_accessor<T, 1>& loc_twiddles, std::size_t fft_size,
+                std::size_t n_transforms, sycl::nd_item<1> it, T_twiddles twiddles, T scaling_factor) {
   // TODO: should decision which implementation to use and factorization be done
   // on host?
   if (fits_in_wi_device<T>(fft_size)) {
@@ -482,7 +471,7 @@
       subgroup_dispatcher<dir>(factor_wi, factor_sg, input, output, loc, loc_twiddles, n_transforms, it, twiddles,
                                scaling_factor);
     } else {
-      workgroup_dispatcher<dir>(input, output, fft_size, loc_size, loc, n_transforms, it, twiddles, scaling_factor);
+      workgroup_dispatcher<dir>(input, output, fft_size, loc, n_transforms, it, twiddles, scaling_factor);
     }
   }
 }
@@ -574,14 +563,8 @@
     return detail::pad_local(2 * fft_size * subgroup_size) * SYCLFFT_SGS_IN_WG;
   } else {
     int factor_sg = detail::factorize_sg(fft_size, subgroup_size);
-<<<<<<< HEAD
-    if (fits_in_wi<T>(fft_size / factor_sg)) {
-      int n_ffts_per_sg = subgroup_size / factor_sg;
-      return detail::pad_local(2 * fft_size * n_ffts_per_sg);
-    } else {
-      int N = detail::factorize(fft_size);
-      int M = fft_size / N;
-    }
+    int n_ffts_per_sg = subgroup_size / factor_sg;
+    return detail::pad_local(2 * fft_size * n_ffts_per_sg);
   }
 }
 
@@ -598,10 +581,6 @@
       int M = fft_size / N;
       return 2 * (fft_size + M + N);
     }
-=======
-    int n_ffts_per_sg = subgroup_size / factor_sg;
-    return detail::pad_local(2 * fft_size * n_ffts_per_sg) * SYCLFFT_SGS_IN_WG;
->>>>>>> 60326589
   }
 }
 
