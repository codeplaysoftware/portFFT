/***************************************************************************
 *
 *  Copyright (C) Codeplay Software Ltd.
 *
 *  Licensed under the Apache License, Version 2.0 (the "License");
 *  you may not use this file except in compliance with the License.
 *  You may obtain a copy of the License at
 *
 *      http://www.apache.org/licenses/LICENSE-2.0
 *
 *  Unless required by applicable law or agreed to in writing, software
 *  distributed under the License is distributed on an "AS IS" BASIS,
 *  WITHOUT WARRANTIES OR CONDITIONS OF ANY KIND, either express or implied.
 *  See the License for the specific language governing permissions and
 *  limitations under the License.
 *
 *  Codeplay's portFFT
 *
 **************************************************************************/

#ifndef PORTFFT_COMMON_REFERENCE_DATA_WRANGLER_HPP
#define PORTFFT_COMMON_REFERENCE_DATA_WRANGLER_HPP

#include <descriptor.hpp>
#include <enums.hpp>

#include <complex>
#include <exception>
#include <fstream>
#include <iostream>
#include <numeric>
#include <string>
#include <vector>

template <typename T>
void transpose(T* input, T* output, std::size_t N, std::size_t M) {
  for (std::size_t i = 0; i < N * M; i++) {
    std::size_t j = i / N;
    std::size_t k = i % N;
    output[i] = input[k * M + j];
  }
}

/**
 * Represents a verification data file, with information on the DFT represented, and the path at which to find the file.
 * Also routines for loading the data and using it as a reference.
 */
class verif_data_spec {
 public:
  /**
   * Constructor. Should only be needed by the python scripts that generate the reference data.
   */
  verif_data_spec(std::vector<std::size_t> dftSize, std::size_t batch, std::string filePath, portfft::domain domain)
      : dftSize(dftSize), batch(batch), filePath(filePath), domain(domain){};

  // The DFT real size - aka. portfft::descriptor::lengths
  std::vector<std::size_t> dftSize;
  // The number of transforms per compute call.
  std::size_t batch;
  // The path where the reference data is to be found.
  std::string filePath;
  // FFT domain
  portfft::domain domain;

  /** Load time-domain data from the reference file.
   *
   * @tparam The Scalar type of the DFT
   * @tparam The Domain of the DFT
   * @param desc The descriptor that this data will be used for with.
   * @return Linearised time-domain data with batches equal to the descriptor.
   **/
  template <typename Scalar, portfft::domain Domain>
  auto load_data_time(portfft::descriptor<Scalar, Domain>& desc) {
    using elem_t = std::conditional_t<Domain == portfft::domain::COMPLEX, std::complex<Scalar>, Scalar>;
    if (Domain != domain) {
      std::string errorStr = "Tried to read data as incorrect type. ";
      errorStr = errorStr + "Ref data is for " + (domain == portfft::domain::COMPLEX ? "COMPLEX" : "REAL") + " domain.";
      throw std::runtime_error(errorStr);
    }
    auto rawInputData = load_input_data(desc.number_of_transforms);
    auto data = cast_data<elem_t>(rawInputData);
    return data;
  }

  /** Load fourier-domain data from the reference file (computed from time-domain data with scale=1).
   *
   * @tparam The Scalar type of the DFT
   * @tparam The Domain of the DFT
   * @param desc The descriptor that this data will be used for with.
   * @return Linearised fourier-domain data with batches equal to the descriptor.
   **/
  template <typename Scalar, portfft::domain Domain>
  std::vector<std::complex<Scalar>> load_data_fourier(portfft::descriptor<Scalar, Domain>& desc) {
    auto rawInputData = load_output_data(desc.number_of_transforms);
    auto data = cast_data<std::complex<Scalar>>(rawInputData);
    return data;
  }

  /** The Fourier-domain data shape expected from this data.
   **/
  inline std::vector<std::size_t> fourier_domain_dims() {
    auto res = dftSize;
    if (domain == portfft::domain::REAL) {
      res.back() = (res.back() / 2 + 1) * 2;
    }
    return res;
  }

  /** Verify the output of a DFT that was fed with data from this file.
   * @tparam ElemT The element type input for verification.
   * @tparam Scalar The scalar type of the DFT being checked.
   * @tparam Domain The domain of the DFT being checked.
   * @param desc The descriptor of the DFT being checked.
   * @param hostOutput The data to be checked. Expects that distance between
   * batches == the length of the DFT.
   * @param dir The DFT direction.
   * @param layout_out Output data layout
   * @param comparisonTolerance The tolerance for error.
   **/
  template <typename ElemT, typename Scalar, portfft::domain Domain>
  void verify_dft(portfft::descriptor<Scalar, Domain>& desc, std::vector<ElemT>& hostOutput, portfft::direction dir,
                  portfft::detail::layout layout_out, const double comparisonTolerance) {
    if ((desc.lengths != dftSize) || (desc.number_of_transforms > batch) || (Domain != domain)) {
      throw std::runtime_error("Can't use this verification data to verify this DFT!");
    }
    using complex_type = std::complex<Scalar>;
    using forward_type = std::conditional_t<Domain == portfft::domain::COMPLEX, complex_type, Scalar>;
    const bool isForward = dir == portfft::direction::FORWARD;
    std::size_t descBatches = desc.number_of_transforms;
    auto dataShape = isForward ? dftSize : fourier_domain_dims();
    std::size_t dftLen = std::accumulate(dataShape.cbegin(), dataShape.cend(), std::size_t(1), std::multiplies<>());
    // Division by DFT len is required since the reference forward transform has
    // scale factor 1, so inverting with also scale factor 1 would be out by a
    // multiple of dftLen. This scaling is applied to the reference data.
    auto scaling = isForward ? desc.forward_scale : desc.backward_scale * static_cast<Scalar>(dftLen);
    if (isForward) {
<<<<<<< HEAD
      auto referenceData = load_data_fourier(desc);
      auto referenceData_copy = referenceData;
      if (layout_out == portfft::detail::layout::BATCH_INTERLEAVED) {
        transpose(referenceData.data(), referenceData_copy.data(), descBatches, dftLen);
=======
      auto referenceDataRaw = load_data_fourier(desc);
      auto referenceData = referenceDataRaw;
      if (layout_out == portfft::detail::layout::BATCH_INTERLEAVED) {
        transpose(referenceDataRaw.data(), referenceData.data(), descBatches, dftLen);
>>>>>>> 58260079
      }
      if constexpr (std::is_same_v<complex_type, ElemT>) {
        compare_arrays(referenceData_copy.data(), hostOutput.data(), dftLen, descBatches, scaling, comparisonTolerance);
      } else {
        throw std::runtime_error("Expected real input data type for forward dft verification.");
      }
    } else {
<<<<<<< HEAD
      auto referenceData = load_data_time(desc);
      auto referenceData_copy = referenceData;
      if (layout_out == portfft::detail::layout::BATCH_INTERLEAVED) {
        transpose(referenceData.data(), referenceData_copy.data(), descBatches, dftLen);
=======
      auto referenceDataRaw = load_data_time(desc);
      auto referenceData = referenceDataRaw;
      if (layout_out == portfft::detail::layout::BATCH_INTERLEAVED) {
        transpose(referenceDataRaw.data(), referenceData.data(), descBatches, dftLen);
>>>>>>> 58260079
      }
      if constexpr (std::is_same_v<forward_type, ElemT>) {
        compare_arrays(referenceData_copy.data(), hostOutput.data(), dftLen, descBatches, scaling, comparisonTolerance);
      } else {
        throw std::runtime_error("Expected complex input data type for backward dft verification.");
      }
    }
  }

 private:
  // The number of doubles in the input data.
  inline std::size_t input_double_count() {
    return batch * std::accumulate(dftSize.cbegin(), dftSize.cend(), std::size_t(1), std::multiplies<>()) *
           (domain == portfft::domain::COMPLEX ? 2 : 1);
  }

  // Cast double data read from file to [float, complex<float>, double, complex<double>]
  template <typename ElemT>
  inline std::vector<ElemT> cast_data(std::vector<double>& in) {
    bool constexpr isSinglePrec = std::is_same_v<ElemT, float> || std::is_same_v<ElemT, std::complex<float>>;
    bool constexpr isComplexT = !(std::is_same_v<ElemT, float> || std::is_same_v<ElemT, double>);
    if (isComplexT && in.size() % 2) {
      throw std::runtime_error("Trying to cast an odd length array to complex!");
    }
    std::size_t outSize = isComplexT ? in.size() / 2 : in.size();
    std::vector<ElemT> outData(outSize);
    using scalar_type = std::conditional_t<isSinglePrec, float, double>;
    for (std::size_t i{0}; i < outSize; ++i) {
      if constexpr (isComplexT) {
        outData[i] = ElemT(static_cast<scalar_type>(in[2 * i]), static_cast<scalar_type>(in[2 * i + 1]));
      } else {
        outData[i] = static_cast<scalar_type>(in[i]);
      }
    }
    return outData;
  }

  /** Load data from the input file.
   * @param start The index of the double to start loading from.
   * @param end The index of the double to end loading from.
   * @return A std::vector<double> of data read for the file.
   */
  inline std::vector<double> load_file_data(std::size_t start, std::size_t end) {
    std::ifstream dataFile(filePath, std::ios_base::in | std::ios_base::binary);
    if (!dataFile.good()) {
      throw std::runtime_error("Could not open reference data file at: " + filePath);
    }
    std::vector<double> data(end - start);
    dataFile.seekg(std::ios_base::beg);
    dataFile.seekg(static_cast<std::streamoff>(start * sizeof(double)));
    dataFile.read(reinterpret_cast<char*>(data.data()), static_cast<std::streamsize>((end - start) * sizeof(double)));
    if (!dataFile.good()) {
      throw std::runtime_error("Failed to read reference data from: " + filePath);
    }
    return data;
  }

  /** Load time-domain data from the input file to a double vector.
   * @param batchCount The number of batches to read in.
   */
  inline std::vector<double> load_input_data(std::size_t batchCount) {
    if (batchCount > batch) {
      throw std::runtime_error("Requested more batches than promised by specification.");
    }
    return load_file_data(
        0, batchCount * std::accumulate(dftSize.cbegin(), dftSize.cend(), std::size_t(1), std::multiplies<>()) *
               (domain == portfft::domain::COMPLEX ? 2 : 1));
  }

  /** Load fourier-domain data from the input file to a double vector.
   * @param batchCount The number of batches to read in.
   */
  inline std::vector<double> load_output_data(std::size_t batchCount) {
    if (batchCount > batch) {
      throw std::runtime_error("Requested more batches than promised by specification.");
    }
    auto inCount = input_double_count();
    auto fourierSize = fourier_domain_dims();
    std::size_t outputDoubleCount =
        batchCount * std::accumulate(fourierSize.cbegin(), fourierSize.cend(), std::size_t(1), std::multiplies<>()) * 2;
    return load_file_data(inCount, inCount + outputDoubleCount);
  }

  /** Compare data, throwing std::runime_error and printing a message if out of spec.
   * @tparam ElemT The element type of the data to compare
   * @tparam ScaleT The type of the reference data scale value.
   * @param referenceData The source of truth
   * @param generatedData The data to test
   * @param dftLen The dimensions of the data per batch
   * @param batchComparisons The number of batches
   * @param scaling What should the reference data be scaled by?
   * @param comparisonTolerance The allowable difference before throwing.
   */
  template <typename ElemT, typename ScaleT>
  void compare_arrays(ElemT* referenceData, ElemT* generatedData, std::size_t dftLen, std::size_t batchComparisons,
                      ScaleT scaling, double comparisonTolerance) {
    for (std::size_t t = 0; t < batchComparisons; ++t) {
      const ElemT* thisBatchRef = referenceData + dftLen * t;
      const ElemT* thisBatchComputed = generatedData + dftLen * t;

      for (std::size_t e = 0; e != dftLen; ++e) {
        const auto diff = std::abs(thisBatchComputed[e] - thisBatchRef[e] * scaling);
        if (diff > comparisonTolerance && diff / std::abs(thisBatchComputed[e]) > comparisonTolerance) {
          // std::endl is used intentionally to flush the error message before google test exits the test.
          std::cerr << "transform " << t << ", element " << e << ", with global idx " << t * dftLen
                    << ", does not match\nref " << thisBatchRef[e] * scaling << " vs " << thisBatchComputed[e]
                    << "\ndiff " << diff << ", tolerance " << comparisonTolerance << std::endl;
          throw std::runtime_error("Verification Failed");
        }
      }
    }
  }
};

/** Find a verif_data_spec that can be used to check an DFT described by a portfft::descriptor.
 * @tparam Scalar The descriptor scalar type.
 * @tparam Domain The descriptor domain.
 * @param verifData The generated verification data array - usually named "verification_data"
 * @param desc The descriptor we want data relevant for.
 */
template <typename Scalar, portfft::domain Domain>
verif_data_spec get_matching_spec(const std::vector<verif_data_spec>& verifData,
                                  portfft::descriptor<Scalar, Domain>& desc) {
  for (auto& spec : verifData) {
    if ((desc.lengths == spec.dftSize) && (desc.number_of_transforms <= spec.batch) && (Domain == spec.domain)) {
      return spec;
    }
  }
  throw std::runtime_error("Couldn't find matching specification.");
}

#endif  // PORTFFT_COMMON_REFERENCE_DATA_WRANGLER_HPP<|MERGE_RESOLUTION|>--- conflicted
+++ resolved
@@ -134,38 +134,24 @@
     // multiple of dftLen. This scaling is applied to the reference data.
     auto scaling = isForward ? desc.forward_scale : desc.backward_scale * static_cast<Scalar>(dftLen);
     if (isForward) {
-<<<<<<< HEAD
-      auto referenceData = load_data_fourier(desc);
-      auto referenceData_copy = referenceData;
-      if (layout_out == portfft::detail::layout::BATCH_INTERLEAVED) {
-        transpose(referenceData.data(), referenceData_copy.data(), descBatches, dftLen);
-=======
       auto referenceDataRaw = load_data_fourier(desc);
       auto referenceData = referenceDataRaw;
       if (layout_out == portfft::detail::layout::BATCH_INTERLEAVED) {
         transpose(referenceDataRaw.data(), referenceData.data(), descBatches, dftLen);
->>>>>>> 58260079
       }
       if constexpr (std::is_same_v<complex_type, ElemT>) {
-        compare_arrays(referenceData_copy.data(), hostOutput.data(), dftLen, descBatches, scaling, comparisonTolerance);
+        compare_arrays(referenceData.data(), hostOutput.data(), dftLen, descBatches, scaling, comparisonTolerance);
       } else {
         throw std::runtime_error("Expected real input data type for forward dft verification.");
       }
     } else {
-<<<<<<< HEAD
-      auto referenceData = load_data_time(desc);
-      auto referenceData_copy = referenceData;
-      if (layout_out == portfft::detail::layout::BATCH_INTERLEAVED) {
-        transpose(referenceData.data(), referenceData_copy.data(), descBatches, dftLen);
-=======
       auto referenceDataRaw = load_data_time(desc);
       auto referenceData = referenceDataRaw;
       if (layout_out == portfft::detail::layout::BATCH_INTERLEAVED) {
         transpose(referenceDataRaw.data(), referenceData.data(), descBatches, dftLen);
->>>>>>> 58260079
       }
       if constexpr (std::is_same_v<forward_type, ElemT>) {
-        compare_arrays(referenceData_copy.data(), hostOutput.data(), dftLen, descBatches, scaling, comparisonTolerance);
+        compare_arrays(referenceData.data(), hostOutput.data(), dftLen, descBatches, scaling, comparisonTolerance);
       } else {
         throw std::runtime_error("Expected complex input data type for backward dft verification.");
       }
