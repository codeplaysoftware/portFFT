/***************************************************************************
 *
 *  Copyright (C) Codeplay Software Ltd.
 *
 *  Licensed under the Apache License, Version 2.0 (the "License");
 *  you may not use this file except in compliance with the License.
 *  You may obtain a copy of the License at
 *
 *      http://www.apache.org/licenses/LICENSE-2.0
 *
 *  Unless required by applicable law or agreed to in writing, software
 *  distributed under the License is distributed on an "AS IS" BASIS,
 *  WITHOUT WARRANTIES OR CONDITIONS OF ANY KIND, either express or implied.
 *  See the License for the specific language governing permissions and
 *  limitations under the License.
 *
 *  Benchmark of cuFFT for comparison with SYCL-FFT.
 *
 **************************************************************************/

#include <complex>
#include <memory>
#include <numeric>
#include <optional>
#include <type_traits>
#include <vector>

#include <cuda_runtime.h>
#include <cufft.h>

#include "bench_utils.hpp"
#include "cufft_utils.hpp"
#include <benchmark/benchmark.h>

<<<<<<< HEAD
template <cufftType T>
struct scalar_data_type {
  using type = float;  // default value;
};

template <>
struct scalar_data_type<CUFFT_D2Z> {
  using type = double;
};

template <>
struct scalar_data_type<CUFFT_Z2Z> {
  using type = double;
};

template <cufftType plan_type, typename TypeIn, typename TypeOut>
void verify_dft(TypeIn* input, TypeOut* device_out, std::size_t batch, std::vector<int> lengths) {
  int fft_size = std::accumulate(lengths.begin(), lengths.end(), 1, std::multiplies<int>());
  using scalar_type = typename scalar_data_type<plan_type>::type;
  std::vector<TypeOut> result_vector(batch * fft_size);
  for (std::size_t i = 0; i < batch; i++) {
    reference_forward_dft(reinterpret_cast<std::complex<scalar_type>*>(input),
                          reinterpret_cast<std::complex<scalar_type>*>(result_vector.data()), lengths, i * fft_size);
  }
  int correct = compare_arrays(reinterpret_cast<std::complex<scalar_type>*>(result_vector.data()),
                               reinterpret_cast<std::complex<scalar_type>*>(input), batch * fft_size, 1e-2);
  if (!correct) {
    std::runtime_error("Verification Failed");
  }
}
=======
#include "number_generators.hpp"
#include "reference_dft_set.hpp"
>>>>>>> a06a1b9b

template <typename Backward, typename DeviceForward, typename DeviceBackward,
          cufftType plan>
struct forward_type_info_impl {
  using backward_type = Backward;
  using device_forward_type = DeviceForward;
  using device_backward_type = DeviceBackward;
  static constexpr cufftType plan_type = plan;
};

template <typename T>
struct forward_type_info;
template <>
struct forward_type_info<float>
    : forward_type_info_impl<std::complex<float>, cufftReal, cufftComplex,
                             CUFFT_R2C> {};
template <>
struct forward_type_info<std::complex<float>>
    : forward_type_info_impl<std::complex<float>, cufftComplex, cufftComplex,
                             CUFFT_C2C> {};
template <>
struct forward_type_info<double>
    : forward_type_info_impl<std::complex<double>, cufftDoubleReal,
                             cufftDoubleComplex, CUFFT_D2Z> {};
template <>
struct forward_type_info<std::complex<double>>
    : forward_type_info_impl<std::complex<double>, cufftDoubleComplex,
                             cufftDoubleComplex, CUFFT_Z2Z> {};

template <typename T>
struct cuda_freer {
  benchmark::State& test_state;

  cuda_freer(benchmark::State& s) : test_state(s) {}
  void operator()(T* cu_ptr) {
    if (cudaFree(cu_ptr) != cudaSuccess) {
      test_state.SkipWithError("cudaFree failed");
    }
  }
};

struct cufftHandle_holder {
  benchmark::State& test_state;
  std::optional<cufftHandle> handle;

  cufftHandle_holder(benchmark::State& s, std::optional<cufftHandle> h)
      : test_state(s), handle(h) {}
  ~cufftHandle_holder() {
    if (handle) {
      if (cufftDestroy(handle.value()) != CUFFT_SUCCESS) {
        test_state.SkipWithError("plan cufftDestroy failed");
      }
    }
  }
};

template <typename forward_type>
struct cufft_state {
  using type_info = forward_type_info<forward_type>;

  benchmark::State& test_state;
  cufftHandle_holder plan;
  std::unique_ptr<typename type_info::device_forward_type,
                  cuda_freer<typename type_info::device_forward_type>>
      in;
  std::unique_ptr<typename type_info::device_backward_type,
                  cuda_freer<typename type_info::device_backward_type>>
      out;

  cufft_state(benchmark::State& state, std::vector<int>& lengths, int batch)
      : test_state(state),
        plan(state, {}),
        in(nullptr, cuda_freer<typename type_info::device_forward_type>{state}),
        out(nullptr,
            cuda_freer<typename type_info::device_backward_type>{state}) {
    if (lengths.empty()) {
      test_state.SkipWithError("invalid configuration");
    }
    int fft_size = std::accumulate(lengths.begin(), lengths.end(), 1,
                                   std::multiplies<int>());
    // nullptr inembed and onembed is equivalent to giving the lengths for both
    int *inembed = nullptr, *onembed = nullptr;
    int istride = 1, ostride = 1;
    int idist = fft_size, odist = fft_size;
    cufftHandle plan_tmp;
    auto res = cufftPlanMany(&plan_tmp, lengths.size(), lengths.data(), inembed,
                             istride, idist, onembed, ostride, odist,
                             type_info::plan_type, batch);
    if (res == CUFFT_SUCCESS) {
      plan.handle = plan_tmp;
    } else {
      test_state.SkipWithError("plan creation failed");
    }

    const auto elements = static_cast<std::size_t>(fft_size * batch);
    typename type_info::device_forward_type* in_tmp;
    if (cudaMalloc(&in_tmp, sizeof(forward_type) * elements) == cudaSuccess) {
      in.reset(in_tmp);
    } else {
      test_state.SkipWithError("in allocation failed");
    }

    typename type_info::device_backward_type* out_tmp;
    if (cudaMalloc(&out_tmp, sizeof(typename type_info::backward_type) *
                                 elements) == cudaSuccess) {
      out.reset(out_tmp);
    } else {
      test_state.SkipWithError("out allocation failed");
    }
    populate_with_random(reinterpret_cast<typename scalar_data_type<type_info::plan_type>::type*>(in.get()),
                         2 * elements);
  }
};

template <typename fwd_type_info>
inline cufftResult cufft_exec(
    cufftHandle plan, typename fwd_type_info::device_forward_type* in,
    typename fwd_type_info::device_backward_type* out) noexcept {
  // choose exec function
  if constexpr (fwd_type_info::plan_type == CUFFT_C2C) {
    return cufftExecC2C(plan, in, out, CUFFT_FORWARD);
  } else if constexpr (fwd_type_info::plan_type == CUFFT_Z2Z) {
    return cufftExecZ2Z(plan, in, out, CUFFT_FORWARD);
  } else if constexpr (fwd_type_info::plan_type == CUFFT_R2C) {
    return cufftExecR2C(plan, in, out);
  } else if constexpr (fwd_type_info::plan_type == CUFFT_D2Z) {
    return cufftExecD2Z(plan, in, out);
  }
}

template <typename forward_type>
static void cufft_oop_real_time(benchmark::State& state,
                                std::vector<int> lengths, int batch) noexcept {
  // setup state
  cufft_state<forward_type> cu_state(state, lengths, batch);

  // remove all the extra guff stored in the state
  auto plan = cu_state.plan.handle.value();
  auto in = cu_state.in.get();
  auto out = cu_state.out.get();

  // warmup
  if (cufft_exec<typename decltype(cu_state)::type_info>(plan, in, out) !=
      CUFFT_SUCCESS) {
    state.SkipWithError("warmup exec failed");
  }
  if (cudaStreamSynchronize(nullptr) != cudaSuccess) {
    state.SkipWithError("warmup synchronize failed");
  }

#ifdef SYCLFFT_VERIFY_BENCHMARK
  int fft_size = std::accumulate(lengths.begin(), lengths.end(), 1, std::multiplies<int>());
  using info = typename decltype(cu_state)::type_info;
  std::vector<info::device_forward_type> host_input(batch * fft_size);
  std::vector<info::device_backward_type> host_output(batch * fft_size);
  cudaMemcpy(host_output.data(), out, fft_size * batch * sizeof(info::device_backward_type), cudaMemcpyDeviceToHost);
  cudaMemcpy(host_input.data(), in, fft_size * batch * sizeof(info::device_forward_type), cudaMemcpyDeviceToHost);
  verify_dft<info::plan_type>(host_input.data(), host_output.data(), batch, lengths);
#endif

  // benchmark
  for (auto _ : state) {
    cufft_exec<typename decltype(cu_state)::type_info>(plan, in, out);
    cudaStreamSynchronize(nullptr);
  }
}

template <typename forward_type>
static void cufft_oop_device_time(benchmark::State& state,
                                  std::vector<int> lengths,
                                  int batch) noexcept {
  // setup state
  cufft_state<forward_type> cu_state(state, lengths, batch);

  // remove all the extra guff stored in the state
  auto plan = cu_state.plan.handle.value();
  auto in = cu_state.in.get();
  auto out = cu_state.out.get();

  // warmup
  if (cufft_exec<typename decltype(cu_state)::type_info>(plan, in, out) !=
      CUFFT_SUCCESS) {
    state.SkipWithError("warmup exec failed");
  }
  if (cudaStreamSynchronize(nullptr) != cudaSuccess) {
    state.SkipWithError("warmup synchronize failed");
  }
#ifdef SYCLFFT_VERIFY_BENCHMARK
  int fft_size = std::accumulate(lengths.begin(), lengths.end(), 1, std::multiplies<int>());
  using info = typename decltype(cu_state)::type_info;
  std::vector<info::device_forward_type> host_input(batch * fft_size);
  std::vector<info::device_backward_type> host_output(batch * fft_size);
  cudaMemcpy(host_output.data(), out, fft_size * batch * sizeof(info::device_backward_type), cudaMemcpyDeviceToHost);
  cudaMemcpy(host_input.data(), in, fft_size * batch * sizeof(info::device_forward_type), cudaMemcpyDeviceToHost);
  verify_dft<info::plan_type>(host_input.data(), host_output.data(), batch, lengths);
#endif

  cudaEvent_t before;
  cudaEvent_t after;

  if (cudaEventCreate(&before) != cudaSuccess ||
      cudaEventCreate(&after) != cudaSuccess) {
    state.SkipWithError("event creation failed");
  }

  // benchmark
  for (auto _ : state) {
    auto before_res = cudaEventRecord(before);
    auto exec_res =
        cufft_exec<typename decltype(cu_state)::type_info>(plan, in, out);
    auto after_res = cudaEventRecord(after);
    auto sync_res = cudaEventSynchronize(after);
    if (before_res != cudaSuccess || exec_res != CUFFT_SUCCESS ||
        after_res != cudaSuccess || sync_res != cudaSuccess) {
      state.SkipWithError("benchmark run failed");
    }
    float ms;
    if (cudaEventElapsedTime(&ms, before, after) != cudaSuccess) {
      state.SkipWithError("cudaEventElapsedTime failed");
    }
    state.SetIterationTime(ms / 1000.0);
  }

  if (cudaEventDestroy(before) != cudaSuccess ||
      cudaEventDestroy(after) != cudaSuccess) {
    state.SkipWithError("event destroy failed");
  }
}

// Helper functions for GBench
template <typename... Args>
void cufft_oop_real_time_complex_float(Args&&... args) {
  cufft_oop_real_time<std::complex<float>>(std::forward<Args>(args)...);
}

template <typename... Args>
void cufft_oop_real_time_float(Args&&... args) {
  cufft_oop_real_time<float>(std::forward<Args>(args)...);
}

template <typename... Args>
void cufft_oop_device_time_complex_float(Args&&... args) {
  cufft_oop_device_time<std::complex<float>>(std::forward<Args>(args)...);
}

template <typename... Args>
void cufft_oop_device_time_float(Args&&... args) {
  cufft_oop_device_time<float>(std::forward<Args>(args)...);
}

template <typename T>
std::vector<T> vec(std::initializer_list<T> init) {
  return {init};
};

#define BENCH_COMPLEX_FLOAT(...)                                     \
  BENCHMARK_CAPTURE(cufft_oop_real_time_complex_float, __VA_ARGS__); \
  BENCHMARK_CAPTURE(cufft_oop_device_time_complex_float, __VA_ARGS__)->UseManualTime()

#define BENCH_SINGLE_FLOAT(...)                              \
  BENCHMARK_CAPTURE(cufft_oop_real_time_float, __VA_ARGS__); \
  BENCHMARK_CAPTURE(cufft_oop_device_time_float, __VA_ARGS__)->UseManualTime()

INSTANTIATE_REFERENCE_BENCHMARK_SET(BENCH_COMPLEX_FLOAT, BENCH_SINGLE_FLOAT);

BENCHMARK_MAIN();<|MERGE_RESOLUTION|>--- conflicted
+++ resolved
@@ -31,8 +31,8 @@
 #include "bench_utils.hpp"
 #include "cufft_utils.hpp"
 #include <benchmark/benchmark.h>
-
-<<<<<<< HEAD
+#include "reference_dft_set.hpp"
+
 template <cufftType T>
 struct scalar_data_type {
   using type = float;  // default value;
@@ -63,10 +63,6 @@
     std::runtime_error("Verification Failed");
   }
 }
-=======
-#include "number_generators.hpp"
-#include "reference_dft_set.hpp"
->>>>>>> a06a1b9b
 
 template <typename Backward, typename DeviceForward, typename DeviceBackward,
           cufftType plan>
