--- conflicted
+++ resolved
@@ -80,11 +80,7 @@
   q.copy(desc.placement == portfft::placement::IN_PLACE ? reinterpret_cast<complex_type*>(in_dev) : out_dev,
          host_output.data(), num_elements)
       .wait();
-<<<<<<< HEAD
-  verifSpec.verify_dft(desc, host_output, portfft::direction::FORWARD, false, 1e-2);
-=======
   verifSpec.verify_dft(desc, host_output, portfft::direction::FORWARD, portfft::detail::layout::PACKED, 1e-2);
->>>>>>> 58260079
 #endif  // PORTFFT_VERIFY_BENCHMARKS
   std::vector<sycl::event> dependencies;
   dependencies.reserve(1);
@@ -186,11 +182,7 @@
   q.copy(desc.placement == portfft::placement::IN_PLACE ? reinterpret_cast<complex_type*>(in_dev) : out_dev,
          host_output.data(), num_elements)
       .wait();
-<<<<<<< HEAD
-  verifSpec.verify_dft(desc, host_output, portfft::direction::FORWARD, false, 1e-2);
-=======
   verifSpec.verify_dft(desc, host_output, portfft::direction::FORWARD, portfft::detail::layout::PACKED, 1e-2);
->>>>>>> 58260079
 #endif  // PORTFFT_VERIFY_BENCHMARKS
 
   for (auto _ : state) {
