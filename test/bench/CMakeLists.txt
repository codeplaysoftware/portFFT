#/***************************************************************************
# *
# *  @license
# *  Copyright (C) Codeplay Software Limited
# *  Licensed under the Apache License, Version 2.0 (the "License");
# *  you may not use this file except in compliance with the License.
# *  You may obtain a copy of the License at
# *
# *      http://www.apache.org/licenses/LICENSE-2.0
# *
# *  For your convenience, a copy of the License has been included in this
# *  repository.
# *
# *  Unless required by applicable law or agreed to in writing, software
# *  distributed under the License is distributed on an "AS IS" BASIS,
# *  WITHOUT WARRANTIES OR CONDITIONS OF ANY KIND, either express or implied.
# *  See the License for the specific language governing permissions and
# *  limitations under the License.
# *
# *  Codeplay's SYCL-FFT
# *
# *  @filename CMakeLists.txt
# *
# **************************************************************************/

find_package(SYCL)

# Disable build of unit-tests for googlebenchmark:
set(BENCHMARK_ENABLE_TESTING OFF)
# Fetch googlebenchmark:
include(FetchContent)
FetchContent_Declare(
    googlebenchmark
    GIT_REPOSITORY https://github.com/google/benchmark.git
    GIT_TAG v1.7.1
)
FetchContent_MakeAvailable(googlebenchmark)

set(SYCL_FFT_BENCHMARKS
    bench_workitem.cpp
    bench_float.cpp
    bench_manual_float.cpp
    bench_manual_double.cpp
)

foreach(BENCHMARK_FILE ${SYCL_FFT_BENCHMARKS})
    get_filename_component(FILE_NAME ${BENCHMARK_FILE} NAME_WE)
    set(BENCHMARK_TARGET "${FILE_NAME}")
    add_executable(
        ${BENCHMARK_TARGET}
        ${BENCHMARK_FILE}
    )
    add_sycl_to_target(TARGET ${BENCHMARK_TARGET} SOURCES ${BENCHMARK_FILE})
    if(${SYCLFFT_CHECK_BENCHMARK})
        target_compile_definitions(${BENCHMARK_TARGET} PRIVATE SYCLFFT_CHECK_BENCHMARK)
    endif()
    target_link_libraries(
        ${BENCHMARK_TARGET}
        PRIVATE
        sycl_fft
        benchmark::benchmark
        Threads::Threads
    )
    target_include_directories(${BENCHMARK_TARGET} PRIVATE ${PROJECT_SOURCE_DIR}/test/common)
endforeach()

if(${SYCLFFT_ENABLE_CUFFT_BENCHMARKS})
    add_executable(bench_cufft bench_cufft.cpp)
<<<<<<< HEAD
    if(${SYCLFFT_CHECK_BENCHMARK})
        target_compile_definitions(bench_cufft PRIVATE SYCLFFT_CHECK_BENCHMARK)
    endif()
=======
>>>>>>> cd2e096d
    find_package(CUDAToolkit REQUIRED)
    target_link_libraries(bench_cufft PRIVATE CUDA::cudart CUDA::cufft benchmark::benchmark CUDA::curand)
    target_include_directories(bench_cufft PRIVATE ${PROJECT_SOURCE_DIR}/test/common)
endif()<|MERGE_RESOLUTION|>--- conflicted
+++ resolved
@@ -66,12 +66,9 @@
 
 if(${SYCLFFT_ENABLE_CUFFT_BENCHMARKS})
     add_executable(bench_cufft bench_cufft.cpp)
-<<<<<<< HEAD
     if(${SYCLFFT_CHECK_BENCHMARK})
         target_compile_definitions(bench_cufft PRIVATE SYCLFFT_CHECK_BENCHMARK)
     endif()
-=======
->>>>>>> cd2e096d
     find_package(CUDAToolkit REQUIRED)
     target_link_libraries(bench_cufft PRIVATE CUDA::cudart CUDA::cufft benchmark::benchmark CUDA::curand)
     target_include_directories(bench_cufft PRIVATE ${PROJECT_SOURCE_DIR}/test/common)
