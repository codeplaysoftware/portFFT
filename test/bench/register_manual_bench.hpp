/***************************************************************************
 *
 *  Copyright (C) Codeplay Software Ltd.
 *
 *  Licensed under the Apache License, Version 2.0 (the "License");
 *  you may not use this file except in compliance with the License.
 *  You may obtain a copy of the License at
 *
 *      http://www.apache.org/licenses/LICENSE-2.0
 *
 *  Unless required by applicable law or agreed to in writing, software
 *  distributed under the License is distributed on an "AS IS" BASIS,
 *  WITHOUT WARRANTIES OR CONDITIONS OF ANY KIND, either express or implied.
 *  See the License for the specific language governing permissions and
 *  limitations under the License.
 *
 *  Codeplay's SYCL-FFT
 *
 **************************************************************************/

#ifndef SYCL_FFT_BENCH_REGISTER_MANUAL_BENCH_HPP
#define SYCL_FFT_BENCH_REGISTER_MANUAL_BENCH_HPP

#include <iomanip>
#include <iostream>
#include <sstream>
#include <stdexcept>
#include <string>
#include <string_view>
#include <unordered_map>
#include <utility>

#include "launch_bench.hpp"

static constexpr std::pair<std::string_view, std::string_view> ARG_KEYS[] = {
    {"domain", "d"},       {"lengths", "n"},      {"batch", "b"},
    {"fwd_strides", "fs"}, {"bwd_strides", "bs"}, {"fwd_dist", "fd"},
    {"bwd_dist", "bd"},    {"scale", "sx"},       {"storage", "s"},
    {"placement", "p"},
};

// Order must match with the ARG_KEYS array
enum key_idx {
  DOMAIN,
  LENGTHS,
  BATCH,
  FWD_STRIDES,
  BWD_STRIDES,
  FWD_DIST,
  BWD_DIST,
  SCALE,
  STORAGE,
  PLACEMENT,
};

using arg_map_t = std::unordered_map<std::string_view, std::string_view>;

class bench_error : public std::runtime_error {
 private:
  template <typename... Ts>
  std::string concat(const Ts&... args) {
    std::stringstream ss;
    (ss << ... << args);
    return ss.str();
  }

 public:
  template <typename... Ts>
  explicit bench_error(const Ts&... args)
      : std::runtime_error{concat(args...)} {}
};

class invalid_value : public bench_error {
 public:
  explicit invalid_value(const std::string_view& key,
                         const std::string_view& value)
      : bench_error{"Invalid '", key, "' value: '", value, "'"} {}
};

arg_map_t get_arg_map(std::string_view arg) {
  arg_map_t arg_map;
  const char delimiter = ',';
  std::size_t delim_idx = arg.find(delimiter);
  std::string_view token = arg.substr(0, delim_idx);
  while (!token.empty()) {
    auto split_idx = token.find('=');
    if (split_idx == std::string_view::npos) {
      throw bench_error{"Invalid token '", token, "'"};
    }
    std::string_view key = token.substr(0, split_idx);
    std::string_view value = token.substr(split_idx + 1);
    if (arg_map.find(key) != arg_map.end()) {
      throw bench_error{"Key can only be specified once: '", key, "'"};
    }
    bool is_key_valid = std::any_of(
        std::begin(ARG_KEYS), std::end(ARG_KEYS),
        [&key](const std::pair<std::string_view, std::string_view>& pair) {
          return key == pair.first || key == pair.second;
        });
    if (!is_key_valid) {
      throw bench_error{"Invalid key: '", key, "'"};
    }
    if (value.empty()) {
      throw invalid_value(key, value);
    }
    arg_map[key] = value;

    // Last iteration sets delim_idx to npos
    if (delim_idx == std::string_view::npos) {
      break;
    }
    arg.remove_prefix(delim_idx + 1);
    delim_idx = arg.find(delimiter);
    token = arg.substr(0, delim_idx);
  }
  return arg_map;
}

std::string_view get_arg(arg_map_t& arg_map, key_idx key_idx) {
  const auto& key_names = ARG_KEYS[key_idx];
  auto long_it = arg_map.find(key_names.first);
  if (long_it != arg_map.end()) {
    return long_it->second;
  }
  auto short_it = arg_map.find(key_names.second);
  if (short_it != arg_map.end()) {
    return short_it->second;
  }
  return "";
}

std::size_t get_unsigned(const std::string_view& key,
                         const std::string_view& value) {
  try {
    long size = std::stol(std::string(value));
    if (size <= 0) {
      throw std::exception();
    }
    return static_cast<std::size_t>(size);
  } catch (...) {
    throw bench_error{"Invalid '", key, "' value: '", value,
                      "' must be a positive integer"};
  }
  return 0;
}

std::vector<std::size_t> get_vec_unsigned(const std::string_view& key,
                                          std::string_view value) {
  std::vector<std::size_t> vec;
  const char delimiter = 'x';
  std::size_t delim_idx = value.find(delimiter);
  std::string_view token = value.substr(0, delim_idx);
  while (!token.empty()) {
    vec.push_back(get_unsigned(key, token));

    // Last iteration sets delim_idx to npos
    if (delim_idx == std::string_view::npos) {
      break;
    }
    value.remove_prefix(delim_idx + 1);
    delim_idx = value.find(delimiter);
    token = value.substr(0, delim_idx);
  }
  return vec;
}

template <typename ftype, sycl_fft::domain domain>
void fill_descriptor(arg_map_t& arg_map,
                     sycl_fft::descriptor<ftype, domain>& desc) {
  std::string_view arg = get_arg(arg_map, BATCH);
  if (!arg.empty()) {
    desc.number_of_transforms = get_unsigned("batch", arg);
  }

  arg = get_arg(arg_map, FWD_STRIDES);
  if (!arg.empty()) {
    desc.forward_strides = get_vec_unsigned("fwd_strides", arg);
  }

  arg = get_arg(arg_map, BWD_STRIDES);
  if (!arg.empty()) {
    desc.backward_strides = get_vec_unsigned("bwd_strides", arg);
  }

  arg = get_arg(arg_map, FWD_DIST);
  if (!arg.empty()) {
    desc.forward_distance = get_unsigned("fwd_dist", arg);
  }

  arg = get_arg(arg_map, BWD_DIST);
  if (!arg.empty()) {
    desc.backward_distance = get_unsigned("bwd_dist", arg);
  }

  arg = get_arg(arg_map, SCALE);
  if (!arg.empty()) {
    auto scale = static_cast<ftype>(std::stod(std::string(arg)));
    desc.forward_scale = scale;
    desc.backward_scale = scale;
  }

  arg = get_arg(arg_map, STORAGE);
  if (arg == "complex" || arg == "cpx") {
    desc.complex_storage = sycl_fft::complex_storage::COMPLEX;
  } else if (arg == "real_real" || arg == "rr") {
    desc.complex_storage = sycl_fft::complex_storage::REAL_REAL;
  } else if (!arg.empty()) {
    throw invalid_value{"storage", arg};
  }

  arg = get_arg(arg_map, PLACEMENT);
  if (arg == "in_place" || arg == "ip") {
    desc.placement = sycl_fft::placement::IN_PLACE;
  } else if (arg == "out_of_place" || arg == "oop") {
    desc.placement = sycl_fft::placement::OUT_OF_PLACE;
  } else if (!arg.empty()) {
    throw invalid_value{"placement", arg};
  }
}

template <typename ftype>
void register_benchmark(const std::string_view& desc_str) {
  using namespace sycl_fft;
  arg_map_t arg_map = get_arg_map(desc_str);

  // Set the domain and lengths first to create the descriptor
  domain domain;
  std::string_view domain_str = get_arg(arg_map, DOMAIN);
  if (domain_str == "complex" || domain_str == "cpx") {
    domain = domain::COMPLEX;
  } else if (domain_str == "real" || domain_str == "re") {
    domain = domain::REAL;
  } else if (domain_str.empty()) {
    throw bench_error{"'domain' must be specified"};
  } else {
    throw invalid_value{"domain", domain_str};
  }

  std::string_view lengths_str = get_arg(arg_map, LENGTHS);
  std::vector<std::size_t> lengths = get_vec_unsigned("lengths", lengths_str);
  if (lengths.empty()) {
    throw bench_error{"'lengths' must be specified"};
  }

  std::string_view ftype_str = typeid(ftype).name();
  std::stringstream real_bench_name;
  std::stringstream device_bench_name;
  real_bench_name << "real_time," << ftype_str << ":" << desc_str;
  device_bench_name << "device_time," << ftype_str << ":" << desc_str;
  if (domain == domain::COMPLEX) {
    descriptor<ftype, domain::COMPLEX> desc{lengths};
    fill_descriptor(arg_map, desc);
<<<<<<< HEAD
    benchmark::RegisterBenchmark(real_bench_name.str().c_str(), bench_dft_real_time<ftype, domain::COMPLEX>, desc);
    benchmark::RegisterBenchmark(device_bench_name.str().c_str(), bench_dft_device_time<ftype, domain::COMPLEX>, desc);
  } else if (domain == domain::REAL) {
    descriptor<ftype, domain::REAL> desc{lengths};
    fill_descriptor(arg_map, desc);
    benchmark::RegisterBenchmark(real_bench_name.str().c_str(), bench_dft_real_time<ftype, domain::REAL>, desc);
    benchmark::RegisterBenchmark(device_bench_name.str().c_str(), bench_dft_device_time<ftype, domain::REAL>, desc);
=======
    benchmark::RegisterBenchmark(real_bench_name.str().c_str(),
                                 bench_dft_real_time<ftype, domain::COMPLEX>,
                                 desc)->UseManualTime();
    benchmark::RegisterBenchmark(device_bench_name.str().c_str(),
                                 bench_dft_device_time<ftype, domain::COMPLEX>,
                                 desc)->UseManualTime();
  } else if (domain == domain::REAL) {
    descriptor<ftype, domain::REAL> desc{lengths};
    fill_descriptor(arg_map, desc);
    benchmark::RegisterBenchmark(real_bench_name.str().c_str(),
                                 bench_dft_real_time<ftype, domain::REAL>,
                                 desc)->UseManualTime();
    benchmark::RegisterBenchmark(device_bench_name.str().c_str(),
                                 bench_dft_device_time<ftype, domain::REAL>,
                                 desc)->UseManualTime();
>>>>>>> cd2e096d
  } else {
    throw bench_error{"Unexpected domain: ", static_cast<int>(domain)};
  }
}

void print_help(const std::string_view& name) {
  auto print_keys = [](key_idx key) {
    std::stringstream ss;
    ss << "\t'" << ARG_KEYS[key].first << "', '" << ARG_KEYS[key].second << "'";
    return ss.str();
  };
  const int w = 25;
  auto cout_aligned = [w]() -> std::ostream& {
    return std::cout << std::left << std::setw(w);
  };
  // clang-format off
  std::cout << "Usage " << name << " [option]... [configuration]...\n";
  std::cout << "\nOptions:\n";
  std::cout << "\t--help, -h: Print this help message.\n";
  std::cout << "\nConfigurations:\n";
  std::cout << "Configurations are of the format <key>=<value>[,<key>=<value>]...\n";
  cout_aligned() << "\t<keys>" << "<values>\n";
  cout_aligned() << print_keys(DOMAIN)      << "Domain used.\n";
  cout_aligned() << "\t"                    << "  'complex', 'cpx' Use the complex domain.\n";
  cout_aligned() << "\t"                    << "  'real', 're' Use the real domain.\n";
  cout_aligned() << print_keys(LENGTHS)     << "N0[xNi]... where each Ni is a positive integer.\n";
  cout_aligned() << print_keys(BATCH)       << "N a positive integer, batch size of the problem.\n";
  cout_aligned() << "\t"                    << "  Default to 1.\n";
  cout_aligned() << print_keys(FWD_STRIDES) << "N0[xNi]... where each Ni is a positive integer.\n";
  cout_aligned() << "\t"                    << "  Ni is the stride used to access the (i+1) dimension of the input (or output) for the forward (resp. backward) direction.\n";
  cout_aligned() << "\t"                    << "  The size is in number of elements.\n";
  cout_aligned() << "\t"                    << "  Default value is set to assume continuous row-major input.\n";
  cout_aligned() << print_keys(BWD_STRIDES) << "N0[xNi]... where each Ni is a positive integer.\n";
  cout_aligned() << "\t"                    << "  Ni is the stride used to access the (i+1) dimension of the output (or input) for the forward (resp. backward) direction.\n";
  cout_aligned() << "\t"                    << "  The size is in number of elements.\n";
  cout_aligned() << "\t"                    << "  Default value is set to assume continuous row-major input.\n";
  cout_aligned() << print_keys(FWD_DIST)    << "N0[xNi]... where each Ni is a positive integer.\n";
  cout_aligned() << "\t"                    << "  Ni is the distance (i.e. batch stride) used to access the next batch of the input (or output) for the forward (resp. backward) direction.\n";
  cout_aligned() << "\t"                    << "  The size is in number of elements.\n";
  cout_aligned() << "\t"                    << "  Default value is set to the size of one transform.\n";
  cout_aligned() << print_keys(BWD_DIST)    << "N0[xNi]... where each Ni is a positive integer.\n";
  cout_aligned() << "\t"                    << "  Ni is the distance (i.e. batch stride) used to access the next batch of the output (or input) for the forward (resp. backward) direction.\n";
  cout_aligned() << "\t"                    << "  The size is in number of elements.\n";
  cout_aligned() << "\t"                    << "  Default value is set to the size of one transform.\n";
  cout_aligned() << print_keys(SCALE)       << "float number, scale used for both directions.\n";
  cout_aligned() << "\t"                    << "  Default to 1.\n";
  cout_aligned() << print_keys(STORAGE)     << "Storage used for complex domain.\n";
  cout_aligned() << "\t"                    << "  'complex', 'cpx' Output is stored in a single complex output container.\n";
  cout_aligned() << "\t"                    << "  'real', 're' Output is stored in 2 real output containers. The first container holds real parts and the second holds imaginary parts of the output.\n";
  cout_aligned() << "\t"                    << "  Default to 'complex'.\n";
  cout_aligned() << print_keys(PLACEMENT)   << "Placement used.\n";
  cout_aligned() << "\t"                    << "  'in_place', 'ip' Re-use the input container as the output one.\n";
  cout_aligned() << "\t"                    << "  'out_of_place', 'oop' Use separate input and output container.\n";
  cout_aligned() << "\t"                    << "  Default to 'out_of_place'.\n";
  std::cout << std::endl;
  // clang-format on
}

template <typename ftype>
void register_benchmarks(int argc, char** argv) {
  for (int i = 1; i < argc; ++i) {
    std::string_view arg = argv[i];
    if (arg == "-h" || arg == "--help") {
      print_help(argv[0]);
      return;
    }
    register_benchmark<ftype>(arg);
  }
}

#endif<|MERGE_RESOLUTION|>--- conflicted
+++ resolved
@@ -250,15 +250,6 @@
   if (domain == domain::COMPLEX) {
     descriptor<ftype, domain::COMPLEX> desc{lengths};
     fill_descriptor(arg_map, desc);
-<<<<<<< HEAD
-    benchmark::RegisterBenchmark(real_bench_name.str().c_str(), bench_dft_real_time<ftype, domain::COMPLEX>, desc);
-    benchmark::RegisterBenchmark(device_bench_name.str().c_str(), bench_dft_device_time<ftype, domain::COMPLEX>, desc);
-  } else if (domain == domain::REAL) {
-    descriptor<ftype, domain::REAL> desc{lengths};
-    fill_descriptor(arg_map, desc);
-    benchmark::RegisterBenchmark(real_bench_name.str().c_str(), bench_dft_real_time<ftype, domain::REAL>, desc);
-    benchmark::RegisterBenchmark(device_bench_name.str().c_str(), bench_dft_device_time<ftype, domain::REAL>, desc);
-=======
     benchmark::RegisterBenchmark(real_bench_name.str().c_str(),
                                  bench_dft_real_time<ftype, domain::COMPLEX>,
                                  desc)->UseManualTime();
@@ -274,7 +265,6 @@
     benchmark::RegisterBenchmark(device_bench_name.str().c_str(),
                                  bench_dft_device_time<ftype, domain::REAL>,
                                  desc)->UseManualTime();
->>>>>>> cd2e096d
   } else {
     throw bench_error{"Unexpected domain: ", static_cast<int>(domain)};
   }
