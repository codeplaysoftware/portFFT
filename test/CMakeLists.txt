#/***************************************************************************
# *
# *  @license
# *  Copyright (C) Codeplay Software Limited
# *  Licensed under the Apache License, Version 2.0 (the "License");
# *  you may not use this file except in compliance with the License.
# *  You may obtain a copy of the License at
# *
# *      http://www.apache.org/licenses/LICENSE-2.0
# *
# *  For your convenience, a copy of the License has been included in this
# *  repository.
# *
# *  Unless required by applicable law or agreed to in writing, software
# *  distributed under the License is distributed on an "AS IS" BASIS,
# *  WITHOUT WARRANTIES OR CONDITIONS OF ANY KIND, either express or implied.
# *  See the License for the specific language governing permissions and
# *  limitations under the License.
# *
# *  Codeplay's SYCL-FFT
# *
# *  @filename CMakeLists.txt
# *
# **************************************************************************/

if(${SYCLFFT_BUILD_TESTS})
  enable_testing()
  add_subdirectory(unit_test)
endif()

<<<<<<< HEAD
# Get google test.
include(FetchContent)
FetchContent_Declare(
  googletest
  URL https://github.com/google/googletest/archive/03597a01ee50ed33e9dfd640b249b4be3799d395.zip
)
# For Windows: Prevent overriding the parent project's compiler/linker settings
set(gtest_force_shared_crt ON CACHE BOOL "" FORCE)
FetchContent_MakeAvailable(googletest)

file(GLOB UNIT_TESTS ${PROJECT_SOURCE_DIR}/test/*.cpp)

include(GoogleTest)
foreach(UNIT_TEST_FILE ${UNIT_TESTS})
    get_filename_component(FILE_NAME ${UNIT_TEST_FILE} NAME_WE)
    set(TEST_TARGET "test_${FILE_NAME}")
    add_executable(
        ${TEST_TARGET}
        ${UNIT_TEST_FILE}
    )
    add_sycl_to_target(TARGET ${TEST_TARGET} SOURCES ${UNIT_TEST_FILE})
    target_link_libraries(
        ${TEST_TARGET}
        PRIVATE
        sycl_fft
        GTest::gtest_main
    )
    gtest_discover_tests(${TEST_TARGET} DISCOVERY_MODE PRE_TEST)
endforeach()
=======
if(${SYCLFFT_BUILD_BENCHMARKS})
  add_subdirectory(bench)
endif()
>>>>>>> bf2399d8
<|MERGE_RESOLUTION|>--- conflicted
+++ resolved
@@ -28,38 +28,7 @@
   add_subdirectory(unit_test)
 endif()
 
-<<<<<<< HEAD
-# Get google test.
-include(FetchContent)
-FetchContent_Declare(
-  googletest
-  URL https://github.com/google/googletest/archive/03597a01ee50ed33e9dfd640b249b4be3799d395.zip
-)
-# For Windows: Prevent overriding the parent project's compiler/linker settings
-set(gtest_force_shared_crt ON CACHE BOOL "" FORCE)
-FetchContent_MakeAvailable(googletest)
 
-file(GLOB UNIT_TESTS ${PROJECT_SOURCE_DIR}/test/*.cpp)
-
-include(GoogleTest)
-foreach(UNIT_TEST_FILE ${UNIT_TESTS})
-    get_filename_component(FILE_NAME ${UNIT_TEST_FILE} NAME_WE)
-    set(TEST_TARGET "test_${FILE_NAME}")
-    add_executable(
-        ${TEST_TARGET}
-        ${UNIT_TEST_FILE}
-    )
-    add_sycl_to_target(TARGET ${TEST_TARGET} SOURCES ${UNIT_TEST_FILE})
-    target_link_libraries(
-        ${TEST_TARGET}
-        PRIVATE
-        sycl_fft
-        GTest::gtest_main
-    )
-    gtest_discover_tests(${TEST_TARGET} DISCOVERY_MODE PRE_TEST)
-endforeach()
-=======
 if(${SYCLFFT_BUILD_BENCHMARKS})
   add_subdirectory(bench)
-endif()
->>>>>>> bf2399d8
+endif()