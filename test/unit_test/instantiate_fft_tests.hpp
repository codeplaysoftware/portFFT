/***************************************************************************
 *
 *  Copyright (C) Codeplay Software Ltd.
 *
 *  Licensed under the Apache License, Version 2.0 (the "License");
 *  you may not use this file except in compliance with the License.
 *  You may obtain a copy of the License at
 *
 *      http://www.apache.org/licenses/LICENSE-2.0
 *
 *  Unless required by applicable law or agreed to in writing, software
 *  distributed under the License is distributed on an "AS IS" BASIS,
 *  WITHOUT WARRANTIES OR CONDITIONS OF ANY KIND, either express or implied.
 *  See the License for the specific language governing permissions and
 *  limitations under the License.
 *
 *  Codeplay's portFFT
 *
 **************************************************************************/

#ifndef PORTFFT_UNIT_TEST_INSTANTIATE_FFT_TESTS_HPP
#define PORTFFT_UNIT_TEST_INSTANTIATE_FFT_TESTS_HPP

#include <gtest/gtest.h>
#include <type_traits>

#include "fft_test_utils.hpp"
#include <common/exceptions.hpp>

// Parameters: placement, layout, direction, batch, length
class FFTTest : public ::testing::TestWithParam<test_params> {};

using sizes_t = std::vector<std::size_t>;

constexpr test_placement_layouts_params valid_placement_layouts[] = {
    {placement::IN_PLACE, detail::layout::PACKED, detail::layout::PACKED},
    {placement::IN_PLACE, detail::layout::BATCH_INTERLEAVED, detail::layout::BATCH_INTERLEAVED},
    {placement::OUT_OF_PLACE, detail::layout::PACKED, detail::layout::PACKED},
    {placement::OUT_OF_PLACE, detail::layout::PACKED, detail::layout::BATCH_INTERLEAVED},
    {placement::OUT_OF_PLACE, detail::layout::BATCH_INTERLEAVED, detail::layout::BATCH_INTERLEAVED},
    {placement::OUT_OF_PLACE, detail::layout::BATCH_INTERLEAVED, detail::layout::PACKED}};
auto all_valid_placement_layouts = ::testing::ValuesIn(valid_placement_layouts);

constexpr test_placement_layouts_params valid_multi_dim_placement_layouts[] = {
    {placement::IN_PLACE, detail::layout::PACKED, detail::layout::PACKED},
    {placement::OUT_OF_PLACE, detail::layout::PACKED, detail::layout::PACKED}};
auto all_valid_multi_dim_placement_layouts = ::testing::ValuesIn(valid_multi_dim_placement_layouts);

auto fwd_only = ::testing::Values(direction::FORWARD);
auto bwd_only = ::testing::Values(direction::BACKWARD);
auto both_directions = ::testing::Values(direction::FORWARD, direction::BACKWARD);

// sizes that use workitem implementation
INSTANTIATE_TEST_SUITE_P(workItemTest, FFTTest,
                         ::testing::ConvertGenerator<basic_param_tuple>(
                             ::testing::Combine(all_valid_placement_layouts, fwd_only, ::testing::Values(1, 3/*, 33000*/),
                                                ::testing::Values(sizes_t{1}, sizes_t{2}, sizes_t{3}, sizes_t{4}, sizes_t{8}))),
                         test_params_print());
// sizes that might use workitem or subgroup implementation depending on device
// and configurations
/*INSTANTIATE_TEST_SUITE_P(workItemOrSubgroupTest, FFTTest,
                         ::testing::ConvertGenerator<basic_param_tuple>(::testing::Combine(all_valid_placement_layouts,
                                                                                           fwd_only,
                                                                                           ::testing::Values(1, 3, 555),
                                                                                           ::testing::Values(sizes_t{16}, sizes_t{32}))),
                         test_params_print());
// sizes that use subgroup implementation
INSTANTIATE_TEST_SUITE_P(SubgroupTest, FFTTest,
                         ::testing::ConvertGenerator<basic_param_tuple>(
                             ::testing::Combine(all_valid_placement_layouts, fwd_only, ::testing::Values(1, 3, 555),
                                                ::testing::Values(sizes_t{64}, sizes_t{96}, sizes_t{128}))),
                         test_params_print());
// sizes that might use subgroup or workgroup implementation depending on device
// and configurations
INSTANTIATE_TEST_SUITE_P(SubgroupOrWorkgroupTest, FFTTest,
                         ::testing::ConvertGenerator<basic_param_tuple>(
<<<<<<< HEAD
                             ::testing::Combine(all_valid_placement_layouts, fwd_only, ::testing::Values(1, 3),
                                                ::testing::Values(sizes_t{256}, sizes_t{512}, sizes_t{1024}))),
=======
                             ::testing::Combine(all_valid_placement_layouts, fwd_only, ::testing::Values(1, 131),
                                                ::testing::Values(256, 512, 1024))),
>>>>>>> 3f05b6f0
                         test_params_print());
// sizes that use workgroup implementation
INSTANTIATE_TEST_SUITE_P(WorkgroupTest, FFTTest,
                         ::testing::ConvertGenerator<basic_param_tuple>(
                             ::testing::Combine(all_valid_placement_layouts, fwd_only, ::testing::Values(1, 3),
                                                ::testing::Values(sizes_t{2048}, sizes_t{3072}, sizes_t{4096}))),
                         test_params_print());

// Backward FFT test suite
INSTANTIATE_TEST_SUITE_P(BackwardTest, FFTTest,
                         ::testing::ConvertGenerator<basic_param_tuple>(
                             ::testing::Combine(all_valid_placement_layouts, bwd_only, ::testing::Values(1, 3),
                                                ::testing::Values(sizes_t{8}, sizes_t{9}, sizes_t{16}, sizes_t{32}, sizes_t{64}, sizes_t{4096}))),
                         test_params_print());*/

// Multidimensional FFT test suite
INSTANTIATE_TEST_SUITE_P(MultidimensionalTest, FFTTest,
                         ::testing::ConvertGenerator<basic_param_tuple>(
                             ::testing::Combine(all_valid_multi_dim_placement_layouts, both_directions, ::testing::Values(1, 3),
                                                ::testing::Values(sizes_t{2,4}, sizes_t{4,2}, /*sizes_t{64,2048}, */sizes_t{4,4,4}, sizes_t{2,2,2,2}))),
                         test_params_print());

#define INSTANTIATE_TESTS_FULL(TYPE, MEMORY)                                     \
  TEST_P(FFTTest, TYPE##_##MEMORY##_C2C) {                                       \
    auto params = GetParam();                                                    \
    if (params.dir == portfft::direction::FORWARD) {                             \
      run_test<test_memory::MEMORY, TYPE, portfft::direction::FORWARD>(params);  \
    } else {                                                                     \
      run_test<test_memory::MEMORY, TYPE, portfft::direction::BACKWARD>(params); \
    }                                                                            \
  }

#define INSTANTIATE_TESTS(TYPE)     \
  INSTANTIATE_TESTS_FULL(TYPE, usm) \
  INSTANTIATE_TESTS_FULL(TYPE, buffer)

#endif<|MERGE_RESOLUTION|>--- conflicted
+++ resolved
@@ -58,7 +58,7 @@
                          test_params_print());
 // sizes that might use workitem or subgroup implementation depending on device
 // and configurations
-/*INSTANTIATE_TEST_SUITE_P(workItemOrSubgroupTest, FFTTest,
+INSTANTIATE_TEST_SUITE_P(workItemOrSubgroupTest, FFTTest,
                          ::testing::ConvertGenerator<basic_param_tuple>(::testing::Combine(all_valid_placement_layouts,
                                                                                            fwd_only,
                                                                                            ::testing::Values(1, 3, 555),
@@ -74,13 +74,8 @@
 // and configurations
 INSTANTIATE_TEST_SUITE_P(SubgroupOrWorkgroupTest, FFTTest,
                          ::testing::ConvertGenerator<basic_param_tuple>(
-<<<<<<< HEAD
-                             ::testing::Combine(all_valid_placement_layouts, fwd_only, ::testing::Values(1, 3),
+                             ::testing::Combine(all_valid_placement_layouts, fwd_only, ::testing::Values(1, 131),
                                                 ::testing::Values(sizes_t{256}, sizes_t{512}, sizes_t{1024}))),
-=======
-                             ::testing::Combine(all_valid_placement_layouts, fwd_only, ::testing::Values(1, 131),
-                                                ::testing::Values(256, 512, 1024))),
->>>>>>> 3f05b6f0
                          test_params_print());
 // sizes that use workgroup implementation
 INSTANTIATE_TEST_SUITE_P(WorkgroupTest, FFTTest,
@@ -94,13 +89,13 @@
                          ::testing::ConvertGenerator<basic_param_tuple>(
                              ::testing::Combine(all_valid_placement_layouts, bwd_only, ::testing::Values(1, 3),
                                                 ::testing::Values(sizes_t{8}, sizes_t{9}, sizes_t{16}, sizes_t{32}, sizes_t{64}, sizes_t{4096}))),
-                         test_params_print());*/
+                         test_params_print());
 
 // Multidimensional FFT test suite
 INSTANTIATE_TEST_SUITE_P(MultidimensionalTest, FFTTest,
                          ::testing::ConvertGenerator<basic_param_tuple>(
                              ::testing::Combine(all_valid_multi_dim_placement_layouts, both_directions, ::testing::Values(1, 3),
-                                                ::testing::Values(sizes_t{2,4}, sizes_t{4,2}, /*sizes_t{64,2048}, */sizes_t{4,4,4}, sizes_t{2,2,2,2}))),
+                                                ::testing::Values(sizes_t{2,4}, sizes_t{4,2}, sizes_t{64,2048}, sizes_t{2,3,6}, sizes_t{2,3,2,3}))),
                          test_params_print());
 
 #define INSTANTIATE_TESTS_FULL(TYPE, MEMORY)                                     \
@@ -115,6 +110,6 @@
 
 #define INSTANTIATE_TESTS(TYPE)     \
   INSTANTIATE_TESTS_FULL(TYPE, usm) \
-  INSTANTIATE_TESTS_FULL(TYPE, buffer)
+  //INSTANTIATE_TESTS_FULL(TYPE, buffer)
 
 #endif