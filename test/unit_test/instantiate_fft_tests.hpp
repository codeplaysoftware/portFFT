/***************************************************************************
 *
 *  Copyright (C) Codeplay Software Ltd.
 *
 *  Licensed under the Apache License, Version 2.0 (the "License");
 *  you may not use this file except in compliance with the License.
 *  You may obtain a copy of the License at
 *
 *      http://www.apache.org/licenses/LICENSE-2.0
 *
 *  Unless required by applicable law or agreed to in writing, software
 *  distributed under the License is distributed on an "AS IS" BASIS,
 *  WITHOUT WARRANTIES OR CONDITIONS OF ANY KIND, either express or implied.
 *  See the License for the specific language governing permissions and
 *  limitations under the License.
 *
 *  Codeplay's portFFT
 *
 **************************************************************************/

#ifndef PORTFFT_UNIT_TEST_INSTANTIATE_FFT_TESTS_HPP
#define PORTFFT_UNIT_TEST_INSTANTIATE_FFT_TESTS_HPP

#include <type_traits>

#include <gtest/gtest.h>

#include "fft_test_utils.hpp"

// Mandatory parameters: placement, layout, direction, batch, lengths
// Optional parameters: [forward_scale, backward_scale]
class FFTTest : public ::testing::TestWithParam<test_params> {};

using sizes_t = std::vector<std::size_t>;

constexpr test_placement_layouts_params valid_placement_layouts[] = {
    {placement::IN_PLACE, detail::layout::PACKED, detail::layout::PACKED},
    {placement::IN_PLACE, detail::layout::BATCH_INTERLEAVED, detail::layout::BATCH_INTERLEAVED},
#ifdef PORTFFT_ENABLE_OOP_BUILDS
    {placement::OUT_OF_PLACE, detail::layout::PACKED, detail::layout::PACKED},
    {placement::OUT_OF_PLACE, detail::layout::PACKED, detail::layout::BATCH_INTERLEAVED},
#endif
    {placement::OUT_OF_PLACE, detail::layout::BATCH_INTERLEAVED, detail::layout::BATCH_INTERLEAVED},
    {placement::OUT_OF_PLACE, detail::layout::BATCH_INTERLEAVED, detail::layout::PACKED}};
auto all_valid_placement_layouts = ::testing::ValuesIn(valid_placement_layouts);

constexpr test_placement_layouts_params valid_oop_placement_layouts[] = {
    {placement::OUT_OF_PLACE, detail::layout::PACKED, detail::layout::PACKED},
    {placement::OUT_OF_PLACE, detail::layout::PACKED, detail::layout::BATCH_INTERLEAVED},
    {placement::OUT_OF_PLACE, detail::layout::BATCH_INTERLEAVED, detail::layout::BATCH_INTERLEAVED},
    {placement::OUT_OF_PLACE, detail::layout::BATCH_INTERLEAVED, detail::layout::PACKED}};
auto all_valid_oop_placement_layouts = ::testing::ValuesIn(valid_oop_placement_layouts);

constexpr test_placement_layouts_params valid_multi_dim_placement_layouts[] = {
    {placement::IN_PLACE, detail::layout::PACKED, detail::layout::PACKED}
#ifdef PORTFFT_ENABLE_OOP_BUILDS
    ,
    {placement::OUT_OF_PLACE, detail::layout::PACKED, detail::layout::PACKED}
#endif
};
auto all_valid_multi_dim_placement_layouts = ::testing::ValuesIn(valid_multi_dim_placement_layouts);

auto ip_packed_layout = ::testing::Values(
    test_placement_layouts_params{placement::IN_PLACE, detail::layout::PACKED, detail::layout::PACKED});

auto oop_packed_layout = ::testing::Values(
    test_placement_layouts_params{placement::OUT_OF_PLACE, detail::layout::PACKED, detail::layout::PACKED});

constexpr test_placement_layouts_params valid_global_layouts[] = {
#ifdef PORTFFT_ENABLE_OOP_BUILDS
    {placement::OUT_OF_PLACE, detail::layout::PACKED, detail::layout::PACKED},
#endif
    {placement::IN_PLACE, detail::layout::PACKED, detail::layout::PACKED}};
auto all_valid_global_placement_layouts = ::testing::ValuesIn(valid_global_layouts);

auto fwd_only = ::testing::Values(direction::FORWARD);
auto bwd_only = ::testing::Values(direction::BACKWARD);
auto both_directions = ::testing::Values(direction::FORWARD, direction::BACKWARD);

auto complex_storages = ::testing::Values(complex_storage::INTERLEAVED_COMPLEX, complex_storage::SPLIT_COMPLEX);
auto interleaved_storage = ::testing::Values(complex_storage::INTERLEAVED_COMPLEX);

// sizes that use workitem implementation
INSTANTIATE_TEST_SUITE_P(workItemTest, FFTTest,
                         ::testing::ConvertGenerator<basic_param_tuple>(::testing::Combine(
                             all_valid_placement_layouts, fwd_only, complex_storages, ::testing::Values(1, 3, 33000),
                             ::testing::Values(sizes_t{1}, sizes_t{2}, sizes_t{3}, sizes_t{4}, sizes_t{8}))),
                         test_params_print());
// sizes that might use workitem or subgroup implementation depending on device
// and configurations
INSTANTIATE_TEST_SUITE_P(workItemOrSubgroupTest, FFTTest,
                         ::testing::ConvertGenerator<basic_param_tuple>(::testing::Combine(
                             all_valid_placement_layouts, fwd_only, complex_storages, ::testing::Values(1, 3, 555),
                             ::testing::Values(sizes_t{16}, sizes_t{32}))),
                         test_params_print());
// sizes that use subgroup implementation
INSTANTIATE_TEST_SUITE_P(SubgroupTest, FFTTest,
                         ::testing::ConvertGenerator<basic_param_tuple>(::testing::Combine(
                             all_valid_placement_layouts, fwd_only, complex_storages, ::testing::Values(1, 3, 555),
                             ::testing::Values(sizes_t{64}, sizes_t{96}, sizes_t{128}))),
                         test_params_print());
// sizes that might use subgroup or workgroup implementation depending on device
// and configurations
INSTANTIATE_TEST_SUITE_P(SubgroupOrWorkgroupTest, FFTTest,
                         ::testing::ConvertGenerator<basic_param_tuple>(::testing::Combine(
                             all_valid_placement_layouts, fwd_only, interleaved_storage, ::testing::Values(1, 131),
                             ::testing::Values(sizes_t{256}, sizes_t{512}, sizes_t{1024}))),
                         test_params_print());
// Regression test where subgroup or workgroup implemention depended on correct local memory requirement calcs.
INSTANTIATE_TEST_SUITE_P(SubgroupOrWorkgroupRegressionTest, FFTTest,
                         ::testing::ConvertGenerator<basic_param_tuple>(
                             ::testing::Combine(ip_packed_layout, fwd_only, interleaved_storage, ::testing::Values(131),
                                                ::testing::Values(sizes_t{1536}))),
                         test_params_print());
// sizes that use workgroup implementation
INSTANTIATE_TEST_SUITE_P(WorkgroupTest, FFTTest,
                         ::testing::ConvertGenerator<basic_param_tuple>(::testing::Combine(
                             all_valid_placement_layouts, fwd_only, interleaved_storage, ::testing::Values(1, 3),
                             ::testing::Values(sizes_t{2048}, sizes_t{3072}, sizes_t{4096}))),
                         test_params_print());

// Sizes that can use either workgroup or Global implementation
INSTANTIATE_TEST_SUITE_P(WorkgroupOrGlobal, FFTTest,
                         ::testing::ConvertGenerator<basic_param_tuple>(::testing::Combine(
                             all_valid_global_placement_layouts, fwd_only, interleaved_storage,
                             ::testing::Values(1, 128), ::testing::Values(sizes_t{8192}, sizes_t{16384}))),
                         test_params_print());

// Sizes that use the global implementations
INSTANTIATE_TEST_SUITE_P(GlobalTest, FFTTest,
                         ::testing::ConvertGenerator<basic_param_tuple>(::testing::Combine(
                             all_valid_global_placement_layouts, fwd_only, interleaved_storage, ::testing::Values(1, 3),
                             ::testing::Values(sizes_t{32768}, sizes_t{65536}, sizes_t{131072}))),
                         test_params_print());

<<<<<<< HEAD
INSTANTIATE_TEST_SUITE_P(PrimeSizedTest, FFTTest,
                         ::testing::ConvertGenerator<basic_param_tuple>(::testing::Combine(
                             all_valid_global_placement_layouts, fwd_only, interleaved_storage, ::testing::Values(1, 3),
                             ::testing::Values(sizes_t{211}, sizes_t{523}, sizes_t{65537}))),
=======
INSTANTIATE_TEST_SUITE_P(WorkgroupOrGlobalRegressionTest, FFTTest,
                         ::testing::ConvertGenerator<basic_param_tuple>(
                             ::testing::Combine(ip_packed_layout, fwd_only, interleaved_storage, ::testing::Values(3),
                                                ::testing::Values(sizes_t{9800}, sizes_t{15360}))),
>>>>>>> 0d864e86
                         test_params_print());

// Backward FFT test suite
INSTANTIATE_TEST_SUITE_P(BackwardTest, FFTTest,
                         ::testing::ConvertGenerator<basic_param_tuple>(::testing::Combine(
                             all_valid_placement_layouts, bwd_only, interleaved_storage, ::testing::Values(1, 3),
                             ::testing::Values(sizes_t{8}, sizes_t{9}, sizes_t{16}, sizes_t{32}, sizes_t{64},
                                               sizes_t{4096}))),
                         test_params_print());

// Backward FFT test suite
// TODO: move these into the BackwardTest once the global impl supports strided layout
INSTANTIATE_TEST_SUITE_P(BackwardGlobalTest, FFTTest,
                         ::testing::ConvertGenerator<basic_param_tuple>(::testing::Combine(
                             all_valid_global_placement_layouts, bwd_only, interleaved_storage, ::testing::Values(1, 3),
                             ::testing::Values(sizes_t{32768}, sizes_t{65536}))),
                         test_params_print());

// Multidimensional FFT test suite
INSTANTIATE_TEST_SUITE_P(MultidimensionalTest, FFTTest,
                         ::testing::ConvertGenerator<basic_param_tuple>(::testing::Combine(
                             all_valid_multi_dim_placement_layouts, both_directions, interleaved_storage,
                             ::testing::Values(1, 3),
                             ::testing::Values(sizes_t{2, 4}, sizes_t{4, 2}, sizes_t{16, 512}, sizes_t{64, 2048},
                                               sizes_t{2, 3, 6}, sizes_t{2, 3, 2, 3}))),
                         test_params_print());

// Offset data test suite

// Pairs of offsets: {forward_offset, backward_offset}
constexpr std::pair<std::size_t, std::size_t> matched_offset_values[] = {{8, 8}, {67, 67}};
auto matched_offsets = ::testing::ValuesIn(matched_offset_values);
constexpr std::pair<std::size_t, std::size_t> mismatched_offset_values[] = {{0, 2049}, {2049, 0}, {2047, 2049}};
auto mismatched_offsets = ::testing::ValuesIn(mismatched_offset_values);

INSTANTIATE_TEST_SUITE_P(OffsetsMatchedTest, FFTTest,
                         ::testing::ConvertGenerator<offsets_param_tuple>(::testing::Combine(
                             all_valid_placement_layouts, fwd_only, interleaved_storage, ::testing::Values(33),
                             ::testing::Values(sizes_t{2048}), matched_offsets)),
                         test_params_print());
INSTANTIATE_TEST_SUITE_P(OffsetsMultiDimensionalTest, FFTTest,
                         ::testing::ConvertGenerator<offsets_param_tuple>(::testing::Combine(
                             all_valid_multi_dim_placement_layouts, fwd_only, interleaved_storage,
                             ::testing::Values(33), ::testing::Values(sizes_t{16, 512}), matched_offsets)),
                         test_params_print());
INSTANTIATE_TEST_SUITE_P(OffsetsMismatchedTest, FFTTest,
                         ::testing::ConvertGenerator<offsets_param_tuple>(::testing::Combine(
                             all_valid_oop_placement_layouts, both_directions, interleaved_storage,
                             ::testing::Values(33), ::testing::Values(sizes_t{2048}), mismatched_offsets)),
                         test_params_print());
INSTANTIATE_TEST_SUITE_P(OffsetsWIErrorRegressionTest, FFTTest,
                         ::testing::ConvertGenerator<offsets_param_tuple>(::testing::Combine(
                             all_valid_oop_placement_layouts, both_directions, interleaved_storage,
                             ::testing::Values(33000), ::testing::Values(sizes_t{8}), mismatched_offsets)),
                         test_params_print());
INSTANTIATE_TEST_SUITE_P(OffsetsMDErrorRegressionTest, FFTTest,
                         ::testing::ConvertGenerator<offsets_param_tuple>(::testing::Combine(
                             ::testing::Values(test_placement_layouts_params{
                                 placement::OUT_OF_PLACE, detail::layout::PACKED, detail::layout::PACKED}),
                             fwd_only, interleaved_storage, ::testing::Values(2), ::testing::Values(sizes_t{4, 4}),
                             ::testing::Values(std::pair<std::size_t, std::size_t>({2, 0})))),
                         test_params_print());

// Scaled FFTs test suite
auto scales = ::testing::Values(-1.0, 2.0);
INSTANTIATE_TEST_SUITE_P(FwdScaledFFTTest, FFTTest,
                         ::testing::ConvertGenerator<scales_param_tuple>(
                             ::testing::Combine(oop_packed_layout, fwd_only, interleaved_storage, ::testing::Values(3),
                                                ::testing::Values(sizes_t{9}, sizes_t{16}, sizes_t{64}, sizes_t{512},
                                                                  sizes_t{4096}, sizes_t{16, 512}),
                                                scales, ::testing::Values(1.0))),
                         test_params_print());
INSTANTIATE_TEST_SUITE_P(BwdScaledFFTTest, FFTTest,
                         ::testing::ConvertGenerator<scales_param_tuple>(
                             ::testing::Combine(oop_packed_layout, bwd_only, interleaved_storage, ::testing::Values(3),
                                                ::testing::Values(sizes_t{9}, sizes_t{16}, sizes_t{64}, sizes_t{512},
                                                                  sizes_t{4096}, sizes_t{16, 512}),
                                                ::testing::Values(1.0), scales)),
                         test_params_print());

#define INSTANTIATE_TESTS_FULL(TYPE, MEMORY)                                                                        \
  TEST_P(FFTTest, TYPE##_##MEMORY##_C2C) {                                                                          \
    auto params = GetParam();                                                                                       \
    if (params.dir == portfft::direction::FORWARD) {                                                                \
      if (params.storage == portfft::complex_storage::INTERLEAVED_COMPLEX) {                                        \
        run_test<test_memory::MEMORY, TYPE, portfft::direction::FORWARD,                                            \
                 portfft::complex_storage::INTERLEAVED_COMPLEX>(params);                                            \
      } else {                                                                                                      \
        run_test<test_memory::MEMORY, TYPE, portfft::direction::FORWARD, portfft::complex_storage::SPLIT_COMPLEX>(  \
            params);                                                                                                \
      }                                                                                                             \
    } else {                                                                                                        \
      if (params.storage == portfft::complex_storage::INTERLEAVED_COMPLEX) {                                        \
        run_test<test_memory::MEMORY, TYPE, portfft::direction::BACKWARD,                                           \
                 portfft::complex_storage::INTERLEAVED_COMPLEX>(params);                                            \
      } else {                                                                                                      \
        run_test<test_memory::MEMORY, TYPE, portfft::direction::BACKWARD, portfft::complex_storage::SPLIT_COMPLEX>( \
            params);                                                                                                \
      }                                                                                                             \
    }                                                                                                               \
  }

#ifdef PORTFFT_ENABLE_BUFFER_BUILDS
#define INSTANTIATE_TESTS(TYPE)     \
  INSTANTIATE_TESTS_FULL(TYPE, usm) \
  INSTANTIATE_TESTS_FULL(TYPE, buffer)
#else
#define INSTANTIATE_TESTS(TYPE) INSTANTIATE_TESTS_FULL(TYPE, usm)
#endif

#endif<|MERGE_RESOLUTION|>--- conflicted
+++ resolved
@@ -133,17 +133,16 @@
                              ::testing::Values(sizes_t{32768}, sizes_t{65536}, sizes_t{131072}))),
                          test_params_print());
 
-<<<<<<< HEAD
 INSTANTIATE_TEST_SUITE_P(PrimeSizedTest, FFTTest,
                          ::testing::ConvertGenerator<basic_param_tuple>(::testing::Combine(
                              all_valid_global_placement_layouts, fwd_only, interleaved_storage, ::testing::Values(1, 3),
                              ::testing::Values(sizes_t{211}, sizes_t{523}, sizes_t{65537}))),
-=======
+                         test_params_print());
+
 INSTANTIATE_TEST_SUITE_P(WorkgroupOrGlobalRegressionTest, FFTTest,
                          ::testing::ConvertGenerator<basic_param_tuple>(
                              ::testing::Combine(ip_packed_layout, fwd_only, interleaved_storage, ::testing::Values(3),
                                                 ::testing::Values(sizes_t{9800}, sizes_t{15360}))),
->>>>>>> 0d864e86
                          test_params_print());
 
 // Backward FFT test suite
