/***************************************************************************
 *
 *  Copyright (C) Codeplay Software Ltd.
 *
 *  Licensed under the Apache License, Version 2.0 (the "License");
 *  you may not use this file except in compliance with the License.
 *  You may obtain a copy of the License at
 *
 *      http://www.apache.org/licenses/LICENSE-2.0
 *
 *  Unless required by applicable law or agreed to in writing, software
 *  distributed under the License is distributed on an "AS IS" BASIS,
 *  WITHOUT WARRANTIES OR CONDITIONS OF ANY KIND, either express or implied.
 *  See the License for the specific language governing permissions and
 *  limitations under the License.
 *
 *  Codeplay's SYCL-FFT
 *
 **************************************************************************/

#ifndef SYCL_FFT_UNIT_TEST_INSTANTIATE_FFT_TESTS_HPP
#define SYCL_FFT_UNIT_TEST_INSTANTIATE_FFT_TESTS_HPP

#include "fft_test_utils.hpp"
#include <gtest/gtest.h>
<<<<<<< HEAD

using param_tuple = std::tuple<int, int>;

struct test_params {
  std::size_t batch;
  std::size_t length;

  explicit test_params(param_tuple params)
      : batch(static_cast<std::size_t>(std::get<0>(params))), length(static_cast<std::size_t>(std::get<1>(params))) {}
};

void operator<<(std::ostream& stream, const test_params& params) {
  stream << "Batch = " << params.batch << ", Length = " << params.length;
}
=======
#include <type_traits>
>>>>>>> a6c647fd

class FFTTest : public ::testing::TestWithParam<test_params> {};  // batch, length
class BwdTest : public ::testing::TestWithParam<test_params> {};  // batch, length

// sizes that use workitem implementation
INSTANTIATE_TEST_SUITE_P(workItemTest, FFTTest,
                         ::testing::ConvertGenerator<param_tuple>(::testing::Combine(::testing::Values(1, 3, 33000),
                                                                                     ::testing::Values(1, 2, 4, 8))));
// sizes that might use workitem or subgroup implementation depending on device
// and configuration
INSTANTIATE_TEST_SUITE_P(workItemOrSubgroupTest, FFTTest,
                         ::testing::ConvertGenerator<param_tuple>(::testing::Combine(::testing::Values(1, 3, 555),
                                                                                     ::testing::Values(16, 32))));
// sizes that use subgroup implementation
INSTANTIATE_TEST_SUITE_P(SubgroupTest, FFTTest,
                         ::testing::ConvertGenerator<param_tuple>(::testing::Combine(::testing::Values(1, 3, 555),
                                                                                     ::testing::Values(64))));
// Backward FFT test suite
INSTANTIATE_TEST_SUITE_P(BackwardFFT, BwdTest,
                         ::testing::ConvertGenerator<param_tuple>(
                             ::testing::Combine(::testing::Values(1), ::testing::Values(8, 16, 32, 64))));

#define INTANTIATE_TESTS(TYPE, TYPE_NAME, PLACEMENT, PLACEMENT_NAME, TRANSPOSE, TRANSPOSE_NAME, DIRECTION,         \
                         DIRECTION_NAME, DIRECTION_TEST_SUITE, MEM, MEM_NAME)                                      \
  TEST_P(DIRECTION_TEST_SUITE, MEM_NAME##_##PLACEMENT_NAME##_C2C_##DIRECTION_NAME##_##TYPE_NAME##TRANSPOSE_NAME) { \
    auto param = GetParam();                                                                                       \
    sycl::queue queue;                                                                                             \
    if constexpr (std::is_same<TYPE, double>::value) {                                                             \
      auto queue_pair = get_queue(fp64_selector);                                                                  \
      CHECK_QUEUE(queue_pair);                                                                                     \
      queue = queue_pair.first.value();                                                                            \
    }                                                                                                              \
    check_fft_##MEM<TYPE, placement::PLACEMENT, direction::DIRECTION, TRANSPOSE>(param, queue);                    \
  }

#define INTANTIATE_TESTS_MEM(TYPE, TYPE_NAME, PLACEMENT, PLACEMENT_NAME, TRANSPOSE, TRANSPOSE_NAME, DIRECTION,       \
                             DIRECTION_NAME, DIRECTION_TEST_SUITE)                                                   \
  INTANTIATE_TESTS(TYPE, TYPE_NAME, PLACEMENT, PLACEMENT_NAME, TRANSPOSE, TRANSPOSE_NAME, DIRECTION, DIRECTION_NAME, \
                   DIRECTION_TEST_SUITE, usm, USM)                                                                   \
  INTANTIATE_TESTS(TYPE, TYPE_NAME, PLACEMENT, PLACEMENT_NAME, TRANSPOSE, TRANSPOSE_NAME, DIRECTION, DIRECTION_NAME, \
                   DIRECTION_TEST_SUITE, buffer, BUFFER)

#define INTANTIATE_TESTS_MEM_DIRECTION(TYPE, TYPE_NAME, PLACEMENT, PLACEMENT_NAME, TRANSPOSE, TRANSPOSE_NAME)        \
  INTANTIATE_TESTS_MEM(TYPE, TYPE_NAME, PLACEMENT, PLACEMENT_NAME, TRANSPOSE, TRANSPOSE_NAME, FORWARD, Fwd, FFTTest) \
  INTANTIATE_TESTS_MEM(TYPE, TYPE_NAME, PLACEMENT, PLACEMENT_NAME, TRANSPOSE, TRANSPOSE_NAME, BACKWARD, Bwd, BwdTest)

#define INTANTIATE_TESTS_MEM_DIRECTION_PLACEMENT_TRANSPOSE(TYPE, TYPE_NAME)   \
  INTANTIATE_TESTS_MEM_DIRECTION(TYPE, TYPE_NAME, IN_PLACE, IP, false, )      \
  INTANTIATE_TESTS_MEM_DIRECTION(TYPE, TYPE_NAME, OUT_OF_PLACE, OOP, false, ) \
  INTANTIATE_TESTS_MEM_DIRECTION(TYPE, TYPE_NAME, OUT_OF_PLACE, OOP, true, _in_transposed)
// transpose in place is not supported (yet?)

#endif<|MERGE_RESOLUTION|>--- conflicted
+++ resolved
@@ -21,26 +21,11 @@
 #ifndef SYCL_FFT_UNIT_TEST_INSTANTIATE_FFT_TESTS_HPP
 #define SYCL_FFT_UNIT_TEST_INSTANTIATE_FFT_TESTS_HPP
 
+#include <type_traits>
+
+#include <gtest/gtest.h>
+
 #include "fft_test_utils.hpp"
-#include <gtest/gtest.h>
-<<<<<<< HEAD
-
-using param_tuple = std::tuple<int, int>;
-
-struct test_params {
-  std::size_t batch;
-  std::size_t length;
-
-  explicit test_params(param_tuple params)
-      : batch(static_cast<std::size_t>(std::get<0>(params))), length(static_cast<std::size_t>(std::get<1>(params))) {}
-};
-
-void operator<<(std::ostream& stream, const test_params& params) {
-  stream << "Batch = " << params.batch << ", Length = " << params.length;
-}
-=======
-#include <type_traits>
->>>>>>> a6c647fd
 
 class FFTTest : public ::testing::TestWithParam<test_params> {};  // batch, length
 class BwdTest : public ::testing::TestWithParam<test_params> {};  // batch, length
