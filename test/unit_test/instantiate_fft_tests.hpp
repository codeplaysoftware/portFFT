--- conflicted
+++ resolved
@@ -53,13 +53,8 @@
                              ::testing::Combine(::testing::Values(1, 3), ::testing::Values(2048, 3072, 4096))));
 
 INSTANTIATE_TEST_SUITE_P(GlobalTest, FFTTest,
-<<<<<<< HEAD
-                         ::testing::ConvertGenerator<param_tuple>(::testing::Combine(::testing::Values(2),
-                                                                                     ::testing::Values(16384, 32768))));
-=======
                          ::testing::ConvertGenerator<param_tuple>(
                              ::testing::Combine(::testing::Values(1, 3), ::testing::Values(16384, 32768, 65536))));
->>>>>>> f5367fec
 
 // Backward FFT test suite
 INSTANTIATE_TEST_SUITE_P(BackwardFFT, BwdTest,
