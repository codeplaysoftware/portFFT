--- conflicted
+++ resolved
@@ -86,15 +86,9 @@
 // sizes that might use subgroup or workgroup implementation depending on device
 // and configurations
 INSTANTIATE_TEST_SUITE_P(SubgroupOrWorkgroupTest, FFTTest,
-<<<<<<< HEAD
                          ::testing::ConvertGenerator<basic_param_tuple>(
                              ::testing::Combine(all_valid_placement_layouts, fwd_only, complex_storages, ::testing::Values(1, 3, 131),
                                                 ::testing::Values(sizes_t{256}, sizes_t{512}, sizes_t{1024}))),
-=======
-                         ::testing::ConvertGenerator<basic_param_tuple>(::testing::Combine(
-                             all_valid_placement_layouts, fwd_only, interleaved_storage, ::testing::Values(1, 131),
-                             ::testing::Values(sizes_t{256}, sizes_t{512}, sizes_t{1024}))),
->>>>>>> cc4082e3
                          test_params_print());
 // sizes that use workgroup implementation
 INSTANTIATE_TEST_SUITE_P(WorkgroupTest, FFTTest,
