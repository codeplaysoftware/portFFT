/***************************************************************************
 *
 *  Copyright (C) Codeplay Software Ltd.
 *
 *  Licensed under the Apache License, Version 2.0 (the "License");
 *  you may not use this file except in compliance with the License.
 *  You may obtain a copy of the License at
 *
 *      http://www.apache.org/licenses/LICENSE-2.0
 *
 *  Unless required by applicable law or agreed to in writing, software
 *  distributed under the License is distributed on an "AS IS" BASIS,
 *  WITHOUT WARRANTIES OR CONDITIONS OF ANY KIND, either express or implied.
 *  See the License for the specific language governing permissions and
 *  limitations under the License.
 *
 *  Codeplay's portFFT
 *
 **************************************************************************/

#ifndef PORTFFT_UNIT_TEST_FFT_TEST_UTILS
#define PORTFFT_UNIT_TEST_FFT_TEST_UTILS

#include "reference_data_wrangler.hpp"

#include <gtest/gtest.h>
#include <portfft.hpp>
#include <sycl/sycl.hpp>

#include <type_traits>

using namespace portfft;

/// Whether to run the test using USM or buffers
enum test_memory { usm, buffer };

/**
 * Pack the placement and input/output layouts together to make it easier with ::testing::Combine
 * Many tests use all combination of placement and {PACKED, BATCH_INTERLEAVED} except for inplace where the input and
 * output layouts must match.
 */
struct test_placement_layouts_params {
  placement placement;
  detail::layout input_layout;
  detail::layout output_layout;
};

using basic_param_tuple = std::tuple<test_placement_layouts_params, direction, std::size_t /*batch_size*/,
                                     std::vector<std::size_t> /*lengths*/>;
// More tuples can be added here to easily instantiate tests that will require different parameters

struct test_params {
  placement placement;
  detail::layout input_layout;
  detail::layout output_layout;
  direction dir;
  std::size_t batch;
  std::vector<std::size_t> lengths;

  test_params() = default;

  explicit test_params(basic_param_tuple params) : test_params() {
    auto placement_layouts = std::get<0>(params);
    placement = placement_layouts.placement;
    input_layout = placement_layouts.input_layout;
    output_layout = placement_layouts.output_layout;
    dir = std::get<1>(params);
    batch = std::get<2>(params);
    lengths = std::get<3>(params);
  }
};

/// Structure used by GTest to generate the test name
struct test_params_print {
  std::string operator()(const testing::TestParamInfo<test_params>& info) const {
    auto params = info.param;
    std::stringstream ss;
    ss << "Placement_";
    if (params.placement == placement::IN_PLACE) {
      ss << "IP";
    } else if (params.placement == placement::OUT_OF_PLACE) {
      ss << "OOP";
    }

    auto print_layout = [&ss](detail::layout layout) {
      if (layout == detail::layout::PACKED) {
        ss << "PACKED";
      } else if (layout == detail::layout::BATCH_INTERLEAVED) {
        ss << "BATCH_INTERLEAVED";
      }
    };

    ss << "__LayoutIn_";
    print_layout(params.input_layout);
    ss << "__LayoutOut_";
    print_layout(params.output_layout);

    ss << "__Direction_" << (params.dir == direction::FORWARD ? "Fwd" : "Bwd");
    ss << "__Batch_" << params.batch;
    ss << "__Lengths";
    for (std::size_t length : params.lengths) {
      ss << "_" << length;
    }
    return ss.str();
  }
};

/**
 * Prevent GTest from printing "where GetParam() = 32-byte object [...]"
 * We instead generate a test name that always print all of the param members.
 * This is useful to:
 *   * Always make the test parameters visible even when a test pass and is run without ctest.
 *   * Filter the tests on any parameter.
 */
void operator<<(std::ostream&, const test_params&) {}

/**
 * Create a descriptor from the test parameters
 *
 * @tparam FType Scalar type Float / Double
 * @param params Test parameters
 */
template <typename FType>
auto get_descriptor(const test_params& params) {
  descriptor<FType, domain::COMPLEX> desc{params.lengths};
  desc.number_of_transforms = params.batch;
  desc.placement = params.placement;

  auto apply_layout_for_dir = [&desc, &params](detail::layout layout, direction dir) {
    if (layout == detail::layout::PACKED) {
      // Keep default strides and set default distance for the PACKED layout
      desc.get_distance(dir) = desc.get_flattened_length();
    } else if (layout == detail::layout::BATCH_INTERLEAVED) {
      // Set default strides and distance for the batch interleaved layout
      desc.get_strides(dir) = {static_cast<std::size_t>(params.batch)};
      desc.get_distance(dir) = 1;
    } else {
      throw std::runtime_error("Unsupported layout");
    }
  };
  // First set input strides and distance if needed then output ones
  apply_layout_for_dir(params.input_layout, params.dir);
  apply_layout_for_dir(params.output_layout, inv(params.dir));
  return desc;
}

/**
 * Runs USM FFT test with the given test parameters
 *
 * @tparam TestMemory Whether to run the test using USM or buffers
 * @tparam Dir FFT direction
 * @tparam DescType Descriptor type
 * @tparam InputFType FFT input type, domain and precision
 * @tparam OutputFType FFT output type, domain and precision
 * @param queue Associated queue
 * @param desc Descriptor matching the test parameters
 * @param host_input FFT input
 * @param host_output Future portFFT output, already allocated of the right size. This is the output for both in-place
 * and out-of-place FFTs.
 * @param host_reference_output Reference output
 * @param tolerance Test tolerance
 */
template <test_memory TestMemory, direction Dir, typename DescType, typename InputFType, typename OutputFType>
std::enable_if_t<TestMemory == test_memory::usm> check_fft(sycl::queue& queue, DescType desc,
                                                           const std::vector<InputFType>& host_input,
                                                           std::vector<OutputFType>& host_output,
                                                           const std::vector<OutputFType>& host_reference_output,
                                                           double tolerance) {
  auto committed_descriptor = desc.commit(queue);

  const bool is_oop = desc.placement == placement::OUT_OF_PLACE;
  auto device_input = sycl::malloc_device<InputFType>(host_input.size(), queue);
  OutputFType* device_output = nullptr;
  if (is_oop) {
    device_output = sycl::malloc_device<OutputFType>(host_output.size(), queue);
  }

  auto copy_event = queue.copy(host_input.data(), device_input, host_input.size());

  sycl::event fft_event = [&]() {
    if (is_oop) {
      if constexpr (Dir == direction::FORWARD) {
        return committed_descriptor.compute_forward(device_input, device_output, {copy_event});
      } else {
        return committed_descriptor.compute_backward(device_input, device_output, {copy_event});
      }
    } else {
      if constexpr (Dir == direction::FORWARD) {
        return committed_descriptor.compute_forward(device_input, {copy_event});
      } else {
        return committed_descriptor.compute_backward(device_input, {copy_event});
      }
    }
  }();

  queue.copy(is_oop ? device_output : device_input, host_output.data(), host_output.size(), {fft_event});
  queue.wait_and_throw();
  verify_dft<Dir>(desc, host_reference_output, host_output, tolerance);

  sycl::free(device_input, queue);
  if (is_oop) {
    sycl::free(device_output, queue);
  }
}

/**
 * Runs buffer FFT test with the given configuration
 *
 * @tparam TestMemory Whether to run the test using USM or buffers
 * @tparam Dir FFT direction
 * @tparam DescType Descriptor type
 * @tparam InputFType FFT input type, domain and precision
 * @tparam OutputFType FFT output type, domain and precision
 * @param queue Associated queue
 * @param desc Descriptor matching the test configuration
 * @param host_input FFT input. Also used as the output for in-place FFTs.
 * @param host_output Future portFFT output, already allocated of the right size. Unused for in-place FFTs.
 * @param host_reference_output Reference output
 * @param tolerance Test tolerance
 */
template <test_memory TestMemory, direction Dir, typename DescType, typename InputFType, typename OutputFType>
std::enable_if_t<TestMemory == test_memory::buffer> check_fft(sycl::queue& queue, DescType desc,
                                                              std::vector<InputFType>& host_input,
                                                              std::vector<OutputFType>& host_output,
                                                              const std::vector<OutputFType>& host_reference_output,
                                                              double tolerance) {
  auto committed_descriptor = desc.commit(queue);

  const bool is_oop = desc.placement == placement::OUT_OF_PLACE;

  {
    sycl::buffer<InputFType, 1> input_buffer(host_input);
    sycl::buffer<OutputFType, 1> output_buffer(nullptr, 0);
    if (is_oop) {
      // Do not copy back the input to the host
      input_buffer.set_final_data(nullptr);
      output_buffer = sycl::buffer<OutputFType, 1>(host_output);
    }

    if (is_oop) {
      if constexpr (Dir == direction::FORWARD) {
        committed_descriptor.compute_forward(input_buffer, output_buffer);
      } else {
        committed_descriptor.compute_backward(input_buffer, output_buffer);
      }
    } else {
      if constexpr (Dir == direction::FORWARD) {
        committed_descriptor.compute_forward(input_buffer);
      } else {
        committed_descriptor.compute_backward(input_buffer);
      }
    }
  }
  verify_dft<Dir>(desc, host_reference_output, is_oop ? host_output : host_input, tolerance);
}

/**
 * Common function to run tests.
 * Initializes tests and run them for USM or buffer.
 *
 * @tparam TestMemory Whether to run the test using USM or buffers
 * @tparam FType Scalar type Float / Double
 * @tparam Dir FFT direction
 * @param params Test parameters
 */
template <test_memory TestMemory, typename FType, direction Dir>
void run_test(const test_params& params) {
  std::vector<sycl::aspect> queue_aspects;
  if constexpr (std::is_same_v<FType, double>) {
    queue_aspects.push_back(sycl::aspect::fp64);
  }
  if constexpr (TestMemory == test_memory::usm) {
    queue_aspects.push_back(sycl::aspect::usm_device_allocations);
  }
  sycl::queue queue;
  try {
    queue = sycl::queue(sycl::aspect_selector(queue_aspects));
  } catch (sycl::exception& e) {
    GTEST_SKIP() << e.what();
    return;
  }

<<<<<<< HEAD
  ASSERT_TRUE(params.length > 0);
=======
  for (std::size_t length : params.lengths) {
    ASSERT_TRUE(length > 0);
    std::vector<std::size_t> instantiated_sizes{PORTFFT_COOLEY_TUKEY_OPTIMIZED_SIZES};
    if (!std::count(instantiated_sizes.cbegin(), instantiated_sizes.cend(), length)) {
      GTEST_SKIP() << "Test skipped as test size not present in optimized size list";
      return;
    }
  }
>>>>>>> 28f986e2
  auto desc = get_descriptor<FType>(params);

  auto [host_input, host_reference_output] = gen_fourier_data<Dir>(desc, params.input_layout, params.output_layout);
  decltype(host_reference_output) host_output(desc.get_output_count(params.dir));
  double tolerance = 1e-3;

  try {
    check_fft<TestMemory, Dir>(queue, desc, host_input, host_output, host_reference_output, tolerance);
  } catch (out_of_local_memory_error& e) {
    GTEST_SKIP() << e.what();
  }
}

/** Check if arrays are equal, throwing std::runtime_error and printing a message if mismatch.
 * @tparam T Element type to compare
 * @param reference_output Expected results
 * @param device_output The data to test
 */
template <typename T>
void expect_arrays_eq(const std::vector<T>& reference_output, const std::vector<T>& device_output) {
  EXPECT_EQ(reference_output.size(), device_output.size());
  for (std::size_t i = 0; i < reference_output.size(); ++i) {
    if (reference_output[i] != device_output[i]) {
      auto diff = std::abs(reference_output[i] - device_output[i]);
      // std::endl is used intentionally to flush the error message before google test exits the test.
      std::cerr << "element " << i << " does not match\n"
                << "ref " << reference_output[i] << " vs " << device_output[i] << "\n"
                << "diff " << diff << std::endl;
      throw std::runtime_error("Verification Failed");
    }
  }
}

#endif<|MERGE_RESOLUTION|>--- conflicted
+++ resolved
@@ -280,18 +280,6 @@
     return;
   }
 
-<<<<<<< HEAD
-  ASSERT_TRUE(params.length > 0);
-=======
-  for (std::size_t length : params.lengths) {
-    ASSERT_TRUE(length > 0);
-    std::vector<std::size_t> instantiated_sizes{PORTFFT_COOLEY_TUKEY_OPTIMIZED_SIZES};
-    if (!std::count(instantiated_sizes.cbegin(), instantiated_sizes.cend(), length)) {
-      GTEST_SKIP() << "Test skipped as test size not present in optimized size list";
-      return;
-    }
-  }
->>>>>>> 28f986e2
   auto desc = get_descriptor<FType>(params);
 
   auto [host_input, host_reference_output] = gen_fourier_data<Dir>(desc, params.input_layout, params.output_layout);
