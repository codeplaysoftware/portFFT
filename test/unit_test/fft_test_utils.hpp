/***************************************************************************
 *
 *  Copyright (C) Codeplay Software Ltd.
 *
 *  Licensed under the Apache License, Version 2.0 (the "License");
 *  you may not use this file except in compliance with the License.
 *  You may obtain a copy of the License at
 *
 *      http://www.apache.org/licenses/LICENSE-2.0
 *
 *  Unless required by applicable law or agreed to in writing, software
 *  distributed under the License is distributed on an "AS IS" BASIS,
 *  WITHOUT WARRANTIES OR CONDITIONS OF ANY KIND, either express or implied.
 *  See the License for the specific language governing permissions and
 *  limitations under the License.
 *
 *  Codeplay's SYCL-FFT
 *
 **************************************************************************/

#ifndef SYCL_FFT_UNIT_TEST_FFT_TEST_UTILS
#define SYCL_FFT_UNIT_TEST_FFT_TEST_UTILS

#include "instantiate_fft_tests.hpp"
#include "number_generators.hpp"
#include "reference_dft.hpp"
#include "utils.hpp"
#include <sycl_fft.hpp>

#include <gtest/gtest.h>
#include <sycl/sycl.hpp>

using namespace sycl_fft;

using param_tuple = std::tuple<std::size_t, std::size_t>;

struct test_params {
  std::size_t batch;
  std::size_t length;
  test_params(param_tuple params) : batch(std::get<0>(params)), length(std::get<1>(params)) {}
};

void operator<<(std::ostream& stream, const test_params& params) {
  stream << "Batch = " << params.batch << ", Length = " << params.length;
}

template <typename TypeIn, typename TypeOut>
void transpose(TypeIn in, TypeOut& out, std::size_t FFT_size, std::size_t batch_size) {
  for (std::size_t j = 0; j < batch_size; j++) {
    for (std::size_t i = 0; i < FFT_size; i++) {
      out[i + j * FFT_size] = in[j + i * batch_size];
    }
  }
}

template <typename Scalar, sycl_fft::domain Domain>
std::pair<std::optional<committed_descriptor<Scalar, Domain>>, std::string> get_committed_descriptor(
    descriptor<Scalar, Domain>& desc, sycl::queue& queue) {
  try {
    return std::make_pair(desc.commit(queue), "");
  } catch (std::runtime_error& e) {
    return std::make_pair(std::nullopt, e.what());
  }
}

// test for out-of-place and in-place ffts.
template <typename FType, placement Place, direction Dir, bool TransposeIn = false>
void check_fft_usm(test_params& params, sycl::queue& queue) {
<<<<<<< HEAD
=======
  ASSERT_TRUE(params.length > 0);
  if (TransposeIn && params.length > 13) {  // while we only support TransposeIn for workitem sizes
    GTEST_SKIP();
  }
  {
    std::vector<std::size_t> instantiated_sizes{SYCLFFT_COOLEY_TUKEY_OPTIMIZED_SIZES};
    if (!std::count(instantiated_sizes.cbegin(), instantiated_sizes.cend(), params.length)) {
      GTEST_SKIP();
    }
  }
>>>>>>> a304d2b8
  auto num_elements = params.batch * params.length;
  std::vector<std::complex<FType>> host_input(num_elements);
  std::vector<std::complex<FType>> host_reference_output(num_elements);
  std::vector<std::complex<FType>> buffer(num_elements);

  auto device_input = sycl::malloc_device<std::complex<FType>>(num_elements, queue);
  std::complex<FType>* device_output = nullptr;
  if (Place == placement::OUT_OF_PLACE) {
    device_output = sycl::malloc_device<std::complex<FType>>(num_elements, queue);
  }
  populate_with_random(host_input, FType(-1.0), FType(1.0));

  auto copy_event = queue.copy(host_input.data(), device_input, num_elements);

  descriptor<FType, domain::COMPLEX> desc{{params.length}};
  desc.number_of_transforms = params.batch;
  if constexpr (TransposeIn) {
    if constexpr (Dir == direction::FORWARD) {
      desc.forward_strides = {static_cast<std::size_t>(params.batch)};
      desc.forward_distance = 1;
    } else {
      desc.backward_strides = {static_cast<std::size_t>(params.batch)};
      desc.backward_distance = 1;
    }
  }

  auto potential_committed_descriptor = get_committed_descriptor<FType, domain::COMPLEX>(desc, queue);
  if (!potential_committed_descriptor.first.has_value()) {
    GTEST_SKIP() << potential_committed_descriptor.second;
  }
  auto committed_descriptor = potential_committed_descriptor.first.value();
  auto fft_event = [&]() {
    if constexpr (Place == placement::OUT_OF_PLACE) {
      if constexpr (Dir == direction::FORWARD) {
        return committed_descriptor.compute_forward(device_input, device_output, {copy_event});
      } else {
        return committed_descriptor.compute_backward(device_input, device_output, {copy_event});
      }
    } else {
      if constexpr (Dir == direction::FORWARD) {
        return committed_descriptor.compute_forward(device_input, {copy_event});
      } else {
        return committed_descriptor.compute_backward(device_input, {copy_event});
      }
    }
  }();

  double scaling_factor = Dir == direction::FORWARD ? desc.forward_scale : desc.backward_scale;
  std::vector<std::complex<FType>> host_input_transposed;
  if constexpr (TransposeIn) {
    host_input_transposed = std::vector<std::complex<FType>>(num_elements);
    transpose(host_input, host_input_transposed, params.length, params.batch);
  }
  for (std::size_t i = 0; i < params.batch; i++) {
    const auto offset = i * params.length;
    std::complex<FType>* input_for_reference =
        (TransposeIn ? host_input_transposed.data() : host_input.data()) + offset;
    reference_dft<Dir>(input_for_reference, host_reference_output.data() + offset, {params.length}, scaling_factor);
  }

  queue.copy(Place == placement::OUT_OF_PLACE ? device_output : device_input, buffer.data(), num_elements,
             {fft_event});
  queue.wait();
  compare_arrays(host_reference_output, buffer, 1e-3);
  sycl::free(device_input, queue);
  if (Place == placement::OUT_OF_PLACE) {
    sycl::free(device_output, queue);
  }
}

template <typename FType, placement Place, direction Dir, bool TransposeIn = false>
void check_fft_buffer(test_params& params, sycl::queue& queue) {
<<<<<<< HEAD
=======
  ASSERT_TRUE(params.length > 0);
  if (TransposeIn && params.length > 13) {  // while we only support TransposeIn for workitem sizes
    GTEST_SKIP();
  }
  {
    std::vector<std::size_t> instantiated_sizes{SYCLFFT_COOLEY_TUKEY_OPTIMIZED_SIZES};
    if (!std::count(instantiated_sizes.cbegin(), instantiated_sizes.cend(), params.length)) {
      GTEST_SKIP();
    }
  }
>>>>>>> a304d2b8
  auto num_elements = params.batch * params.length;
  std::vector<std::complex<FType>> host_input(num_elements);
  std::vector<std::complex<FType>> host_reference_output(num_elements);
  std::vector<std::complex<FType>> buffer(num_elements);

  populate_with_random(host_input, FType(-1.0), FType(1.0));

  descriptor<FType, domain::COMPLEX> desc{{static_cast<unsigned long>(params.length)}};
  desc.number_of_transforms = params.batch;
  if constexpr (TransposeIn) {
    if constexpr (Dir == direction::FORWARD) {
      desc.forward_strides = {static_cast<std::size_t>(params.batch)};
      desc.forward_distance = 1;
    } else {
      desc.backward_strides = {static_cast<std::size_t>(params.batch)};
      desc.backward_distance = 1;
    }
  }

  auto potential_committed_descriptor = get_committed_descriptor<FType, domain::COMPLEX>(desc, queue);
  if (!potential_committed_descriptor.first.has_value()) {
    GTEST_SKIP() << potential_committed_descriptor.second;
  }
  auto committed_descriptor = potential_committed_descriptor.first.value();
  double scaling_factor = Dir == direction::FORWARD ? desc.forward_scale : desc.backward_scale;

  std::vector<std::complex<FType>> host_input_transposed;
  if constexpr (TransposeIn) {
    host_input_transposed = std::vector<std::complex<FType>>(num_elements);
    transpose(host_input, host_input_transposed, params.length, params.batch);
  }
  for (std::size_t i = 0; i < params.batch; i++) {
    const auto offset = i * params.length;
    std::complex<FType>* input_for_reference =
        (TransposeIn ? host_input_transposed.data() : host_input.data()) + offset;
    reference_dft<Dir>(input_for_reference, host_reference_output.data() + offset, {params.length}, scaling_factor);
  }

  {
    sycl::buffer<std::complex<FType>, 1> output_buffer(nullptr, 0);
    sycl::buffer<std::complex<FType>, 1> input_buffer(host_input.data(), num_elements);
    if (Place == placement::OUT_OF_PLACE) {
      output_buffer = sycl::buffer<std::complex<FType>, 1>(buffer.data(), num_elements);
    }

    if constexpr (Place == placement::OUT_OF_PLACE) {
      if constexpr (Dir == direction::FORWARD) {
        committed_descriptor.compute_forward(input_buffer, output_buffer);
      } else {
        committed_descriptor.compute_backward(input_buffer, output_buffer);
      }
    } else {
      if constexpr (Dir == direction::FORWARD) {
        committed_descriptor.compute_forward(input_buffer);
      } else {
        committed_descriptor.compute_backward(input_buffer);
      }
    }
    queue.wait();
  }
  compare_arrays(host_reference_output, Place == placement::IN_PLACE ? host_input : buffer, 1e-3);
}

#endif<|MERGE_RESOLUTION|>--- conflicted
+++ resolved
@@ -66,19 +66,13 @@
 // test for out-of-place and in-place ffts.
 template <typename FType, placement Place, direction Dir, bool TransposeIn = false>
 void check_fft_usm(test_params& params, sycl::queue& queue) {
-<<<<<<< HEAD
-=======
   ASSERT_TRUE(params.length > 0);
-  if (TransposeIn && params.length > 13) {  // while we only support TransposeIn for workitem sizes
-    GTEST_SKIP();
-  }
   {
     std::vector<std::size_t> instantiated_sizes{SYCLFFT_COOLEY_TUKEY_OPTIMIZED_SIZES};
     if (!std::count(instantiated_sizes.cbegin(), instantiated_sizes.cend(), params.length)) {
       GTEST_SKIP();
     }
   }
->>>>>>> a304d2b8
   auto num_elements = params.batch * params.length;
   std::vector<std::complex<FType>> host_input(num_elements);
   std::vector<std::complex<FType>> host_reference_output(num_elements);
@@ -151,19 +145,13 @@
 
 template <typename FType, placement Place, direction Dir, bool TransposeIn = false>
 void check_fft_buffer(test_params& params, sycl::queue& queue) {
-<<<<<<< HEAD
-=======
   ASSERT_TRUE(params.length > 0);
-  if (TransposeIn && params.length > 13) {  // while we only support TransposeIn for workitem sizes
-    GTEST_SKIP();
-  }
   {
     std::vector<std::size_t> instantiated_sizes{SYCLFFT_COOLEY_TUKEY_OPTIMIZED_SIZES};
     if (!std::count(instantiated_sizes.cbegin(), instantiated_sizes.cend(), params.length)) {
       GTEST_SKIP();
     }
   }
->>>>>>> a304d2b8
   auto num_elements = params.batch * params.length;
   std::vector<std::complex<FType>> host_input(num_elements);
   std::vector<std::complex<FType>> host_reference_output(num_elements);
