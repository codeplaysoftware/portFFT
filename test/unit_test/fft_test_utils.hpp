--- conflicted
+++ resolved
@@ -124,21 +124,4 @@
   compare_arrays(test_type == placement::IN_PLACE ? host_input : buffer, host_reference_output, 1e-5);
 }
 
-<<<<<<< HEAD
-// sizes that use workitem implementation
-INSTANTIATE_TEST_SUITE_P(workItemTest, FFTTest,
-                         ::testing::ConvertGenerator<param_tuple>(::testing::Combine(::testing::Values(1, 33, 32000),
-                                                                                     ::testing::Range(1, 14))));
-// sizes that might use workitem or subgroup implementation depending on device
-// and configuration
-INSTANTIATE_TEST_SUITE_P(workItemOrSubgroupTest, FFTTest,
-                         ::testing::ConvertGenerator<param_tuple>(::testing::Combine(
-                             ::testing::Values(1, 3, 555), ::testing::Values(16, 24, 27, 32, 48, 56))));
-// sizes that use subgroup implementation
-INSTANTIATE_TEST_SUITE_P(SubgroupTest, FFTTest,
-                         ::testing::ConvertGenerator<param_tuple>(
-                             ::testing::Combine(::testing::Values(1, 3, 555), ::testing::Values(64, 65, 84, 91, 104))));
-
-=======
->>>>>>> cd2e096d
 #endif