/***************************************************************************
 *
 *  Copyright (C) Codeplay Software Ltd.
 *
 *  Licensed under the Apache License, Version 2.0 (the "License");
 *  you may not use this file except in compliance with the License.
 *  You may obtain a copy of the License at
 *
 *      http://www.apache.org/licenses/LICENSE-2.0
 *
 *  Unless required by applicable law or agreed to in writing, software
 *  distributed under the License is distributed on an "AS IS" BASIS,
 *  WITHOUT WARRANTIES OR CONDITIONS OF ANY KIND, either express or implied.
 *  See the License for the specific language governing permissions and
 *  limitations under the License.
 *
 *  Codeplay's portFFT
 *
 **************************************************************************/

#include "common/transfers.hpp"
#include "common/memory_views.hpp"
#include "fft_test_utils.hpp"

#include <gtest/gtest.h>

constexpr int N = 4;
constexpr int sg_size = (PORTFFT_SUBGROUP_SIZES);  // turn the list into the last value using commma operator
constexpr int wg_size = sg_size * PORTFFT_SGS_IN_WG;
constexpr int N_sentinel_values = 64;
using ftype = float;
constexpr ftype sentinel_a = -999;
constexpr ftype sentinel_b = -888;
constexpr ftype sentinel_loc1 = -777;
constexpr ftype sentinel_loc2 = -666;

template <portfft::detail::pad Pad, std::size_t BankGroupsPerPad>
class test_transfers_kernel;

template <portfft::detail::pad Pad, std::size_t BankGroupsPerPad>
void test() {
  std::vector<ftype> a, b;
  a.resize(N * wg_size);
  b.resize(N * wg_size);

  for (std::size_t i = 0; i < N * wg_size; i++) {
    a[i] = static_cast<ftype>(i);
  }

  sycl::queue q;
  ftype* sentinels_loc1_dev = sycl::malloc_device<ftype>(2 * N_sentinel_values, q);
  ftype* sentinels_loc2_dev = sycl::malloc_device<ftype>(2 * N_sentinel_values, q);

  ftype* a_dev = sycl::malloc_device<ftype>(N * wg_size + 2 * N_sentinel_values, q);
  ftype* b_dev = sycl::malloc_device<ftype>(N * wg_size + 2 * N_sentinel_values, q);
  ftype* a_dev_work = a_dev + N_sentinel_values;
  ftype* b_dev_work = b_dev + N_sentinel_values;

  q.fill(a_dev, sentinel_a, N_sentinel_values);
  q.fill(a_dev + N * wg_size + N_sentinel_values, sentinel_a, N_sentinel_values);
  q.copy(a.data(), a_dev_work, N * wg_size);
  q.fill(b_dev, sentinel_b, N * wg_size + 2 * N_sentinel_values);
  q.wait();

  std::size_t padded_local_size =
      static_cast<std::size_t>(portfft::detail::pad_local<Pad>(N * wg_size, static_cast<int>(BankGroupsPerPad)));

  q.submit([&](sycl::handler& h) {
    sycl::local_accessor<ftype, 1> loc1(padded_local_size + 2 * N_sentinel_values, h);
    sycl::local_accessor<ftype, 1> loc2(padded_local_size + 2 * N_sentinel_values, h);
#ifdef PORTFFT_LOG
    sycl::stream s{1024 * 8, 1024, h};
#endif
    h.parallel_for<test_transfers_kernel<Pad, BankGroupsPerPad>>(
        sycl::nd_range<1>({wg_size}, {wg_size}), [=](sycl::nd_item<1> it) {
          detail::global_data_struct global_data{
#ifdef PORTFFT_LOG
              s,
#endif
              it};
          portfft::Idx local_id = static_cast<portfft::Idx>(it.get_group().get_local_linear_id());

          ftype priv[N];
          ftype* loc1_work = &loc1[N_sentinel_values];
          ftype* loc2_work = &loc2[N_sentinel_values];
          if (local_id == 0) {
            for (std::size_t i = 0; i < padded_local_size + 2 * N_sentinel_values; i++) {
              loc1[i] = sentinel_loc1;
              loc2[i] = sentinel_loc2;
            }
          }
<<<<<<< HEAD
          auto loc1_view = detail::make_padded_view(loc1_work, BankGroupsPerPad);
          auto loc2_view = detail::make_padded_view(loc2_work, BankGroupsPerPad);
          group_barrier(it.get_group());
          portfft::global2local<detail::level::WORKGROUP, sg_size>(global_data, a_dev_work, loc1_view, N * wg_size);
          group_barrier(it.get_group());
          portfft::local2private(N, global_data, loc1_view, priv, local_id, N);
          portfft::private2local(N, global_data, priv, loc2_view, local_id, N);
=======
          auto loc1_view = detail::padded_view(loc1_work, BankGroupsPerPad);
          auto loc2_view = detail::padded_view(loc2_work, BankGroupsPerPad);
          group_barrier(it.get_group());
          portfft::global2local<detail::level::WORKGROUP, sg_size>(global_data, a_dev_work, loc1_view, N * wg_size);
          group_barrier(it.get_group());
          portfft::local2private(global_data, N, loc1_view, priv, local_id, N);
          portfft::private2local(global_data, N, priv, loc2_view, local_id, N);
>>>>>>> 17dc5d0a
          group_barrier(it.get_group());
          portfft::local2global<detail::level::WORKGROUP, sg_size>(global_data, loc2_view, b_dev_work, N * wg_size);
          group_barrier(it.get_group());
          if (local_id == 0) {
            for (std::size_t i = 0; i < N_sentinel_values; i++) {
              sentinels_loc1_dev[i] = loc1[i];
              sentinels_loc2_dev[i] = loc2[i];
            }
            for (std::size_t i = 0; i < N_sentinel_values; i++) {
              sentinels_loc1_dev[N_sentinel_values + i] = loc1[padded_local_size + N_sentinel_values + i];
              sentinels_loc2_dev[N_sentinel_values + i] = loc2[padded_local_size + N_sentinel_values + i];
            }
          }
        });
  });

  q.wait();

  std::vector<ftype> b_sentinels_start(N_sentinel_values);
  std::vector<ftype> b_sentinels_end(N_sentinel_values);
  std::vector<ftype> loc1_sentinels(N_sentinel_values * 2);
  std::vector<ftype> loc2_sentinels(N_sentinel_values * 2);
  q.copy(sentinels_loc1_dev, loc1_sentinels.data(), N_sentinel_values * 2);
  q.copy(sentinels_loc2_dev, loc2_sentinels.data(), N_sentinel_values * 2);
  q.copy(b_dev, b_sentinels_start.data(), N_sentinel_values);
  q.copy(b_dev + N * wg_size + N_sentinel_values, b_sentinels_end.data(), N_sentinel_values);
  q.copy(b_dev_work, b.data(), N * wg_size);
  q.wait();

  expect_arrays_eq(a, b);
  for (std::size_t i = 0; i < N_sentinel_values; i++) {
    EXPECT_EQ(b_sentinels_start[i], sentinel_b);
    EXPECT_EQ(b_sentinels_end[i], sentinel_b);
  }
  for (std::size_t i = 0; i < N_sentinel_values * 2; i++) {
    EXPECT_EQ(loc1_sentinels[i], sentinel_loc1);
    EXPECT_EQ(loc2_sentinels[i], sentinel_loc2);
  }
  sycl::free(a_dev, q);
  sycl::free(b_dev, q);
  sycl::free(sentinels_loc1_dev, q);
  sycl::free(sentinels_loc2_dev, q);
}

TEST(transfers, unpadded) { test<portfft::detail::pad::DONT_PAD, 0>(); }

TEST(transfers, padded1) { test<portfft::detail::pad::DO_PAD, 1>(); }
TEST(transfers, padded3) { test<portfft::detail::pad::DO_PAD, 3>(); }
TEST(transfers, padded4) { test<portfft::detail::pad::DO_PAD, 4>(); }<|MERGE_RESOLUTION|>--- conflicted
+++ resolved
@@ -89,15 +89,6 @@
               loc2[i] = sentinel_loc2;
             }
           }
-<<<<<<< HEAD
-          auto loc1_view = detail::make_padded_view(loc1_work, BankGroupsPerPad);
-          auto loc2_view = detail::make_padded_view(loc2_work, BankGroupsPerPad);
-          group_barrier(it.get_group());
-          portfft::global2local<detail::level::WORKGROUP, sg_size>(global_data, a_dev_work, loc1_view, N * wg_size);
-          group_barrier(it.get_group());
-          portfft::local2private(N, global_data, loc1_view, priv, local_id, N);
-          portfft::private2local(N, global_data, priv, loc2_view, local_id, N);
-=======
           auto loc1_view = detail::padded_view(loc1_work, BankGroupsPerPad);
           auto loc2_view = detail::padded_view(loc2_work, BankGroupsPerPad);
           group_barrier(it.get_group());
@@ -105,7 +96,6 @@
           group_barrier(it.get_group());
           portfft::local2private(global_data, N, loc1_view, priv, local_id, N);
           portfft::private2local(global_data, N, priv, loc2_view, local_id, N);
->>>>>>> 17dc5d0a
           group_barrier(it.get_group());
           portfft::local2global<detail::level::WORKGROUP, sg_size>(global_data, loc2_view, b_dev_work, N * wg_size);
           group_barrier(it.get_group());
